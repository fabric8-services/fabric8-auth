package test

import (
	"context"

<<<<<<< HEAD
	tokencontext "github.com/fabric8-services/fabric8-common/token"
=======
>>>>>>> cc9fc3df
	"golang.org/x/oauth2"
	"time"

	account "github.com/fabric8-services/fabric8-auth/authentication/account/repository"
	"github.com/fabric8-services/fabric8-auth/authorization/token/manager"
	testtoken "github.com/fabric8-services/fabric8-auth/test/token"

	"github.com/dgrijalva/jwt-go"
	"github.com/goadesign/goa"
	goajwt "github.com/goadesign/goa/middleware/security/jwt"
	"github.com/satori/go.uuid"
)

// WithIdentity fills the context with token
// Token is filled using input Identity object
func WithIdentity(ctx context.Context, ident account.Identity) context.Context {
	token := fillClaimsWithIdentity(ident)
	return goajwt.WithJWT(ctx, token)
}

func fillClaimsWithIdentity(ident account.Identity) *jwt.Token {
	token := jwt.New(jwt.SigningMethodRS256)
	token.Claims.(jwt.MapClaims)["sub"] = ident.ID.String()
	token.Claims.(jwt.MapClaims)["uuid"] = ident.ID.String()
	token.Claims.(jwt.MapClaims)["fullName"] = ident.User.FullName
	token.Claims.(jwt.MapClaims)["imageURL"] = ident.User.ImageURL
	token.Claims.(jwt.MapClaims)["iat"] = time.Now().Unix()
	return token
}

// WithIncompleteIdentity fills the context with token
// Token is filled using input Identity object but without the sub claim
func WithIncompleteIdentity(ctx context.Context, ident account.Identity) context.Context {
	token := fillIncompleteClaimsWithIdentity(ident)
	return goajwt.WithJWT(ctx, token)
}

func fillIncompleteClaimsWithIdentity(ident account.Identity) *jwt.Token {
	token := jwt.New(jwt.SigningMethodRS256)
	token.Claims.(jwt.MapClaims)["imageURL"] = ident.User.ImageURL
	token.Claims.(jwt.MapClaims)["iat"] = time.Now().Unix()
	return token
}

func service(serviceName string, key interface{}, u account.Identity) *goa.Service {
	svc := goa.New(serviceName)
	svc.Context = WithIdentity(svc.Context, u)
	svc.Context = manager.ContextWithTokenManager(svc.Context, testtoken.TokenManager)
	return svc
}

// ServiceAsUser creates a new service and fill the context with input Identity
func ServiceAsUser(serviceName string, u account.Identity) *goa.Service {
	return service(serviceName, nil, u)
}

// ServiceAsUserWithIncompleteClaims creates a new service and fill the context with input Identity
func ServiceAsUserWithIncompleteClaims(serviceName string, u account.Identity) *goa.Service {
	svc := service(serviceName, nil, u)
	svc.Context = WithIncompleteIdentity(svc.Context, u)
	return svc
}

// UnsecuredService creates a new service with token manager injected by without any identity in context
func UnsecuredService(serviceName string) *goa.Service {
	svc := goa.New(serviceName)
	svc.Context = manager.ContextWithTokenManager(svc.Context, testtoken.TokenManager)
	return svc
}

// ServiceAsServiceAccountUser generates the minimal service needed to satisfy the condition of being a service account.
func ServiceAsServiceAccountUser(serviceName string, u account.Identity) *goa.Service {
	svc := goa.New(serviceName)
	svc.Context = WithServiceAccountAuthz(svc.Context, testtoken.TokenManager, u)
	svc.Context = manager.ContextWithTokenManager(svc.Context, testtoken.TokenManager)
	return svc
}

// WithServiceAccountAuthz fills the context with token
// Token is filled using input Identity object and resource authorization information
func WithServiceAccountAuthz(ctx context.Context, tokenManager manager.TokenManager, ident account.Identity) context.Context {
	if ident.ID == uuid.Nil {
		ident.ID = uuid.NewV4()
	}
	token := tokenManager.GenerateUnsignedServiceAccountToken(ident.ID.String(), ident.Username)
	return goajwt.WithJWT(ctx, token)
}

// DummyOSORegistrationApp represents a mock OSOSubscriptionManager implementation
type DummyOSORegistrationApp struct {
	Status string
	Err    error
}

func (regApp *DummyOSORegistrationApp) LoadOSOSubscriptionStatus(ctx context.Context, token oauth2.Token) (string, error) {
	return regApp.Status, regApp.Err
}<|MERGE_RESOLUTION|>--- conflicted
+++ resolved
@@ -3,10 +3,6 @@
 import (
 	"context"
 
-<<<<<<< HEAD
-	tokencontext "github.com/fabric8-services/fabric8-common/token"
-=======
->>>>>>> cc9fc3df
 	"golang.org/x/oauth2"
 	"time"
 
