--- conflicted
+++ resolved
@@ -74,7 +74,6 @@
 	return testIdentity, err
 }
 
-<<<<<<< HEAD
 // CreateTestIdentityAndUser creates an identity & user with the given `username` in the database. For testing purpose only.
 func CreateTestIdentityAndUser(db *gorm.DB, username, providerType string) (account.Identity, error) {
 	testIdentity := account.Identity{
@@ -84,7 +83,8 @@
 	}
 	err := CreateTestIdentityAndUserInDB(db, &testIdentity)
 	return testIdentity, err
-=======
+}
+
 // CreateTestUser creates a new user from a given user object
 func CreateTestUser(db *gorm.DB, user *account.User) (account.Identity, error) {
 	userRepository := account.NewUserRepository(db)
@@ -104,7 +104,6 @@
 		return identityRepository.Create(context.Background(), &identity)
 	})
 	return identity, err
->>>>>>> 6263b274
 }
 
 // CreateTestIdentityForAccountIdentity creates an account.Identity in the database. For testing purpose only.
