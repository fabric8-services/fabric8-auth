--- conflicted
+++ resolved
@@ -1,11 +1,8 @@
 package graph
 
 import (
-<<<<<<< HEAD
-=======
 	"context"
 	"github.com/fabric8-services/fabric8-auth/authentication/account/repository"
->>>>>>> 59ae2d80
 	"github.com/fabric8-services/fabric8-auth/authorization/token"
 	tokenRepo "github.com/fabric8-services/fabric8-auth/authorization/token/repository"
 	testtoken "github.com/fabric8-services/fabric8-auth/test/token"
@@ -38,14 +35,9 @@
 
 	w.token = &tokenRepo.Token{}
 
-<<<<<<< HEAD
-	var identityID *uuid.UUID
-	w.token.TokenType = token.TOKEN_TYPE_ACCESS
-=======
 	var identity *repository.Identity
 	var expiryTime *time.Time
 	tokenType := token.TOKEN_TYPE_ACCESS
->>>>>>> 59ae2d80
 
 	for i := range params {
 		switch t := params[i].(type) {
@@ -64,21 +56,11 @@
 		case *userWrapper:
 			identity = t.Identity()
 		case userWrapper:
-<<<<<<< HEAD
-			identityID = &t.Identity().ID
-		case string:
-			if t == token.TOKEN_TYPE_RPT ||
-				t == token.TOKEN_TYPE_ACCESS ||
-				t == token.TOKEN_TYPE_REFRESH {
-				w.token.TokenType = t
-			}
-=======
 			identity = t.Identity()
 		case *identityWrapper:
 			identity = t.Identity()
 		case identityWrapper:
 			identity = t.Identity()
->>>>>>> 59ae2d80
 		}
 	}
 
