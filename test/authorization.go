package test

import (
	"context"
	"github.com/fabric8-services/fabric8-auth/account"
	"github.com/fabric8-services/fabric8-auth/application"
	organizationModel "github.com/fabric8-services/fabric8-auth/authorization/organization/model"
	organizationService "github.com/fabric8-services/fabric8-auth/authorization/organization/service"
	resource "github.com/fabric8-services/fabric8-auth/authorization/resource/repository"
	resourcetype "github.com/fabric8-services/fabric8-auth/authorization/resourcetype/repository"
	scope "github.com/fabric8-services/fabric8-auth/authorization/resourcetype/scope/repository"
	role "github.com/fabric8-services/fabric8-auth/authorization/role/repository"
	"github.com/jinzhu/gorm"
	"github.com/satori/go.uuid"
)

<<<<<<< HEAD
func CreateTestIdentityRoleForAnIdentity(ctx context.Context, db *gorm.DB, resourceRef resource.Resource, roleRef role.Role, assignedIdentity *account.Identity) (*identityrole.IdentityRole, error) {

	identityRoleRef := identityrole.IdentityRole{
		IdentityRoleID: uuid.NewV4(),
		Identity:       *assignedIdentity,
		IdentityID:     assignedIdentity.ID,
		Resource:       resourceRef,
		ResourceID:     resourceRef.ResourceID,
		Role:           roleRef,
		RoleID:         roleRef.RoleID,
	}

	identityRolesRepository := identityrole.NewIdentityRoleRepository(db)
	err := identityRolesRepository.Create(ctx, &identityRoleRef)
	if err != nil {
		return nil, err
	}
	return &identityRoleRef, err
}

func CreateTestIdentityRole(ctx context.Context, db *gorm.DB, resourceRef resource.Resource, roleRef role.Role) (*identityrole.IdentityRole, error) {
=======
func CreateTestIdentityRole(ctx context.Context, db *gorm.DB, resourceRef resource.Resource, roleRef role.Role) (*role.IdentityRole, error) {
>>>>>>> f717b4f4

	assignedIdentity := &account.Identity{
		ID:           uuid.NewV4(),
		Username:     uuid.NewV4().String(),
		ProviderType: account.KeycloakIDP,
	}
	identityRepository := account.NewIdentityRepository(db)

	err := identityRepository.Create(ctx, assignedIdentity)
	if err != nil {
		return nil, err
	}

	identityRoleRef := role.IdentityRole{
		IdentityRoleID: uuid.NewV4(),
		Identity:       *assignedIdentity,
		IdentityID:     assignedIdentity.ID,
		Resource:       resourceRef,
		ResourceID:     resourceRef.ResourceID,
		Role:           roleRef,
		RoleID:         roleRef.RoleID,
	}

	identityRolesRepository := role.NewIdentityRoleRepository(db)
	err = identityRolesRepository.Create(ctx, &identityRoleRef)
	if err != nil {
		return nil, err
	}
	return &identityRoleRef, err
}

func CreateTestOrganization(ctx context.Context, db *gorm.DB, appDB application.DB, creatorIdentityID uuid.UUID, name string) (account.Identity, error) {

	orgModelService := organizationModel.NewOrganizationModelService(db, appDB)
	orgService := organizationService.NewOrganizationService(orgModelService, appDB)

	var organization *account.Identity

	orgID, err := orgService.CreateOrganization(ctx, creatorIdentityID, name)
	if err != nil {
		return *organization, err
	}

	repo := account.NewIdentityRepository(db)

	organization, err = repo.Load(ctx, *orgID)
	if err != nil {
		return *organization, err
	}

	return *organization, nil
}

func CreateTestRole(ctx context.Context, db *gorm.DB, resourceType resourcetype.ResourceType, name string) (*role.Role, error) {
	roleRef := role.Role{
		ResourceType:   resourceType,
		ResourceTypeID: resourceType.ResourceTypeID,
		Name:           name,
	}
	roleRepository := role.NewRoleRepository(db)
	err := roleRepository.Create(ctx, &roleRef)
	return &roleRef, err
}

func CreateTestResource(ctx context.Context, db *gorm.DB, resourceType resourcetype.ResourceType, name string, parentResourceID *string) (*resource.Resource, error) {
	resourceRef := resource.Resource{
		ResourceType:     resourceType,
		ResourceTypeID:   resourceType.ResourceTypeID,
		Name:             name,
		ResourceID:       uuid.NewV4().String(),
		ParentResourceID: parentResourceID,
	}
	resourceRepository := resource.NewResourceRepository(db)
	err := resourceRepository.Create(ctx, &resourceRef)
	return &resourceRef, err
}

func CreateTestResourceType(ctx context.Context, db *gorm.DB, name string) (*resourcetype.ResourceType, error) {
	resourcetypeRepoRef := resourcetype.NewResourceTypeRepository(db)
	resourceTypeRef := resourcetype.ResourceType{
		Name: name,
	}
	err := resourcetypeRepoRef.Create(ctx, &resourceTypeRef)
	if err != nil {
		return nil, err
	}
	return &resourceTypeRef, err
}

func CreateTestRoleMapping(ctx context.Context, db *gorm.DB, appDB application.DB, resourceID string, fromRoleID uuid.UUID, toRoleID uuid.UUID) error {
	roleMappingRepoRef := role.NewRoleMappingRepository(db)

	err := roleMappingRepoRef.Create(ctx, &role.RoleMapping{
		ResourceID: resourceID,
		FromRoleID: fromRoleID,
		ToRoleID:   toRoleID,
	})
	return err
}

func CreateTestScopeWithDefaultType(ctx context.Context, db *gorm.DB, name string) (*scope.ResourceTypeScope, error) {
	resourceTypeRepo := resourcetype.NewResourceTypeRepository(db)
	resourceType, err := resourceTypeRepo.Lookup(ctx, "openshift.io/resource/area")

	if err != nil {
		return nil, err
	}

	rts := scope.ResourceTypeScope{
		ResourceTypeScopeID: uuid.NewV4(),
		ResourceTypeID:      resourceType.ResourceTypeID,
		Name:                uuid.NewV4().String(),
	}

	resourceTypeScopeRepo := scope.NewResourceTypeScopeRepository(db)
	err = resourceTypeScopeRepo.Create(ctx, &rts)
	if err != nil {
		return nil, err
	}
	return &rts, nil
}

func CreateTestScope(ctx context.Context, db *gorm.DB, resourceType resourcetype.ResourceType, name string) (*scope.ResourceTypeScope, error) {

	rts := scope.ResourceTypeScope{
		ResourceTypeScopeID: uuid.NewV4(),
		ResourceTypeID:      resourceType.ResourceTypeID,
		Name:                name,
	}

	resourceTypeScopeRepo := scope.NewResourceTypeScopeRepository(db)
	err := resourceTypeScopeRepo.Create(ctx, &rts)
	if err != nil {
		return nil, err
	}
	return &rts, nil
}

func CreateTestRoleScope(ctx context.Context, db *gorm.DB, s scope.ResourceTypeScope, r role.Role) (*role.RoleScope, error) {
	roleScopeRepo := role.NewRoleScopeRepository(db)

	rs := role.RoleScope{
		//ResourceTypeScope:   s,
		ResourceTypeScopeID: s.ResourceTypeScopeID,
		//Role:                r,
		RoleID: r.RoleID,
	}

	err := roleScopeRepo.Create(ctx, &rs)
	if err != nil {
		return nil, err
	}

	// adding the references help in comparing later on.
	rs.ResourceTypeScope = s
	rs.Role = r
	return &rs, nil
}

func CreateTestResourceWithDefaultType(ctx context.Context, db *gorm.DB, name string) (*resource.Resource, error) {

	resourceTypeRepo := resourcetype.NewResourceTypeRepository(db)
	resourceType, err := resourceTypeRepo.Lookup(ctx, "openshift.io/resource/area")

	if err != nil {
		return nil, err
	}
	resourceRef := resource.Resource{
		ResourceType:   *resourceType,
		ResourceTypeID: resourceType.ResourceTypeID,
		Name:           name,
		ResourceID:     uuid.NewV4().String(),
	}
	roleRepository := resource.NewResourceRepository(db)
	err = roleRepository.Create(ctx, &resourceRef)
	return &resourceRef, err
}

func CreateTestRoleWithDefaultType(ctx context.Context, db *gorm.DB, name string) (*role.Role, error) {
	resourceTypeRepo := resourcetype.NewResourceTypeRepository(db)
	resourceType, err := resourceTypeRepo.Lookup(ctx, "openshift.io/resource/area")

	if err != nil {
		return nil, err
	}
	roleRef := role.Role{
		ResourceType:   *resourceType,
		ResourceTypeID: resourceType.ResourceTypeID,
		Name:           name,
	}
	roleRepository := role.NewRoleRepository(db)
	err = roleRepository.Create(ctx, &roleRef)
	return &roleRef, err
}

func CreateRandomIdentityRole(ctx context.Context, db *gorm.DB) (*role.IdentityRole, error) {
	resourceTypeRepo := resourcetype.NewResourceTypeRepository(db)
	resourceType, err := resourceTypeRepo.Lookup(ctx, "openshift.io/resource/area")

	if err != nil {
		return nil, err
	}

	testResource, err := CreateTestResource(ctx, db, *resourceType, uuid.NewV4().String(), nil)
	if err != nil {
		return nil, err
	}

	testRole, err := CreateTestRole(ctx, db, *resourceType, uuid.NewV4().String())
	if err != nil {
		return nil, err
	}

	testIdentityRole, err := CreateTestIdentityRole(ctx, db, *testResource, *testRole)
	if err != nil {
		return nil, err
	}

	return testIdentityRole, nil
}<|MERGE_RESOLUTION|>--- conflicted
+++ resolved
@@ -14,43 +14,7 @@
 	"github.com/satori/go.uuid"
 )
 
-<<<<<<< HEAD
-func CreateTestIdentityRoleForAnIdentity(ctx context.Context, db *gorm.DB, resourceRef resource.Resource, roleRef role.Role, assignedIdentity *account.Identity) (*identityrole.IdentityRole, error) {
-
-	identityRoleRef := identityrole.IdentityRole{
-		IdentityRoleID: uuid.NewV4(),
-		Identity:       *assignedIdentity,
-		IdentityID:     assignedIdentity.ID,
-		Resource:       resourceRef,
-		ResourceID:     resourceRef.ResourceID,
-		Role:           roleRef,
-		RoleID:         roleRef.RoleID,
-	}
-
-	identityRolesRepository := identityrole.NewIdentityRoleRepository(db)
-	err := identityRolesRepository.Create(ctx, &identityRoleRef)
-	if err != nil {
-		return nil, err
-	}
-	return &identityRoleRef, err
-}
-
-func CreateTestIdentityRole(ctx context.Context, db *gorm.DB, resourceRef resource.Resource, roleRef role.Role) (*identityrole.IdentityRole, error) {
-=======
-func CreateTestIdentityRole(ctx context.Context, db *gorm.DB, resourceRef resource.Resource, roleRef role.Role) (*role.IdentityRole, error) {
->>>>>>> f717b4f4
-
-	assignedIdentity := &account.Identity{
-		ID:           uuid.NewV4(),
-		Username:     uuid.NewV4().String(),
-		ProviderType: account.KeycloakIDP,
-	}
-	identityRepository := account.NewIdentityRepository(db)
-
-	err := identityRepository.Create(ctx, assignedIdentity)
-	if err != nil {
-		return nil, err
-	}
+func CreateTestIdentityRoleForAnIdentity(ctx context.Context, db *gorm.DB, resourceRef resource.Resource, roleRef role.Role, assignedIdentity *account.Identity) (*role.IdentityRole, error) {
 
 	identityRoleRef := role.IdentityRole{
 		IdentityRoleID: uuid.NewV4(),
@@ -63,6 +27,38 @@
 	}
 
 	identityRolesRepository := role.NewIdentityRoleRepository(db)
+	err := identityRolesRepository.Create(ctx, &identityRoleRef)
+	if err != nil {
+		return nil, err
+	}
+	return &identityRoleRef, err
+}
+
+func CreateTestIdentityRole(ctx context.Context, db *gorm.DB, resourceRef resource.Resource, roleRef role.Role) (*role.IdentityRole, error) {
+
+	assignedIdentity := &account.Identity{
+		ID:           uuid.NewV4(),
+		Username:     uuid.NewV4().String(),
+		ProviderType: account.KeycloakIDP,
+	}
+	identityRepository := account.NewIdentityRepository(db)
+
+	err := identityRepository.Create(ctx, assignedIdentity)
+	if err != nil {
+		return nil, err
+	}
+
+	identityRoleRef := role.IdentityRole{
+		IdentityRoleID: uuid.NewV4(),
+		Identity:       *assignedIdentity,
+		IdentityID:     assignedIdentity.ID,
+		Resource:       resourceRef,
+		ResourceID:     resourceRef.ResourceID,
+		Role:           roleRef,
+		RoleID:         roleRef.RoleID,
+	}
+
+	identityRolesRepository := role.NewIdentityRoleRepository(db)
 	err = identityRolesRepository.Create(ctx, &identityRoleRef)
 	if err != nil {
 		return nil, err
