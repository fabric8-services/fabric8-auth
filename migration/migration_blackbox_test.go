--- conflicted
+++ resolved
@@ -201,9 +201,6 @@
 
 func testMigration21(t *testing.T) {
 	migrateToVersion(sqlDB, migrations[:(22)], (22))
-<<<<<<< HEAD
-	assert.Nil(t, runSQLscript(sqlDB, "021-insert-identity-role.sql"))
-=======
 	assert.Nil(t, runSQLscript(sqlDB, "021-test-organizations.sql"))
 
 	rows, err := sqlDB.Query("SELECT name FROM resource_type WHERE name = $1", common.IdentityResourceTypeOrganization)
@@ -228,7 +225,6 @@
 		err = rows.Scan(&roleName)
 		require.Equal(t, controller.OrganizationOwnerRole, roleName)
 	}
->>>>>>> 14cb4c8c
 }
 
 // runSQLscript loads the given filename from the packaged SQL test files and
