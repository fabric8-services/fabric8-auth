--- conflicted
+++ resolved
@@ -204,11 +204,10 @@
 	m = append(m, steps{ExecuteSQLFile("031-clean-up-roles-scopes.sql")})
 
 	// Version 32
-<<<<<<< HEAD
-	m = append(m, steps{ExecuteSQLFile("032-drop-space-resources.sql")})
-=======
 	m = append(m, steps{ExecuteSQLFile("032-invitation-code.sql")})
->>>>>>> 926bf3ad
+
+	// Version 33
+	m = append(m, steps{ExecuteSQLFile("033-drop-space-resources.sql")})
 
 	// Version N
 	//
