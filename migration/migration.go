--- conflicted
+++ resolved
@@ -164,13 +164,11 @@
 	// verion 18
 	m = append(m, steps{ExecuteSQLFile("018-convert-user-feature-level.sql")})
 
-<<<<<<< HEAD
-	// version 19
-	m = append(m, steps{ExecuteSQLFile("019-add-response-mode-to-auth-state-reference.sql")})
-=======
 	// verion 19
 	m = append(m, steps{ExecuteSQLFile("019-authorization-part-2.sql")})
->>>>>>> 567d307e
+
+	// version 20
+	m = append(m, steps{ExecuteSQLFile("020-add-response-mode-to-auth-state-reference.sql")})
 
 	// Version N
 	//
