package migration

import (
	"bufio"
	"bytes"
	"context"
	"database/sql"
	"net/http"
	"net/url"
	"sync"
	"text/template"

	"github.com/fabric8-services/fabric8-auth/log"

	"github.com/goadesign/goa"
	"github.com/goadesign/goa/client"
	errs "github.com/pkg/errors"
)

// AdvisoryLockID is a random number that should be used within the application
// by anybody who wants to modify the "version" table.
const AdvisoryLockID = 42

// fn defines the type of function that can be part of a migration steps
type fn func(tx *sql.Tx) error

// steps defines a collection of all the functions that make up a version
type steps []fn

// Migrations defines all a collection of all the steps
type Migrations []steps

// mutex variable to lock/unlock the population of common types
var populateLocker = &sync.Mutex{}

type MigrationConfiguration interface {
	GetOpenShiftClientApiUrl() string
}

// Migrate executes the required migration of the database on startup.
// For each successful migration, an entry will be written into the "version"
// table, that states when a certain version was reached.
func Migrate(db *sql.DB, catalog string, configuration MigrationConfiguration) error {

	var err error
	if db == nil {
		return errs.Errorf("Database handle is nil\n")
	}

	m := GetMigrations(configuration)

	var tx *sql.Tx
	for nextVersion := int64(0); nextVersion < int64(len(m)) && err == nil; nextVersion++ {

		tx, err = db.Begin()
		if err != nil {
			return errs.Errorf("Failed to start transaction: %s\n", err)
		}

		err = MigrateToNextVersion(tx, &nextVersion, m, catalog)

		if err != nil {
			oldErr := err
			log.Info(nil, map[string]interface{}{
				"next_version": nextVersion,
				"migrations":   m,
				"err":          err,
			}, "Rolling back transaction due to: %v", err)

			if err = tx.Rollback(); err != nil {
				log.Error(nil, map[string]interface{}{
					"next_version": nextVersion,
					"migrations":   m,
					"err":          err,
				}, "error while rolling back transaction: ", err)
				return errs.Errorf("Error while rolling back transaction: %s\n", err)
			}
			return oldErr
		}

		if err = tx.Commit(); err != nil {
			log.Error(nil, map[string]interface{}{
				"migrations": m,
				"err":        err,
			}, "error during transaction commit: %v", err)
			return errs.Errorf("Error during transaction commit: %s\n", err)
		}

	}

	if err != nil {
		log.Error(nil, map[string]interface{}{
			"migrations": m,
			"err":        err,
		}, "migration failed with error: %v", err)
		return errs.Errorf("Migration failed with error: %s\n", err)
	}

	return nil
}

// GetMigrations returns the migrations all the migrations we have.
// Add your own migration to the end of this function.
// IMPORTANT: ALWAYS APPEND AT THE END AND DON'T CHANGE THE ORDER OF MIGRATIONS!
func GetMigrations(configuration MigrationConfiguration) Migrations {
	m := Migrations{}

	// Version 0
	m = append(m, steps{ExecuteSQLFile("000-bootstrap.sql")})

	// Version 1
	m = append(m, steps{ExecuteSQLFile("001-identities-users.sql")})

	// Version 2
	m = append(m, steps{ExecuteSQLFile("002-oauth-states.sql")})

	// Version 3
	m = append(m, steps{ExecuteSQLFile("003-space-resources.sql")})

	// Version 4

	m = append(m, steps{ExecuteSQLFile("004-unique-resource-space.sql")})

	// Version 5
	m = append(m, steps{ExecuteSQLFile("005-authorization.sql")})

	// Version 6
	m = append(m, steps{ExecuteSQLFile("006-external-provider.sql")})

	// Version 7
	m = append(m, steps{ExecuteSQLFile("007-external-provider-id-index.sql")})

	// Version 8
	m = append(m, steps{ExecuteSQLFile("008-rename-token-table.sql")})

	// Version 9
	m = append(m, steps{ExecuteSQLFile("009-external-token-hard-delete.sql")})

	// version 10
	defaultCluster := configuration.GetOpenShiftClientApiUrl()
	m = append(m, steps{ExecuteSQLFile("010-add-cluster-to-user.sql", defaultCluster)})

	// version 11
	m = append(m, steps{ExecuteSQLFile("011-add-username-to-external-token.sql")})

	// version 12
	m = append(m, steps{ExecuteSQLFile("012-hide-email.sql")})

	// version 13
<<<<<<< HEAD
	m = append(m, steps{ExecuteSQLFile("013-add-state-to-auth-state-reference.sql")})
=======
	m = append(m, steps{ExecuteSQLFile("013-add-email-verified.sql")})
>>>>>>> 9f9deda9

	// Version N
	//
	// In order to add an upgrade, simply append an array of MigrationFunc to the
	// the end of the "migrations" slice. The version numbers are determined by
	// the index in the array. The following code in comments show how you can
	// do a migration in 3 steps. If one of the steps fails, the others are not
	// executed.
	// If something goes wrong during the migration, all you need to do is return
	// an error that is not nil.

	/*
		m = append(m, steps{
			func(db *sql.Tx) error {
				// Execute random go code
				return nil
			},
			ExecuteSQLFile("YOUR_OWN_FILE.sql"),
			func(db *sql.Tx) error {
				// Execute random go code
				return nil
			},
		})
	*/

	return m
}

// ExecuteSQLFile loads the given filename from the packaged SQL files and
// executes it on the given database. Golang text/template module is used
// to handle all the optional arguments passed to the sql files
func ExecuteSQLFile(filename string, args ...string) fn {
	return func(db *sql.Tx) error {
		data, err := Asset(filename)
		if err != nil {
			return errs.Wrapf(err, "failed to find filename: %s", filename)
		}

		if len(args) > 0 {
			tmpl, err := template.New("sql").Parse(string(data))
			if err != nil {
				return errs.Wrap(err, "failed to parse SQL template")
			}
			var sqlScript bytes.Buffer
			writer := bufio.NewWriter(&sqlScript)

			err = tmpl.Execute(writer, args)
			if err != nil {
				return errs.Wrap(err, "failed to execute SQL template")
			}
			// We need to flush the content of the writer
			writer.Flush()

			_, err = db.Exec(sqlScript.String())
			if err != nil {
				log.Error(context.Background(), map[string]interface{}{
					"err": err,
				}, "failed to execute this query: \n\n%s\n\n", sqlScript.String())
			}

		} else {
			_, err = db.Exec(string(data))
			if err != nil {
				log.Error(context.Background(), map[string]interface{}{
					"err": err,
				}, "failed to execute this query: \n\n%s\n\n", string(data))
			}
		}

		return errs.WithStack(err)
	}
}

// MigrateToNextVersion migrates the database to the nextVersion.
// If the database is already at nextVersion or higher, the nextVersion
// will be set to the actual next version.
func MigrateToNextVersion(tx *sql.Tx, nextVersion *int64, m Migrations, catalog string) error {
	// Obtain exclusive transaction level advisory that doesn't depend on any table.
	// Once obtained, the lock is held for the remainder of the current transaction.
	// (There is no UNLOCK TABLE command; locks are always released at transaction end.)
	if _, err := tx.Exec("SELECT pg_advisory_xact_lock($1)", AdvisoryLockID); err != nil {
		return errs.Errorf("Failed to acquire lock: %s\n", err)
	}

	// Determine current version and adjust the outmost loop
	// iterator variable "version"
	currentVersion, err := getCurrentVersion(tx, catalog)
	if err != nil {
		return errs.WithStack(err)
	}
	*nextVersion = currentVersion + 1
	if *nextVersion >= int64(len(m)) {
		// No further updates to apply (this is NOT an error)
		log.Info(nil, map[string]interface{}{
			"next_version":    *nextVersion,
			"current_version": currentVersion,
		}, "Current version %d. Nothing to update.", currentVersion)
		return nil
	}

	log.Info(nil, map[string]interface{}{
		"next_version":    *nextVersion,
		"current_version": currentVersion,
	}, "Attempt to update DB to version %v", *nextVersion)

	// Apply all the updates of the next version
	for j := range m[*nextVersion] {
		if err := m[*nextVersion][j](tx); err != nil {
			return errs.Errorf("Failed to execute migration of step %d of version %d: %s\n", j, *nextVersion, err)
		}
	}

	if _, err := tx.Exec("INSERT INTO version(version) VALUES($1)", *nextVersion); err != nil {
		return errs.Errorf("Failed to update DB to version %d: %s\n", *nextVersion, err)
	}

	log.Info(nil, map[string]interface{}{
		"next_version":    *nextVersion,
		"current_version": currentVersion,
	}, "Successfully updated DB to version %v", *nextVersion)

	return nil
}

// getCurrentVersion returns the highest version from the version
// table or -1 if that table does not exist.
//
// Returning -1 simplifies the logic of the migration process because
// the next version is always the current version + 1 which results
// in -1 + 1 = 0 which is exactly what we want as the first version.
func getCurrentVersion(db *sql.Tx, catalog string) (int64, error) {
	query := `SELECT EXISTS(
				SELECT 1 FROM information_schema.tables
				WHERE table_catalog=$1
				AND table_name='version')`
	row := db.QueryRow(query, catalog)

	var exists bool
	if err := row.Scan(&exists); err != nil {
		return -1, errs.Errorf("Failed to scan if table \"version\" exists: %s\n", err)
	}

	if !exists {
		// table doesn't exist
		return -1, nil
	}

	row = db.QueryRow("SELECT max(version) as current FROM version")

	var current int64 = -1
	if err := row.Scan(&current); err != nil {
		return -1, errs.Errorf("Failed to scan max version in table \"version\": %s\n", err)
	}

	return current, nil
}

// NewMigrationContext aims to create a new goa context where to initialize the
// request and req_id context keys.
// NOTE: We need this function to initialize the goa.ContextRequest
func NewMigrationContext(ctx context.Context) context.Context {
	req := &http.Request{Host: "localhost"}
	params := url.Values{}
	ctx = goa.NewContext(ctx, nil, req, params)
	// set a random request ID for the context
	var reqID string
	ctx, reqID = client.ContextWithRequestID(ctx)

	log.Debug(ctx, nil, "Initialized the migration context with Request ID: %v", reqID)

	return ctx
}<|MERGE_RESOLUTION|>--- conflicted
+++ resolved
@@ -147,12 +147,10 @@
 	m = append(m, steps{ExecuteSQLFile("012-hide-email.sql")})
 
 	// version 13
-<<<<<<< HEAD
-	m = append(m, steps{ExecuteSQLFile("013-add-state-to-auth-state-reference.sql")})
-=======
 	m = append(m, steps{ExecuteSQLFile("013-add-email-verified.sql")})
->>>>>>> 9f9deda9
-
+
+	// verion 14
+	m = append(m, steps{ExecuteSQLFile("014-add-state-to-auth-state-reference.sql")})
 	// Version N
 	//
 	// In order to add an upgrade, simply append an array of MigrationFunc to the
