--- conflicted
+++ resolved
@@ -210,9 +210,6 @@
 	m = append(m, steps{ExecuteSQLFile("033-drop-space-resources.sql")})
 
 	// Version 34
-<<<<<<< HEAD
-	m = append(m, steps{ExecuteSQLFile("034-admin-console-resource.sql")})
-=======
 	m = append(m, steps{ExecuteSQLFile("034-rename-token-table.sql")})
 
 	// Version 35
@@ -222,7 +219,8 @@
 	m = append(m, steps{ExecuteSQLFile("036-token-privileges.sql")})
 
 	m = append(m, steps{ExecuteSQLFile("037-invitation-redirect-url.sql")})
->>>>>>> 0f992198
+
+	m = append(m, steps{ExecuteSQLFile("038-admin-console-resource.sql")})
 
 	// Version N
 	//
