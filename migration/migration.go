package migration

import (
	"bufio"
	"bytes"
	"context"
	"database/sql"
	"net/http"
	"net/url"
	"sync"
	"text/template"

	"github.com/fabric8-services/fabric8-auth/log"

	"github.com/goadesign/goa"
	"github.com/goadesign/goa/client"
	errs "github.com/pkg/errors"
)

// AdvisoryLockID is a random number that should be used within the application
// by anybody who wants to modify the "version" table.
const AdvisoryLockID = 42

// fn defines the type of function that can be part of a migration steps
type fn func(tx *sql.Tx) error

// steps defines a collection of all the functions that make up a version
type steps []fn

// Migrations defines all a collection of all the steps
type Migrations []steps

// mutex variable to lock/unlock the population of common types
var populateLocker = &sync.Mutex{}

type MigrationConfiguration interface {
	GetOpenShiftClientApiUrl() string
}

// Migrate executes the required migration of the database on startup.
// For each successful migration, an entry will be written into the "version"
// table, that states when a certain version was reached.
func Migrate(db *sql.DB, catalog string, configuration MigrationConfiguration) error {

	var err error
	if db == nil {
		return errs.Errorf("Database handle is nil\n")
	}

	m := GetMigrations(configuration)

	var tx *sql.Tx
	for nextVersion := int64(0); nextVersion < int64(len(m)) && err == nil; nextVersion++ {

		tx, err = db.Begin()
		if err != nil {
			return errs.Errorf("Failed to start transaction: %s\n", err)
		}

		err = MigrateToNextVersion(tx, &nextVersion, m, catalog)

		if err != nil {
			oldErr := err
			log.Info(nil, map[string]interface{}{
				"next_version": nextVersion,
				"migrations":   m,
				"err":          err,
			}, "Rolling back transaction due to: %v", err)

			if err = tx.Rollback(); err != nil {
				log.Error(nil, map[string]interface{}{
					"next_version": nextVersion,
					"migrations":   m,
					"err":          err,
				}, "error while rolling back transaction: ", err)
				return errs.Errorf("Error while rolling back transaction: %s\n", err)
			}
			return oldErr
		}

		if err = tx.Commit(); err != nil {
			log.Error(nil, map[string]interface{}{
				"migrations": m,
				"err":        err,
			}, "error during transaction commit: %v", err)
			return errs.Errorf("Error during transaction commit: %s\n", err)
		}

	}

	if err != nil {
		log.Error(nil, map[string]interface{}{
			"migrations": m,
			"err":        err,
		}, "migration failed with error: %v", err)
		return errs.Errorf("Migration failed with error: %s\n", err)
	}

	return nil
}

// GetMigrations returns the migrations all the migrations we have.
// Add your own migration to the end of this function.
// IMPORTANT: ALWAYS APPEND AT THE END AND DON'T CHANGE THE ORDER OF MIGRATIONS!
func GetMigrations(configuration MigrationConfiguration) Migrations {
	m := Migrations{}

	// Version 0
	m = append(m, steps{ExecuteSQLFile("000-bootstrap.sql")})

	// Version 1
	m = append(m, steps{ExecuteSQLFile("001-identities-users.sql")})

	// Version 2
	m = append(m, steps{ExecuteSQLFile("002-oauth-states.sql")})

	// Version 3
	m = append(m, steps{ExecuteSQLFile("003-space-resources.sql")})

	// Version 4

	m = append(m, steps{ExecuteSQLFile("004-unique-resource-space.sql")})

	// Version 5
	m = append(m, steps{ExecuteSQLFile("005-authorization.sql")})

	// Version 6
	m = append(m, steps{ExecuteSQLFile("006-external-provider.sql")})

	// Version 7
	m = append(m, steps{ExecuteSQLFile("007-external-provider-id-index.sql")})

	// Version 8
	m = append(m, steps{ExecuteSQLFile("008-rename-token-table.sql")})

	// Version 9
	m = append(m, steps{ExecuteSQLFile("009-external-token-hard-delete.sql")})

	// Version 10
	defaultCluster := configuration.GetOpenShiftClientApiUrl()
	m = append(m, steps{ExecuteSQLFile("010-add-cluster-to-user.sql", defaultCluster)})

	// Version 11
	m = append(m, steps{ExecuteSQLFile("011-add-username-to-external-token.sql")})

	// Version 12
	m = append(m, steps{ExecuteSQLFile("012-hide-email.sql")})

	// Version 13
	m = append(m, steps{ExecuteSQLFile("013-add-email-verified.sql")})

	// Version 14
	m = append(m, steps{ExecuteSQLFile("014-add-user-feature-level.sql")})

	// Version 15
	m = append(m, steps{ExecuteSQLFile("015-clear-resources-create-resource-types.sql")})

	// Version 16
	m = append(m, steps{ExecuteSQLFile("016-add-state-to-auth-state-reference.sql")})

	// Version 17
	m = append(m, steps{ExecuteSQLFile("017-feature-level-not-null.sql")})

	// Version 18
	m = append(m, steps{ExecuteSQLFile("018-convert-user-feature-level.sql")})

	// Version 19
	m = append(m, steps{ExecuteSQLFile("019-authorization-part-2.sql")})

	// Version 20
	m = append(m, steps{ExecuteSQLFile("020-add-response-mode-to-auth-state-reference.sql")})

	// Version 21
	m = append(m, steps{ExecuteSQLFile("021-organizations-list-create.sql")})

<<<<<<< HEAD
	// verion 22
	m = append(m, steps{ExecuteSQLFile("022-resource-type-index.sql")})
=======
	// Version 22
	m = append(m, steps{ExecuteSQLFile("022-add-deprovisioned-to-user.sql")})
>>>>>>> cc971ecc

	// Version N
	//
	// In order to add an upgrade, simply append an array of MigrationFunc to the
	// the end of the "migrations" slice. The version numbers are determined by
	// the index in the array. The following code in comments show how you can
	// do a migration in 3 steps. If one of the steps fails, the others are not
	// executed.
	// If something goes wrong during the migration, all you need to do is return
	// an error that is not nil.

	/*
		m = append(m, steps{
			func(db *sql.Tx) error {
				// Execute random go code
				return nil
			},
			ExecuteSQLFile("YOUR_OWN_FILE.sql"),
			func(db *sql.Tx) error {
				// Execute random go code
				return nil
			},
		})
	*/

	return m
}

// ExecuteSQLFile loads the given filename from the packaged SQL files and
// executes it on the given database. Golang text/template module is used
// to handle all the optional arguments passed to the sql files
func ExecuteSQLFile(filename string, args ...string) fn {
	return func(db *sql.Tx) error {
		data, err := Asset(filename)
		if err != nil {
			return errs.Wrapf(err, "failed to find filename: %s", filename)
		}

		if len(args) > 0 {
			tmpl, err := template.New("sql").Parse(string(data))
			if err != nil {
				return errs.Wrap(err, "failed to parse SQL template")
			}
			var sqlScript bytes.Buffer
			writer := bufio.NewWriter(&sqlScript)

			err = tmpl.Execute(writer, args)
			if err != nil {
				return errs.Wrap(err, "failed to execute SQL template")
			}
			// We need to flush the content of the writer
			writer.Flush()

			_, err = db.Exec(sqlScript.String())
			if err != nil {
				log.Error(context.Background(), map[string]interface{}{
					"err": err,
				}, "failed to execute this query: \n\n%s\n\n", sqlScript.String())
			}

		} else {
			_, err = db.Exec(string(data))
			if err != nil {
				log.Error(context.Background(), map[string]interface{}{
					"err": err,
				}, "failed to execute this query: \n\n%s\n\n", string(data))
			}
		}

		return errs.WithStack(err)
	}
}

// MigrateToNextVersion migrates the database to the nextVersion.
// If the database is already at nextVersion or higher, the nextVersion
// will be set to the actual next version.
func MigrateToNextVersion(tx *sql.Tx, nextVersion *int64, m Migrations, catalog string) error {
	// Obtain exclusive transaction level advisory that doesn't depend on any table.
	// Once obtained, the lock is held for the remainder of the current transaction.
	// (There is no UNLOCK TABLE command; locks are always released at transaction end.)
	if _, err := tx.Exec("SELECT pg_advisory_xact_lock($1)", AdvisoryLockID); err != nil {
		return errs.Errorf("Failed to acquire lock: %s\n", err)
	}

	// Determine current version and adjust the outmost loop
	// iterator variable "version"
	currentVersion, err := getCurrentVersion(tx, catalog)
	if err != nil {
		return errs.WithStack(err)
	}
	*nextVersion = currentVersion + 1
	if *nextVersion >= int64(len(m)) {
		// No further updates to apply (this is NOT an error)
		log.Info(nil, map[string]interface{}{
			"next_version":    *nextVersion,
			"current_version": currentVersion,
		}, "Current version %d. Nothing to update.", currentVersion)
		return nil
	}

	log.Info(nil, map[string]interface{}{
		"next_version":    *nextVersion,
		"current_version": currentVersion,
	}, "Attempt to update DB to version %v", *nextVersion)

	// Apply all the updates of the next version
	for j := range m[*nextVersion] {
		if err := m[*nextVersion][j](tx); err != nil {
			return errs.Errorf("Failed to execute migration of step %d of version %d: %s\n", j, *nextVersion, err)
		}
	}

	if _, err := tx.Exec("INSERT INTO version(version) VALUES($1)", *nextVersion); err != nil {
		return errs.Errorf("Failed to update DB to version %d: %s\n", *nextVersion, err)
	}

	log.Info(nil, map[string]interface{}{
		"next_version":    *nextVersion,
		"current_version": currentVersion,
	}, "Successfully updated DB to version %v", *nextVersion)

	return nil
}

// getCurrentVersion returns the highest version from the version
// table or -1 if that table does not exist.
//
// Returning -1 simplifies the logic of the migration process because
// the next version is always the current version + 1 which results
// in -1 + 1 = 0 which is exactly what we want as the first version.
func getCurrentVersion(db *sql.Tx, catalog string) (int64, error) {
	query := `SELECT EXISTS(
				SELECT 1 FROM information_schema.tables
				WHERE table_catalog=$1
				AND table_name='version')`
	row := db.QueryRow(query, catalog)

	var exists bool
	if err := row.Scan(&exists); err != nil {
		return -1, errs.Errorf("Failed to scan if table \"version\" exists: %s\n", err)
	}

	if !exists {
		// table doesn't exist
		return -1, nil
	}

	row = db.QueryRow("SELECT max(version) as current FROM version")

	var current int64 = -1
	if err := row.Scan(&current); err != nil {
		return -1, errs.Errorf("Failed to scan max version in table \"version\": %s\n", err)
	}

	return current, nil
}

// NewMigrationContext aims to create a new goa context where to initialize the
// request and req_id context keys.
// NOTE: We need this function to initialize the goa.ContextRequest
func NewMigrationContext(ctx context.Context) context.Context {
	req := &http.Request{Host: "localhost"}
	params := url.Values{}
	ctx = goa.NewContext(ctx, nil, req, params)
	// set a random request ID for the context
	var reqID string
	ctx, reqID = client.ContextWithRequestID(ctx)

	log.Debug(ctx, nil, "Initialized the migration context with Request ID: %v", reqID)

	return ctx
}<|MERGE_RESOLUTION|>--- conflicted
+++ resolved
@@ -173,13 +173,11 @@
 	// Version 21
 	m = append(m, steps{ExecuteSQLFile("021-organizations-list-create.sql")})
 
-<<<<<<< HEAD
-	// verion 22
-	m = append(m, steps{ExecuteSQLFile("022-resource-type-index.sql")})
-=======
 	// Version 22
 	m = append(m, steps{ExecuteSQLFile("022-add-deprovisioned-to-user.sql")})
->>>>>>> cc971ecc
+
+	// verion 23
+	m = append(m, steps{ExecuteSQLFile("023-resource-type-index.sql")})
 
 	// Version N
 	//
