package migration

import (
	"bufio"
	"bytes"
	"context"
	"database/sql"
	"net/http"
	"net/url"
	"sync"
	"text/template"

	"github.com/fabric8-services/fabric8-auth/log"

	"github.com/goadesign/goa"
	"github.com/goadesign/goa/client"
	errs "github.com/pkg/errors"
)

// AdvisoryLockID is a random number that should be used within the application
// by anybody who wants to modify the "version" table.
const AdvisoryLockID = 42

// fn defines the type of function that can be part of a migration steps
type fn func(tx *sql.Tx) error

// steps defines a collection of all the functions that make up a version
type steps []fn

// Migrations defines all a collection of all the steps
type Migrations []steps

// mutex variable to lock/unlock the population of common types
var populateLocker = &sync.Mutex{}

type MigrationConfiguration interface {
	GetOpenShiftClientApiUrl() string
}

// Migrate executes the required migration of the database on startup.
// For each successful migration, an entry will be written into the "version"
// table, that states when a certain version was reached.
func Migrate(db *sql.DB, catalog string, configuration MigrationConfiguration) error {

	var err error
	if db == nil {
		return errs.Errorf("Database handle is nil\n")
	}

	m := GetMigrations(configuration)

	var tx *sql.Tx
	for nextVersion := int64(0); nextVersion < int64(len(m)) && err == nil; nextVersion++ {

		tx, err = db.Begin()
		if err != nil {
			return errs.Errorf("Failed to start transaction: %s\n", err)
		}

		err = MigrateToNextVersion(tx, &nextVersion, m, catalog)

		if err != nil {
			oldErr := err
			log.Info(nil, map[string]interface{}{
				"next_version": nextVersion,
				"migrations":   m,
				"err":          err,
			}, "Rolling back transaction due to: %v", err)

			if err = tx.Rollback(); err != nil {
				log.Error(nil, map[string]interface{}{
					"next_version": nextVersion,
					"migrations":   m,
					"err":          err,
				}, "error while rolling back transaction: ", err)
				return errs.Errorf("Error while rolling back transaction: %s\n", err)
			}
			return oldErr
		}

		if err = tx.Commit(); err != nil {
			log.Error(nil, map[string]interface{}{
				"migrations": m,
				"err":        err,
			}, "error during transaction commit: %v", err)
			return errs.Errorf("Error during transaction commit: %s\n", err)
		}

	}

	if err != nil {
		log.Error(nil, map[string]interface{}{
			"migrations": m,
			"err":        err,
		}, "migration failed with error: %v", err)
		return errs.Errorf("Migration failed with error: %s\n", err)
	}

	return nil
}

// GetMigrations returns the migrations all the migrations we have.
// Add your own migration to the end of this function.
// IMPORTANT: ALWAYS APPEND AT THE END AND DON'T CHANGE THE ORDER OF MIGRATIONS!
func GetMigrations(configuration MigrationConfiguration) Migrations {
	m := Migrations{}

	// Version 0
	m = append(m, steps{ExecuteSQLFile("000-bootstrap.sql")})

	// Version 1
	m = append(m, steps{ExecuteSQLFile("001-identities-users.sql")})

	// Version 2
	m = append(m, steps{ExecuteSQLFile("002-oauth-states.sql")})

	// Version 3
	m = append(m, steps{ExecuteSQLFile("003-space-resources.sql")})

	// Version 4

	m = append(m, steps{ExecuteSQLFile("004-unique-resource-space.sql")})

	// Version 5
	m = append(m, steps{ExecuteSQLFile("005-authorization.sql")})

	// Version 6
	m = append(m, steps{ExecuteSQLFile("006-external-provider.sql")})

	// Version 7
	m = append(m, steps{ExecuteSQLFile("007-external-provider-id-index.sql")})

	// Version 8
	m = append(m, steps{ExecuteSQLFile("008-rename-token-table.sql")})

	// Version 9
	m = append(m, steps{ExecuteSQLFile("009-external-token-hard-delete.sql")})

	// version 10
	defaultCluster := configuration.GetOpenShiftClientApiUrl()
	m = append(m, steps{ExecuteSQLFile("010-add-cluster-to-user.sql", defaultCluster)})

	// version 11
	m = append(m, steps{ExecuteSQLFile("011-add-username-to-external-token.sql")})

	// version 12
	m = append(m, steps{ExecuteSQLFile("012-hide-email.sql")})

	// version 13
	m = append(m, steps{ExecuteSQLFile("013-add-email-verified.sql")})

<<<<<<< HEAD
	// verion 14
	m = append(m, steps{ExecuteSQLFile("014-add-state-to-auth-state-reference.sql")})
=======
	// version 14
	m = append(m, steps{ExecuteSQLFile("014-add-user-feature-level.sql")})

	// version 15
	m = append(m, steps{ExecuteSQLFile("015-clear-resources-create-resource-types.sql")})

>>>>>>> 058f9e0c
	// Version N
	//
	// In order to add an upgrade, simply append an array of MigrationFunc to the
	// the end of the "migrations" slice. The version numbers are determined by
	// the index in the array. The following code in comments show how you can
	// do a migration in 3 steps. If one of the steps fails, the others are not
	// executed.
	// If something goes wrong during the migration, all you need to do is return
	// an error that is not nil.

	/*
		m = append(m, steps{
			func(db *sql.Tx) error {
				// Execute random go code
				return nil
			},
			ExecuteSQLFile("YOUR_OWN_FILE.sql"),
			func(db *sql.Tx) error {
				// Execute random go code
				return nil
			},
		})
	*/

	return m
}

// ExecuteSQLFile loads the given filename from the packaged SQL files and
// executes it on the given database. Golang text/template module is used
// to handle all the optional arguments passed to the sql files
func ExecuteSQLFile(filename string, args ...string) fn {
	return func(db *sql.Tx) error {
		data, err := Asset(filename)
		if err != nil {
			return errs.Wrapf(err, "failed to find filename: %s", filename)
		}

		if len(args) > 0 {
			tmpl, err := template.New("sql").Parse(string(data))
			if err != nil {
				return errs.Wrap(err, "failed to parse SQL template")
			}
			var sqlScript bytes.Buffer
			writer := bufio.NewWriter(&sqlScript)

			err = tmpl.Execute(writer, args)
			if err != nil {
				return errs.Wrap(err, "failed to execute SQL template")
			}
			// We need to flush the content of the writer
			writer.Flush()

			_, err = db.Exec(sqlScript.String())
			if err != nil {
				log.Error(context.Background(), map[string]interface{}{
					"err": err,
				}, "failed to execute this query: \n\n%s\n\n", sqlScript.String())
			}

		} else {
			_, err = db.Exec(string(data))
			if err != nil {
				log.Error(context.Background(), map[string]interface{}{
					"err": err,
				}, "failed to execute this query: \n\n%s\n\n", string(data))
			}
		}

		return errs.WithStack(err)
	}
}

// MigrateToNextVersion migrates the database to the nextVersion.
// If the database is already at nextVersion or higher, the nextVersion
// will be set to the actual next version.
func MigrateToNextVersion(tx *sql.Tx, nextVersion *int64, m Migrations, catalog string) error {
	// Obtain exclusive transaction level advisory that doesn't depend on any table.
	// Once obtained, the lock is held for the remainder of the current transaction.
	// (There is no UNLOCK TABLE command; locks are always released at transaction end.)
	if _, err := tx.Exec("SELECT pg_advisory_xact_lock($1)", AdvisoryLockID); err != nil {
		return errs.Errorf("Failed to acquire lock: %s\n", err)
	}

	// Determine current version and adjust the outmost loop
	// iterator variable "version"
	currentVersion, err := getCurrentVersion(tx, catalog)
	if err != nil {
		return errs.WithStack(err)
	}
	*nextVersion = currentVersion + 1
	if *nextVersion >= int64(len(m)) {
		// No further updates to apply (this is NOT an error)
		log.Info(nil, map[string]interface{}{
			"next_version":    *nextVersion,
			"current_version": currentVersion,
		}, "Current version %d. Nothing to update.", currentVersion)
		return nil
	}

	log.Info(nil, map[string]interface{}{
		"next_version":    *nextVersion,
		"current_version": currentVersion,
	}, "Attempt to update DB to version %v", *nextVersion)

	// Apply all the updates of the next version
	for j := range m[*nextVersion] {
		if err := m[*nextVersion][j](tx); err != nil {
			return errs.Errorf("Failed to execute migration of step %d of version %d: %s\n", j, *nextVersion, err)
		}
	}

	if _, err := tx.Exec("INSERT INTO version(version) VALUES($1)", *nextVersion); err != nil {
		return errs.Errorf("Failed to update DB to version %d: %s\n", *nextVersion, err)
	}

	log.Info(nil, map[string]interface{}{
		"next_version":    *nextVersion,
		"current_version": currentVersion,
	}, "Successfully updated DB to version %v", *nextVersion)

	return nil
}

// getCurrentVersion returns the highest version from the version
// table or -1 if that table does not exist.
//
// Returning -1 simplifies the logic of the migration process because
// the next version is always the current version + 1 which results
// in -1 + 1 = 0 which is exactly what we want as the first version.
func getCurrentVersion(db *sql.Tx, catalog string) (int64, error) {
	query := `SELECT EXISTS(
				SELECT 1 FROM information_schema.tables
				WHERE table_catalog=$1
				AND table_name='version')`
	row := db.QueryRow(query, catalog)

	var exists bool
	if err := row.Scan(&exists); err != nil {
		return -1, errs.Errorf("Failed to scan if table \"version\" exists: %s\n", err)
	}

	if !exists {
		// table doesn't exist
		return -1, nil
	}

	row = db.QueryRow("SELECT max(version) as current FROM version")

	var current int64 = -1
	if err := row.Scan(&current); err != nil {
		return -1, errs.Errorf("Failed to scan max version in table \"version\": %s\n", err)
	}

	return current, nil
}

// NewMigrationContext aims to create a new goa context where to initialize the
// request and req_id context keys.
// NOTE: We need this function to initialize the goa.ContextRequest
func NewMigrationContext(ctx context.Context) context.Context {
	req := &http.Request{Host: "localhost"}
	params := url.Values{}
	ctx = goa.NewContext(ctx, nil, req, params)
	// set a random request ID for the context
	var reqID string
	ctx, reqID = client.ContextWithRequestID(ctx)

	log.Debug(ctx, nil, "Initialized the migration context with Request ID: %v", reqID)

	return ctx
}<|MERGE_RESOLUTION|>--- conflicted
+++ resolved
@@ -148,18 +148,16 @@
 
 	// version 13
 	m = append(m, steps{ExecuteSQLFile("013-add-email-verified.sql")})
-
-<<<<<<< HEAD
-	// verion 14
-	m = append(m, steps{ExecuteSQLFile("014-add-state-to-auth-state-reference.sql")})
-=======
+	
 	// version 14
 	m = append(m, steps{ExecuteSQLFile("014-add-user-feature-level.sql")})
 
 	// version 15
 	m = append(m, steps{ExecuteSQLFile("015-clear-resources-create-resource-types.sql")})
 
->>>>>>> 058f9e0c
+	// verion 16
+	m = append(m, steps{ExecuteSQLFile("016-add-state-to-auth-state-reference.sql")})
+	
 	// Version N
 	//
 	// In order to add an upgrade, simply append an array of MigrationFunc to the
