package migration

import (
	"bufio"
	"bytes"
	"context"
	"database/sql"
	"net/http"
	"net/url"
	"sync"
	"text/template"

	"github.com/fabric8-services/fabric8-auth/log"

	"github.com/goadesign/goa"
	"github.com/goadesign/goa/client"
	errs "github.com/pkg/errors"
)

// AdvisoryLockID is a random number that should be used within the application
// by anybody who wants to modify the "version" table.
const AdvisoryLockID = 42

// fn defines the type of function that can be part of a migration steps
type fn func(tx *sql.Tx) error

// steps defines a collection of all the functions that make up a version
type steps []fn

// Migrations defines all a collection of all the steps
type Migrations []steps

// mutex variable to lock/unlock the population of common types
var populateLocker = &sync.Mutex{}

type MigrationConfiguration interface {
	GetOpenShiftClientApiUrl() string
}

// Migrate executes the required migration of the database on startup.
// For each successful migration, an entry will be written into the "version"
// table, that states when a certain version was reached.
func Migrate(db *sql.DB, catalog string, configuration MigrationConfiguration) error {

	var err error
	if db == nil {
		return errs.Errorf("Database handle is nil\n")
	}

	m := GetMigrations(configuration)

	var tx *sql.Tx
	for nextVersion := int64(0); nextVersion < int64(len(m)) && err == nil; nextVersion++ {

		tx, err = db.Begin()
		if err != nil {
			return errs.Errorf("Failed to start transaction: %s\n", err)
		}

		err = MigrateToNextVersion(tx, &nextVersion, m, catalog)

		if err != nil {
			oldErr := err
			log.Info(nil, map[string]interface{}{
				"next_version": nextVersion,
				"migrations":   m,
				"err":          err,
			}, "Rolling back transaction due to: %v", err)

			if err = tx.Rollback(); err != nil {
				log.Error(nil, map[string]interface{}{
					"next_version": nextVersion,
					"migrations":   m,
					"err":          err,
				}, "error while rolling back transaction: ", err)
				return errs.Errorf("Error while rolling back transaction: %s\n", err)
			}
			return oldErr
		}

		if err = tx.Commit(); err != nil {
			log.Error(nil, map[string]interface{}{
				"migrations": m,
				"err":        err,
			}, "error during transaction commit: %v", err)
			return errs.Errorf("Error during transaction commit: %s\n", err)
		}

	}

	if err != nil {
		log.Error(nil, map[string]interface{}{
			"migrations": m,
			"err":        err,
		}, "migration failed with error: %v", err)
		return errs.Errorf("Migration failed with error: %s\n", err)
	}

	return nil
}

// GetMigrations returns the migrations all the migrations we have.
// Add your own migration to the end of this function.
// IMPORTANT: ALWAYS APPEND AT THE END AND DON'T CHANGE THE ORDER OF MIGRATIONS!
func GetMigrations(configuration MigrationConfiguration) Migrations {
	m := Migrations{}

	// Version 0
	m = append(m, steps{ExecuteSQLFile("000-bootstrap.sql")})

	// Version 1
	m = append(m, steps{ExecuteSQLFile("001-identities-users.sql")})

	// Version 2
	m = append(m, steps{ExecuteSQLFile("002-oauth-states.sql")})

	// Version 3
	m = append(m, steps{ExecuteSQLFile("003-space-resources.sql")})

	// Version 4

	m = append(m, steps{ExecuteSQLFile("004-unique-resource-space.sql")})

	// Version 5
	m = append(m, steps{ExecuteSQLFile("005-authorization.sql")})

	// Version 6
	m = append(m, steps{ExecuteSQLFile("006-external-provider.sql")})

	// Version 7
	m = append(m, steps{ExecuteSQLFile("007-external-provider-id-index.sql")})

	// Version 8
	m = append(m, steps{ExecuteSQLFile("008-rename-token-table.sql")})

	// Version 9
	m = append(m, steps{ExecuteSQLFile("009-external-token-hard-delete.sql")})

	// version 10
	defaultCluster := configuration.GetOpenShiftClientApiUrl()
	m = append(m, steps{ExecuteSQLFile("010-add-cluster-to-user.sql", defaultCluster)})

	// version 11
	m = append(m, steps{ExecuteSQLFile("011-add-username-to-external-token.sql")})

	// version 12
<<<<<<< HEAD
	m = append(m, steps{ExecuteSQLFile("012-add-email-verified.sql")})
=======
	m = append(m, steps{ExecuteSQLFile("012-hide-email.sql")})
>>>>>>> 6263b274

	// Version N
	//
	// In order to add an upgrade, simply append an array of MigrationFunc to the
	// the end of the "migrations" slice. The version numbers are determined by
	// the index in the array. The following code in comments show how you can
	// do a migration in 3 steps. If one of the steps fails, the others are not
	// executed.
	// If something goes wrong during the migration, all you need to do is return
	// an error that is not nil.

	/*
		m = append(m, steps{
			func(db *sql.Tx) error {
				// Execute random go code
				return nil
			},
			ExecuteSQLFile("YOUR_OWN_FILE.sql"),
			func(db *sql.Tx) error {
				// Execute random go code
				return nil
			},
		})
	*/

	return m
}

// ExecuteSQLFile loads the given filename from the packaged SQL files and
// executes it on the given database. Golang text/template module is used
// to handle all the optional arguments passed to the sql files
func ExecuteSQLFile(filename string, args ...string) fn {
	return func(db *sql.Tx) error {
		data, err := Asset(filename)
		if err != nil {
			return errs.Wrapf(err, "failed to find filename: %s", filename)
		}

		if len(args) > 0 {
			tmpl, err := template.New("sql").Parse(string(data))
			if err != nil {
				return errs.Wrap(err, "failed to parse SQL template")
			}
			var sqlScript bytes.Buffer
			writer := bufio.NewWriter(&sqlScript)

			err = tmpl.Execute(writer, args)
			if err != nil {
				return errs.Wrap(err, "failed to execute SQL template")
			}
			// We need to flush the content of the writer
			writer.Flush()

			_, err = db.Exec(sqlScript.String())
			if err != nil {
				log.Error(context.Background(), map[string]interface{}{
					"err": err,
				}, "failed to execute this query: \n\n%s\n\n", sqlScript.String())
			}

		} else {
			_, err = db.Exec(string(data))
			if err != nil {
				log.Error(context.Background(), map[string]interface{}{
					"err": err,
				}, "failed to execute this query: \n\n%s\n\n", string(data))
			}
		}

		return errs.WithStack(err)
	}
}

// MigrateToNextVersion migrates the database to the nextVersion.
// If the database is already at nextVersion or higher, the nextVersion
// will be set to the actual next version.
func MigrateToNextVersion(tx *sql.Tx, nextVersion *int64, m Migrations, catalog string) error {
	// Obtain exclusive transaction level advisory that doesn't depend on any table.
	// Once obtained, the lock is held for the remainder of the current transaction.
	// (There is no UNLOCK TABLE command; locks are always released at transaction end.)
	if _, err := tx.Exec("SELECT pg_advisory_xact_lock($1)", AdvisoryLockID); err != nil {
		return errs.Errorf("Failed to acquire lock: %s\n", err)
	}

	// Determine current version and adjust the outmost loop
	// iterator variable "version"
	currentVersion, err := getCurrentVersion(tx, catalog)
	if err != nil {
		return errs.WithStack(err)
	}
	*nextVersion = currentVersion + 1
	if *nextVersion >= int64(len(m)) {
		// No further updates to apply (this is NOT an error)
		log.Info(nil, map[string]interface{}{
			"next_version":    *nextVersion,
			"current_version": currentVersion,
		}, "Current version %d. Nothing to update.", currentVersion)
		return nil
	}

	log.Info(nil, map[string]interface{}{
		"next_version":    *nextVersion,
		"current_version": currentVersion,
	}, "Attempt to update DB to version %v", *nextVersion)

	// Apply all the updates of the next version
	for j := range m[*nextVersion] {
		if err := m[*nextVersion][j](tx); err != nil {
			return errs.Errorf("Failed to execute migration of step %d of version %d: %s\n", j, *nextVersion, err)
		}
	}

	if _, err := tx.Exec("INSERT INTO version(version) VALUES($1)", *nextVersion); err != nil {
		return errs.Errorf("Failed to update DB to version %d: %s\n", *nextVersion, err)
	}

	log.Info(nil, map[string]interface{}{
		"next_version":    *nextVersion,
		"current_version": currentVersion,
	}, "Successfully updated DB to version %v", *nextVersion)

	return nil
}

// getCurrentVersion returns the highest version from the version
// table or -1 if that table does not exist.
//
// Returning -1 simplifies the logic of the migration process because
// the next version is always the current version + 1 which results
// in -1 + 1 = 0 which is exactly what we want as the first version.
func getCurrentVersion(db *sql.Tx, catalog string) (int64, error) {
	query := `SELECT EXISTS(
				SELECT 1 FROM information_schema.tables
				WHERE table_catalog=$1
				AND table_name='version')`
	row := db.QueryRow(query, catalog)

	var exists bool
	if err := row.Scan(&exists); err != nil {
		return -1, errs.Errorf("Failed to scan if table \"version\" exists: %s\n", err)
	}

	if !exists {
		// table doesn't exist
		return -1, nil
	}

	row = db.QueryRow("SELECT max(version) as current FROM version")

	var current int64 = -1
	if err := row.Scan(&current); err != nil {
		return -1, errs.Errorf("Failed to scan max version in table \"version\": %s\n", err)
	}

	return current, nil
}

// NewMigrationContext aims to create a new goa context where to initialize the
// request and req_id context keys.
// NOTE: We need this function to initialize the goa.ContextRequest
func NewMigrationContext(ctx context.Context) context.Context {
	req := &http.Request{Host: "localhost"}
	params := url.Values{}
	ctx = goa.NewContext(ctx, nil, req, params)
	// set a random request ID for the context
	var reqID string
	ctx, reqID = client.ContextWithRequestID(ctx)

	log.Debug(ctx, nil, "Initialized the migration context with Request ID: %v", reqID)

	return ctx
}<|MERGE_RESOLUTION|>--- conflicted
+++ resolved
@@ -144,11 +144,10 @@
 	m = append(m, steps{ExecuteSQLFile("011-add-username-to-external-token.sql")})
 
 	// version 12
-<<<<<<< HEAD
-	m = append(m, steps{ExecuteSQLFile("012-add-email-verified.sql")})
-=======
 	m = append(m, steps{ExecuteSQLFile("012-hide-email.sql")})
->>>>>>> 6263b274
+
+	// version 13
+	m = append(m, steps{ExecuteSQLFile("013-add-email-verified.sql")})
 
 	// Version N
 	//
