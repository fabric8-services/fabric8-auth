package login

import (
	"context"
	"crypto/md5"
	"encoding/hex"
	"encoding/json"
	"errors"
	"fmt"
	name "github.com/fabric8-services/fabric8-auth/account"
	account "github.com/fabric8-services/fabric8-auth/account/repository"
	"github.com/fabric8-services/fabric8-auth/app"
	"github.com/fabric8-services/fabric8-auth/application"
	"github.com/fabric8-services/fabric8-auth/application/repository"
	"github.com/fabric8-services/fabric8-auth/application/transaction"
	"github.com/fabric8-services/fabric8-auth/configuration"
	autherrors "github.com/fabric8-services/fabric8-auth/errors"
	"github.com/fabric8-services/fabric8-auth/jsonapi"
	"github.com/fabric8-services/fabric8-auth/log"
	"github.com/fabric8-services/fabric8-auth/rest"
	"github.com/fabric8-services/fabric8-auth/token"
	"github.com/fabric8-services/fabric8-auth/token/oauth"
	"github.com/fabric8-services/fabric8-auth/token/tokencontext"
	"github.com/goadesign/goa"
	errs "github.com/pkg/errors"
	"github.com/satori/go.uuid"
	"golang.org/x/oauth2"
	"net/http"
	"net/url"
)

type Configuration interface {
	GetKeycloakEndpointBroker(*goa.RequestData) (string, error)
	GetKeycloakEndpointToken(*goa.RequestData) (string, error)
	GetKeycloakClientID() string
	GetKeycloakSecret() string
	GetKeycloakEndpointUsers(*goa.RequestData) (string, error)
	GetValidRedirectURLs() string
	GetNotApprovedRedirect() string
	GetWITURL() (string, error)
	GetOpenShiftClientApiUrl() string
	GetKeycloakAccountEndpoint(*goa.RequestData) (string, error)
	IsPostgresDeveloperModeEnabled() bool
	GetOSORegistrationAppURL() string
	GetOSORegistrationAppAdminUsername() string
	GetOSORegistrationAppAdminToken() string
	GetOSOClusterByURL(url string) *configuration.OSOCluster
	GetUserInfoEndpoint() string
	GetOAuthEndpointAuth() string
	GetOAuthEndpointToken() string
}

// NewKeycloakOAuthProvider creates a new login.Service capable of using keycloak for authorization
func NewKeycloakOAuthProvider(identities account.IdentityRepository, users account.UserRepository, tokenManager token.Manager, app application.Application, keycloakProfileService UserProfileService, osoSubscriptionManager OSOSubscriptionManager) *KeycloakOAuthProvider {
	return &KeycloakOAuthProvider{
		Identities:   identities,
		Users:        users,
		TokenManager: tokenManager,
		App:          app,
		keycloakProfileService: keycloakProfileService,
		osoSubscriptionManager: osoSubscriptionManager,
	}
}

// KeycloakOAuthProvider represents a keycloak IDP
type KeycloakOAuthProvider struct {
	Identities             account.IdentityRepository
	Users                  account.UserRepository
	TokenManager           token.Manager
	App                    application.Application
	keycloakProfileService UserProfileService // this should go away
	osoSubscriptionManager OSOSubscriptionManager
}

// KeycloakOAuthService represents keycloak OAuth service interface
type KeycloakOAuthService interface {
	Login(ctx *app.LoginLoginContext, config oauth.IdentityProvider, serviceConfig Configuration) error
	AuthCodeURL(ctx context.Context, redirect *string, apiClient *string, state *string, responseMode *string, request *goa.RequestData, config oauth.OauthConfig, serviceConfig Configuration) (*string, error)
	Exchange(ctx context.Context, code string, config oauth.OauthConfig) (*oauth2.Token, error)
<<<<<<< HEAD
	ExchangeRefreshToken(ctx context.Context, authorizationToken string, refreshToken string, endpoint string, serviceConfig Configuration) (*token.TokenSet, error)
=======
	ExchangeRefreshToken(ctx context.Context, refreshToken string, serviceConfig Configuration) (*token.TokenSet, error)
>>>>>>> 7ab68d7f
	AuthCodeCallback(ctx *app.CallbackAuthorizeContext) (*string, error)
	CreateOrUpdateIdentityInDB(ctx context.Context, accessToken string, config oauth.IdentityProvider, configuration Configuration) (*account.Identity, bool, error)
	CreateOrUpdateIdentityAndUser(ctx context.Context, referrerURL *url.URL, keycloakToken *oauth2.Token, request *goa.RequestData, config oauth.IdentityProvider, serviceConfig Configuration) (*string, *oauth2.Token, error)
}

const (
	apiClientParam = "api_client"
	apiTokenParam  = "api_token"
	tokenJSONParam = "token_json"
)

// Login performs authentication
func (keycloak *KeycloakOAuthProvider) Login(ctx *app.LoginLoginContext, config oauth.IdentityProvider, serviceConfig Configuration) error {

	state := ctx.Params.Get("state")
	code := ctx.Params.Get("code")

	log.Debug(ctx, map[string]interface{}{
		"code":  code,
		"state": state,
	}, "login request received")

	if code != "" {
		// After redirect from oauth provider
		log.Debug(ctx, map[string]interface{}{
			"code":  code,
			"state": state,
		}, "Redirected from oauth provider")

		referrerURL, _, err := keycloak.reclaimReferrerAndResponseMode(ctx, state, code)
		if err != nil {
			return jsonapi.JSONErrorResponse(ctx, err)
		}

		keycloakToken, err := keycloak.Exchange(ctx, code, config)

		if err != nil {
			jsonapi.JSONErrorResponse(ctx, err)
			ctx.ResponseData.Header().Set("Location", referrerURL.String()+"?error="+err.Error())
			return ctx.TemporaryRedirect()
		}

		redirectTo, _, err := keycloak.CreateOrUpdateIdentityAndUser(ctx, referrerURL, keycloakToken, ctx.RequestData, config, serviceConfig)
		if err != nil {
			jsonapi.JSONErrorResponse(ctx, err)
		}

		if redirectTo != nil {
			ctx.ResponseData.Header().Set("Location", *redirectTo)
			return ctx.TemporaryRedirect()
		}

		ctx.ResponseData.Header().Set("Location", referrerURL.String()+"?error="+err.Error())
		return ctx.TemporaryRedirect()
	}

	// First time access, redirect to oauth provider
	generatedState := uuid.NewV4().String()
	redirectURL, err := keycloak.AuthCodeURL(ctx, ctx.Redirect, ctx.APIClient, &generatedState, nil, ctx.RequestData, config, serviceConfig)
	if err != nil {
		return jsonapi.JSONErrorResponse(ctx, err)
	}
	ctx.ResponseData.Header().Set("Location", *redirectURL)
	return ctx.TemporaryRedirect()
}

// AuthCodeURL is used in authorize action of /api/authorize to get authorization_code
func (keycloak *KeycloakOAuthProvider) AuthCodeURL(ctx context.Context, redirect *string, apiClient *string, state *string, responseMode *string, request *goa.RequestData, config oauth.OauthConfig, serviceConfig Configuration) (*string, error) {
	/* Compute all the configuration urls */
	validRedirectURL := serviceConfig.GetValidRedirectURLs()

	// First time access, redirect to oauth provider
	referrer := request.Header.Get("Referer")
	if redirect == nil {
		if referrer == "" {
			return nil, autherrors.NewBadParameterError("Referer Header and redirect param are both empty. At least one should be specified", redirect).Expected("redirect")
		}
		redirect = &referrer
	}
	// store referrer in a state reference to redirect later
	log.Debug(ctx, map[string]interface{}{
		"referrer": referrer,
		"redirect": redirect,
	}, "Got Request from!")

	redirect, err := keycloak.saveParams(ctx, *redirect, apiClient)
	if err != nil {
		return nil, err
	}

	err = keycloak.saveReferrer(ctx, *state, *redirect, responseMode, validRedirectURL)
	if err != nil {
		log.Error(ctx, map[string]interface{}{
			"state":         state,
			"referrer":      referrer,
			"redirect":      redirect,
			"response_mode": responseMode,
			"err":           err,
		}, "unable to save the state")
		return nil, err
	}

	redirectTo := config.AuthCodeURL(*state, oauth2.AccessTypeOnline)

	return &redirectTo, err
}

// Exchange exchanges the given code for OAuth2 token with Keycloak
func (keycloak *KeycloakOAuthProvider) Exchange(ctx context.Context, code string, config oauth.OauthConfig) (*oauth2.Token, error) {

	// Exchange the code for a Keycloak token
	keycloakToken, err := config.Exchange(ctx, code)
	if err != nil {
		log.Error(ctx, map[string]interface{}{
			"code": code,
			"err":  err,
		}, "keycloak exchange operation failed")
		return nil, autherrors.NewUnauthorizedError(err.Error())
	}

	log.Debug(ctx, map[string]interface{}{
		"code": code,
	}, "exchanged code to access token")

	return keycloakToken, nil
}

// ExchangeRefreshToken exchanges refreshToken for OauthToken
<<<<<<< HEAD
// if the user request contained an access token in the authorization header (i.e, non empty value),
// then it is used to fill the token to return, based on its `permissions` claim (if available)
func (keycloak *KeycloakOAuthProvider) ExchangeRefreshToken(ctx context.Context, accessToken string, refreshToken string, endpoint string, serviceConfig Configuration) (*token.TokenSet, error) {
=======
func (keycloak *KeycloakOAuthProvider) ExchangeRefreshToken(ctx context.Context, refreshToken string, serviceConfig Configuration) (*token.TokenSet, error) {

>>>>>>> 7ab68d7f
	// Load identity for the refresh token
	var identity *account.Identity
	claims, err := keycloak.TokenManager.ParseTokenWithMapClaims(ctx, refreshToken)
	if err != nil {
		return nil, autherrors.NewUnauthorizedError(err.Error())
	}
	sub := claims["sub"]
	if sub == nil {
		return nil, autherrors.NewUnauthorizedError("missing 'sub' claim in the refresh token")
	}
	identityID, err := uuid.FromString(fmt.Sprintf("%s", sub))
	if err != nil {
		return nil, autherrors.NewUnauthorizedError(err.Error())
	}
	log.Debug(ctx, map[string]interface{}{"identity_id": identityID.String(), "request_with_access_token": (accessToken != ""), "dev_mode": serviceConfig.IsPostgresDeveloperModeEnabled()}, "refreshing a token...")

	err = transaction.Transactional(keycloak.App, func(tr transaction.TransactionalResources) error {
		identity, err = tr.Identities().LoadWithUser(ctx, identityID)
		return err
	})
	if err != nil {
		// That's OK if we didn't find the identity if the token was issued for an API client
		// Just log it and proceed.
		log.Warn(ctx, map[string]interface{}{
			"err": err,
		}, "failed to load identity when refreshing token; it's OK if the token was issued for an API client")
	}
	if identity != nil && identity.User.Deprovisioned {
		log.Warn(ctx, map[string]interface{}{
			"identity_id": identity.ID,
			"user_name":   identity.Username,
		}, "deprovisioned user tried to refresh token")
		return nil, autherrors.NewUnauthorizedError("unauthorized access")
	}

<<<<<<< HEAD
	// Refresh token in Keycloak
	tokeSet, err := keycloak.keycloakTokenService.RefreshToken(ctx, endpoint, serviceConfig.GetKeycloakClientID(), serviceConfig.GetKeycloakSecret(), refreshToken)
	if err != nil {
		if serviceConfig.IsPostgresDeveloperModeEnabled() && identity != nil && reflect.TypeOf(keycloak.keycloakTokenService) == reflect.TypeOf(&keycloaktoken.KeycloakTokenService{}) {
			log.Info(ctx, map[string]interface{}{"identity_id": identityID.String(), "dev_mode": serviceConfig.IsPostgresDeveloperModeEnabled()}, "returning a refresh token without using Keycloak")
			// If running in dev mode but not in a test then we ignore an error from Keycloak and just generate a refresh token
			generatedToken, err := keycloak.TokenManager.GenerateUserTokenForIdentity(ctx, *identity, false)
			if err != nil {
				return nil, err
			}
			return keycloak.TokenManager.ConvertToken(*generatedToken)
		}
		log.Info(ctx, map[string]interface{}{"identity_id": identityID.String(), "err": err}, "error occurred")
		return nil, err
	}
	// if an authorization token is provided, then parse it to see if there is a `permissions` claim
	if identity != nil && accessToken != "" {
		refreshedAccessToken, err := keycloak.App.TokenService().Refresh(ctx, identity, accessToken)
		if err != nil {
			return nil, err
		}
		log.Info(ctx, map[string]interface{}{"identity_id": identityID.String()}, "obtained a new access token")
		if log.IsDebug() {
			rptClaims, err := keycloak.TokenManager.ParseToken(ctx, accessToken)
			if err != nil {
				log.Error(ctx, map[string]interface{}{"identity_id": identityID.String(), "error": err}, "failed to parse new access token")
			} else {
				log.Debug(ctx, map[string]interface{}{"identity_id": identityID.String(), "permissions": rptClaims.Permissions}, "new access token permissions")
			}
		}
		tokeSet.AccessToken = &refreshedAccessToken

		// //
		// if rptClaims.Permissions != nil {
		// 	// TODO: call the loginService.ExchangeRefreshToken()
		// }
	}

	// Generate token based on the Keycloak token
	oauthToken := keycloak.TokenManager.ConvertTokenSet(*tokeSet)
	generatedToken, err := keycloak.TokenManager.GenerateUserToken(ctx, *oauthToken, identity)
=======
	generatedToken, err := keycloak.TokenManager.GenerateUserTokenUsingRefreshToken(ctx, refreshToken, identity)
>>>>>>> 7ab68d7f
	if err != nil {
		return nil, err
	}
	return keycloak.TokenManager.ConvertToken(*generatedToken)
}

// CreateOrUpdateIdentityAndUser creates or updates user and identity, checks whether the user is approved,
// encodes the token and returns final URL to which we are supposed to redirect
func (keycloak *KeycloakOAuthProvider) CreateOrUpdateIdentityAndUser(ctx context.Context, referrerURL *url.URL, keycloakToken *oauth2.Token, request *goa.RequestData, idpProvider oauth.IdentityProvider, config Configuration) (*string, *oauth2.Token, error) {
	apiClient := referrerURL.Query().Get(apiClientParam)
	identity, newUser, err := keycloak.CreateOrUpdateIdentityInDB(ctx, keycloakToken.AccessToken, idpProvider, config)
	if err != nil {
		log.Error(ctx, map[string]interface{}{
			"err": err,
		}, "failed to create a user and keycloak identity ")
		switch err.(type) {
		case autherrors.UnauthorizedError:
			if apiClient != "" {
				// Return the api token
				userToken, err := keycloak.TokenManager.GenerateUserTokenForAPIClient(ctx, *keycloakToken)
				if err != nil {
					log.Error(ctx, map[string]interface{}{"err": err}, "failed to generate token")
					return nil, nil, err
				}
				err = encodeToken(ctx, referrerURL, userToken, apiClient)
				if err != nil {
					log.Error(ctx, map[string]interface{}{"err": err}, "failed to encode token")
					return nil, nil, err
				}
				log.Info(ctx, map[string]interface{}{
					"referrerURL": referrerURL.String(),
					"api_client":  apiClient,
				}, "return api token for unapproved user")
				redirectTo := referrerURL.String()
				return &redirectTo, userToken, nil
			}

			userNotApprovedRedirectURL := config.GetNotApprovedRedirect()
			if userNotApprovedRedirectURL != "" {
				status, err := keycloak.osoSubscriptionManager.LoadOSOSubscriptionStatus(ctx, config, *keycloakToken)
				if err != nil {
					// Not critical. Just log the error and proceed
					log.Error(ctx, map[string]interface{}{"err": err}, "failed to load OSO subscription status")
				}
				userNotApprovedRedirectURL, err := rest.AddParam(userNotApprovedRedirectURL, "status", status)
				if err != nil {
					log.Error(ctx, map[string]interface{}{"err": err}, "failed to add a status param to the redirect URL")
					return nil, nil, err
				}
				log.Debug(ctx, map[string]interface{}{
					"user_not_approved_redirect_url": userNotApprovedRedirectURL,
				}, "user not approved; redirecting to registration app")
				return &userNotApprovedRedirectURL, nil, nil
			}
			return nil, nil, autherrors.NewUnauthorizedError(err.Error())
		}
		return nil, nil, err
	}

	if identity.User.Deprovisioned {
		log.Warn(ctx, map[string]interface{}{
			"identity_id": identity.ID,
			"user_name":   identity.Username,
		}, "deprovisioned user tried to login")
		return nil, nil, autherrors.NewUnauthorizedError("unauthorized access")
	}

	log.Debug(ctx, map[string]interface{}{
		"referrerURL": referrerURL.String(),
		"user_name":   identity.Username,
	}, "local user created/updated")

	// Generate a new token instead of using the original Keycloak token
	userToken, err := keycloak.TokenManager.GenerateUserTokenForIdentity(ctx, *identity, false)
	if err != nil {
		log.Error(ctx, map[string]interface{}{"err": err, "identity_id": identity.ID.String()}, "failed to generate token")
		return nil, nil, err
	}

	// new user for WIT
	if newUser {
		witURL, err := config.GetWITURL()
		if err != nil {
			return nil, nil, autherrors.NewInternalError(ctx, err)
		}
		err = keycloak.App.WITService().CreateUser(ctx, identity, identity.ID.String())
		if err != nil {
			log.Error(ctx, map[string]interface{}{
				"err":         err,
				"identity_id": identity.ID,
				"username":    identity.Username,
				"wit_url":     witURL,
			}, "unable to create user in WIT ")
			// let's carry on instead of erroring out
		}
	}

	err = encodeToken(ctx, referrerURL, userToken, apiClient)
	if err != nil {
		log.Error(ctx, map[string]interface{}{
			"err": err,
		}, "failed to encode token")
		redirectTo := referrerURL.String() + err.Error()
		return &redirectTo, nil, autherrors.NewInternalError(ctx, err)
	}
	log.Debug(ctx, map[string]interface{}{
		"referrerURL": referrerURL.String(),
		"user_name":   identity.Username,
	}, "token encoded")

	redirectTo := referrerURL.String()
	return &redirectTo, userToken, nil
}

// AuthCodeCallback takes care of authorization callback.
// When authorization_code is requested with /api/authorize, keycloak would return authorization_code at /api/authorize/callback,
// which would pass on the code along with the state to client using this method
func (keycloak *KeycloakOAuthProvider) AuthCodeCallback(ctx *app.CallbackAuthorizeContext) (*string, error) {
	referrerURL, responseMode, err := keycloak.reclaimReferrerAndResponseMode(ctx, ctx.State, ctx.Code)
	if err != nil {
		return nil, err
	}
	var redirectTo string
	parameters := referrerURL.Query()
	parameters.Add("code", ctx.Code)
	parameters.Add("state", ctx.State)

	if responseMode != nil && *responseMode == "fragment" {
		referrerURL.Fragment = parameters.Encode()
	} else {
		referrerURL.RawQuery = parameters.Encode()
	}
	redirectTo = referrerURL.String()

	return &redirectTo, nil
}

// reclaimReferrer reclaims referrerURL and verifies the state
func (keycloak *KeycloakOAuthProvider) reclaimReferrerAndResponseMode(ctx context.Context, state string, code string) (*url.URL, *string, error) {
	knownReferrer, responseMode, err := keycloak.getReferrerAndResponseMode(ctx, state)
	if err != nil {
		log.Error(ctx, map[string]interface{}{
			"state": state,
			"err":   err,
		}, "unknown state")
		return nil, nil, autherrors.NewUnauthorizedError("unknown state: " + err.Error())
	}
	referrerURL, err := url.Parse(knownReferrer)
	if err != nil {
		log.Error(ctx, map[string]interface{}{
			"code":           code,
			"state":          state,
			"known_referrer": knownReferrer,
			"err":            err,
		}, "failed to parse referrer")
		return nil, nil, autherrors.NewInternalError(ctx, err)
	}

	log.Debug(ctx, map[string]interface{}{
		"code":           code,
		"state":          state,
		"known_referrer": knownReferrer,
		"response_mode":  responseMode,
	}, "referrer found")

	return referrerURL, responseMode, nil
}

func encodeToken(ctx context.Context, referrer *url.URL, outhToken *oauth2.Token, apiClient string) error {
	tokenJSON, err := TokenToJson(ctx, outhToken)

	if err != nil {
		return err
	}
	parameters := referrer.Query()
	if apiClient != "" {
		parameters.Add(apiTokenParam, tokenJSON)
	} else {
		parameters.Add(tokenJSONParam, tokenJSON)
	}
	referrer.RawQuery = parameters.Encode()
	return nil
}

func (keycloak *KeycloakOAuthProvider) saveParams(ctx context.Context, redirect string, apiClient *string) (*string, error) {
	if apiClient != nil {
		// We need to save"api_client" params so we don't lose them when redirect to sso for auth and back to auth.
		linkURL, err := url.Parse(redirect)
		if err != nil {
			log.Error(ctx, map[string]interface{}{
				"redirect": redirect,
				"err":      err,
			}, "unable to parse redirect")
			return nil, autherrors.NewBadParameterError("redirect", redirect).Expected("valid URL")
		}
		parameters := linkURL.Query()
		if apiClient != nil {
			parameters.Add(apiClientParam, *apiClient)
		}
		linkURL.RawQuery = parameters.Encode()
		s := linkURL.String()
		return &s, nil
	}
	return &redirect, nil
}

func (keycloak *KeycloakOAuthProvider) saveReferrer(ctx context.Context, state string, referrer string, responseMode *string, validReferrerURL string) error {
	err := oauth.SaveReferrer(ctx, keycloak.App, state, referrer, responseMode, validReferrerURL)
	if err != nil {
		return err
	}
	return nil
}

func (keycloak *KeycloakOAuthProvider) getReferrerAndResponseMode(ctx context.Context, state string) (string, *string, error) {
	return oauth.LoadReferrerAndResponseMode(ctx, keycloak.App, state)
}

// CreateOrUpdateIdentityInDB creates a user and a keycloak identity. If the user and identity already exist then update them.
// Returns the user, identity and true if a new user and identity have been created
// TODO: Rename this to GetExistingIdentityInfo
func (keycloak *KeycloakOAuthProvider) CreateOrUpdateIdentityInDB(ctx context.Context, accessToken string, idpProvider oauth.IdentityProvider, configuration Configuration) (*account.Identity, bool, error) {

	newIdentityCreated := false
	userProfile, err := idpProvider.Profile(ctx, oauth2.Token{AccessToken: accessToken})

	if err != nil {
		log.Error(ctx, map[string]interface{}{
			"token": accessToken,
			"err":   err,
		}, "unable to get user profile")
		return nil, false, errors.New("unable to get user profile " + err.Error())
	}

	identity := &account.Identity{}

	identities, err := keycloak.Identities.Query(account.IdentityFilterByUsername(userProfile.Username), account.IdentityWithUser())
	if err != nil {
		log.Error(ctx, map[string]interface{}{
			"err": err,
		}, "unable to query for an identity by username")
		return nil, false, errs.Wrapf(err, "error during querying for an identity by ID")
	}

	if len(identities) == 0 {
		return nil, false, autherrors.NewUnauthorizedError(fmt.Sprintf("user '%s' is not approved", userProfile.Username))
	}
	identity = &identities[0]

	// we had done a
	// keycloak.Identities.Query(account.IdentityFilterByID(keycloakIdentityID), account.IdentityWithUser())
	// so, identity.user should have been populated.

	if identity.User.ID == uuid.Nil {
		log.Error(ctx, map[string]interface{}{
			"identity_id": identity.ID,
		}, "token identity is not linked to any user")
		return nil, false, errors.New("token identity is not linked to any user")
	}

	if !identity.RegistrationCompleted {
		newIdentityCreated = true
		fillUserFromUserInfo(*userProfile, identity)
		identity.RegistrationCompleted = true
		err = transaction.Transactional(keycloak.App, func(tr transaction.TransactionalResources) error {
			// Using the old-fashioned service
			err := tr.Identities().Save(ctx, identity)
			if err != nil {
				return err
			}
			err = tr.Users().Save(ctx, &identity.User)
			if err != nil {
				return err
			}
			return nil
		})
	}
	return identity, newIdentityCreated, err
}

func fillUserFromUserInfo(userinfo oauth.UserProfile, identity *account.Identity) error {
	identity.User.FullName = name.GenerateFullName(&userinfo.GivenName, &userinfo.FamilyName)
	identity.User.Email = userinfo.Email
	identity.User.Company = userinfo.Company
	identity.Username = userinfo.Username
	if identity.User.ImageURL == "" {
		image, err := generateGravatarURL(userinfo.Email)
		if err != nil {
			log.Warn(nil, map[string]interface{}{
				"user_full_name": identity.User.FullName,
				"err":            err,
			}, "error when generating gravatar")
			// if there is an error, we will qualify the identity/user as unchanged.
			return errors.New("Error when generating gravatar " + err.Error())
		}
		identity.User.ImageURL = image
	}
	return nil
}

func (keycloak *KeycloakOAuthProvider) updateWITUser(ctx context.Context, identity *account.Identity, witURL string, identityID string) error {
	updateUserPayload := &app.UpdateUsersPayload{
		Data: &app.UpdateUserData{
			Attributes: &app.UpdateIdentityDataAttributes{
				Bio:      &identity.User.Bio,
				Company:  &identity.User.Company,
				Email:    &identity.User.Email,
				FullName: &identity.User.FullName,
				ImageURL: &identity.User.ImageURL,
				URL:      &identity.User.URL,
				Username: &identity.Username,
			},
		},
	}
	return keycloak.App.WITService().UpdateUser(ctx, updateUserPayload, identityID)
}

func generateGravatarURL(email string) (string, error) {
	if email == "" {
		return "", nil
	}
	grURL, err := url.Parse("https://www.gravatar.com/avatar/")
	if err != nil {
		return "", errs.WithStack(err)
	}
	hash := md5.New()
	hash.Write([]byte(email))
	grURL.Path += fmt.Sprintf("%v", hex.EncodeToString(hash.Sum(nil))) + ".jpg"

	// We can use our own default image if there is no gravatar available for this email
	// defaultImage := "someDefaultImageURL.jpg"
	// parameters := url.Values{}
	// parameters.Add("d", fmt.Sprintf("%v", defaultImage))
	// grURL.RawQuery = parameters.Encode()

	urlStr := grURL.String()
	return urlStr, nil
}

// equalsKeycloakUserProfile returns whether
// profile updated is needed & whether token refresh is needed.

func (keycloak *KeycloakOAuthProvider) equalsTokenClaims(ctx context.Context, claims *token.TokenClaims, identity account.Identity) bool {
	computedFullName := name.GenerateFullName(&claims.GivenName, &claims.FamilyName)
	if identity.Username != claims.Username ||
		identity.User.FullName != computedFullName ||
		identity.User.Company != claims.Company ||
		identity.User.Email != claims.Email ||
		identity.User.EmailVerified != claims.EmailVerified {
		log.Error(ctx, map[string]interface{}{
			"user":     identity.User,
			"claims":   claims,
			"fullName": computedFullName,
		}, "claims and local db data don't match")
		return false
	}
	return true
}

// equalsKeycloakUserProfileAttributes verifies the response from keycloak's user profile
// and returns true if it matches with the user information managed locally by the auth service.
func (keycloak *KeycloakOAuthProvider) equalsKeycloakUserProfileAttributes(ctx context.Context, accessToken string, identity account.Identity, userAPIEndpoint string) (bool, error) {
	profileEqual := true

	retrievedUserProfile, err := keycloak.keycloakProfileService.Get(ctx, accessToken, userAPIEndpoint)
	if err != nil {
		log.Error(ctx, map[string]interface{}{
			"username": identity.Username,
			"err":      err,
		}, "error getting user's info from keycloak")

		return false, err
	}

	computedFullName := name.GenerateFullName(retrievedUserProfile.FirstName, retrievedUserProfile.LastName)

	if (retrievedUserProfile.Username == nil || identity.Username != *retrievedUserProfile.Username) ||
		(retrievedUserProfile.Email == nil || identity.User.Email != *retrievedUserProfile.Email) ||
		identity.User.FullName != computedFullName ||
		retrievedUserProfile.Attributes == nil ||
		(retrievedUserProfile.EmailVerified == nil || identity.User.EmailVerified != *retrievedUserProfile.EmailVerified) {
		profileEqual = false
	}
	keycloakAttributes := retrievedUserProfile.Attributes
	if keycloakAttributes == nil ||
		!equalsKeycloakAttribute(*keycloakAttributes, CompanyAttributeName, identity.User.Company) ||
		!equalsKeycloakAttribute(*keycloakAttributes, BioAttributeName, identity.User.Bio) ||
		!equalsKeycloakAttribute(*keycloakAttributes, ImageURLAttributeName, identity.User.ImageURL) ||
		!equalsKeycloakAttribute(*keycloakAttributes, ClusterAttribute, identity.User.Cluster) {

		profileEqual = false
	}

	log.Info(ctx, map[string]interface{}{
		"profile_equal": profileEqual,
	}, "is keycloak profile in sync with auth db ?")

	return profileEqual, nil
}

// ContextIdentity returns the identity's ID found in given context
// Uses tokenManager.Locate to fetch the identity of currently logged in user
func ContextIdentity(ctx context.Context) (*uuid.UUID, error) {
	tm := tokencontext.ReadTokenManagerFromContext(ctx)
	if tm == nil {
		log.Error(ctx, map[string]interface{}{
			"token": tm,
		}, "missing token manager")

		return nil, errs.New("Missing token manager")
	}
	// As mentioned in token.go, we can now safely convert tm to a token.Manager
	manager := tm.(token.Manager)
	uuid, err := manager.Locate(ctx)
	if err != nil {
		// TODO : need a way to define user as Guest
		log.Error(ctx, map[string]interface{}{
			"uuid": uuid,
			"err":  err,
		}, "identity belongs to a Guest User")

		return nil, errs.WithStack(err)
	}
	return &uuid, nil
}

// ContextIdentityIfExists returns the identity's ID found in given context if the identity exists in the Auth DB
// If it doesn't exist then an Unauthorized error is returned
func ContextIdentityIfExists(ctx context.Context, app application.Application) (uuid.UUID, error) {
	identity, err := ContextIdentity(ctx)
	if err != nil {
		return uuid.Nil, err
	}
	// Check if the identity exists
	err = transaction.Transactional(app, func(tr transaction.TransactionalResources) error {
		err := tr.Identities().CheckExists(ctx, identity.String())
		if err != nil {
			return autherrors.NewUnauthorizedError(err.Error())
		}
		return nil
	})
	if err != nil {
		return uuid.Nil, err
	}
	return *identity, nil
}

// LoadContextIdentityAndUser returns the identity found in given context if the identity exists in the Auth DB
// If no token present in the context then an Unauthorized error is returned
// If the identity represented by the token doesn't exist in the DB or not associated with any User then an Unauthorized error is returned
func LoadContextIdentityAndUser(ctx context.Context, repos repository.Repositories) (*account.Identity, error) {
	var identity *account.Identity
	identityID, err := ContextIdentity(ctx)
	if err != nil {
		return nil, autherrors.NewUnauthorizedError(err.Error())
	}
	// Check if the identity exists
	identity, err = repos.Identities().LoadWithUser(ctx, *identityID)
	if err != nil {
		return nil, autherrors.NewUnauthorizedError(err.Error())
	}

	return identity, err
}

// LoadContextIdentityIfNotDeprovisioned returns the same identity as LoadContextIdentityAndUser()
// if the user is not deprovisioned. Returns an Unauthorized error if the user is deprovisioned.
func LoadContextIdentityIfNotDeprovisioned(ctx context.Context, repos repository.Repositories) (*account.Identity, error) {
	identity, err := LoadContextIdentityAndUser(ctx, repos)
	if err != nil {
		return nil, err
	}
	if identity.User.Deprovisioned {
		return nil, autherrors.NewUnauthorizedError("user deprovisioned")
	}
	return identity, err
}

// InjectTokenManager is a middleware responsible for setting up tokenManager in the context for every request.
func InjectTokenManager(tokenManager token.Manager) goa.Middleware {
	return func(h goa.Handler) goa.Handler {
		return func(ctx context.Context, rw http.ResponseWriter, req *http.Request) error {
			ctxWithTM := tokencontext.ContextWithTokenManager(ctx, tokenManager)
			return h(ctxWithTM, rw, req)
		}
	}
}

// TokenToJson marshals an oauth2 token to a json string
func TokenToJson(ctx context.Context, outhToken *oauth2.Token) (string, error) {
	str := outhToken.Extra("expires_in")
	var expiresIn interface{}
	var refreshExpiresIn interface{}
	var err error
	expiresIn, err = token.NumberToInt(str)
	if err != nil {
		log.Error(ctx, map[string]interface{}{
			"expires_in": str,
			"err":        err,
		}, "unable to parse expires_in claim")
		return "", errs.WithStack(err)
	}
	str = outhToken.Extra("refresh_expires_in")
	refreshExpiresIn, err = token.NumberToInt(str)
	if err != nil {
		log.Error(ctx, map[string]interface{}{
			"refresh_expires_in": str,
			"err":                err,
		}, "unable to parse expires_in claim")
		return "", errs.WithStack(err)
	}
	tokenData := &app.TokenData{
		AccessToken:      &outhToken.AccessToken,
		RefreshToken:     &outhToken.RefreshToken,
		TokenType:        &outhToken.TokenType,
		ExpiresIn:        &expiresIn,
		RefreshExpiresIn: &refreshExpiresIn,
	}
	b, err := json.Marshal(tokenData)
	if err != nil {
		return "", errs.WithStack(err)
	}

	return string(b), nil
}<|MERGE_RESOLUTION|>--- conflicted
+++ resolved
@@ -7,6 +7,7 @@
 	"encoding/json"
 	"errors"
 	"fmt"
+
 	name "github.com/fabric8-services/fabric8-auth/account"
 	account "github.com/fabric8-services/fabric8-auth/account/repository"
 	"github.com/fabric8-services/fabric8-auth/app"
@@ -21,12 +22,15 @@
 	"github.com/fabric8-services/fabric8-auth/token"
 	"github.com/fabric8-services/fabric8-auth/token/oauth"
 	"github.com/fabric8-services/fabric8-auth/token/tokencontext"
+
+	"net/http"
+	"net/url"
+
+	"github.com/dgrijalva/jwt-go"
 	"github.com/goadesign/goa"
 	errs "github.com/pkg/errors"
 	"github.com/satori/go.uuid"
 	"golang.org/x/oauth2"
-	"net/http"
-	"net/url"
 )
 
 type Configuration interface {
@@ -77,11 +81,7 @@
 	Login(ctx *app.LoginLoginContext, config oauth.IdentityProvider, serviceConfig Configuration) error
 	AuthCodeURL(ctx context.Context, redirect *string, apiClient *string, state *string, responseMode *string, request *goa.RequestData, config oauth.OauthConfig, serviceConfig Configuration) (*string, error)
 	Exchange(ctx context.Context, code string, config oauth.OauthConfig) (*oauth2.Token, error)
-<<<<<<< HEAD
-	ExchangeRefreshToken(ctx context.Context, authorizationToken string, refreshToken string, endpoint string, serviceConfig Configuration) (*token.TokenSet, error)
-=======
-	ExchangeRefreshToken(ctx context.Context, refreshToken string, serviceConfig Configuration) (*token.TokenSet, error)
->>>>>>> 7ab68d7f
+	ExchangeRefreshToken(ctx context.Context, authorizationToken string, refreshToken string, serviceConfig Configuration) (*token.TokenSet, error)
 	AuthCodeCallback(ctx *app.CallbackAuthorizeContext) (*string, error)
 	CreateOrUpdateIdentityInDB(ctx context.Context, accessToken string, config oauth.IdentityProvider, configuration Configuration) (*account.Identity, bool, error)
 	CreateOrUpdateIdentityAndUser(ctx context.Context, referrerURL *url.URL, keycloakToken *oauth2.Token, request *goa.RequestData, config oauth.IdentityProvider, serviceConfig Configuration) (*string, *oauth2.Token, error)
@@ -210,14 +210,8 @@
 }
 
 // ExchangeRefreshToken exchanges refreshToken for OauthToken
-<<<<<<< HEAD
-// if the user request contained an access token in the authorization header (i.e, non empty value),
-// then it is used to fill the token to return, based on its `permissions` claim (if available)
-func (keycloak *KeycloakOAuthProvider) ExchangeRefreshToken(ctx context.Context, accessToken string, refreshToken string, endpoint string, serviceConfig Configuration) (*token.TokenSet, error) {
-=======
-func (keycloak *KeycloakOAuthProvider) ExchangeRefreshToken(ctx context.Context, refreshToken string, serviceConfig Configuration) (*token.TokenSet, error) {
-
->>>>>>> 7ab68d7f
+func (keycloak *KeycloakOAuthProvider) ExchangeRefreshToken(ctx context.Context, accessToken *jwt.Token, refreshToken string, serviceConfig Configuration) (*token.TokenSet, error) {
+
 	// Load identity for the refresh token
 	var identity *account.Identity
 	claims, err := keycloak.TokenManager.ParseTokenWithMapClaims(ctx, refreshToken)
@@ -232,7 +226,6 @@
 	if err != nil {
 		return nil, autherrors.NewUnauthorizedError(err.Error())
 	}
-	log.Debug(ctx, map[string]interface{}{"identity_id": identityID.String(), "request_with_access_token": (accessToken != ""), "dev_mode": serviceConfig.IsPostgresDeveloperModeEnabled()}, "refreshing a token...")
 
 	err = transaction.Transactional(keycloak.App, func(tr transaction.TransactionalResources) error {
 		identity, err = tr.Identities().LoadWithUser(ctx, identityID)
@@ -253,53 +246,18 @@
 		return nil, autherrors.NewUnauthorizedError("unauthorized access")
 	}
 
-<<<<<<< HEAD
-	// Refresh token in Keycloak
-	tokeSet, err := keycloak.keycloakTokenService.RefreshToken(ctx, endpoint, serviceConfig.GetKeycloakClientID(), serviceConfig.GetKeycloakSecret(), refreshToken)
-	if err != nil {
-		if serviceConfig.IsPostgresDeveloperModeEnabled() && identity != nil && reflect.TypeOf(keycloak.keycloakTokenService) == reflect.TypeOf(&keycloaktoken.KeycloakTokenService{}) {
-			log.Info(ctx, map[string]interface{}{"identity_id": identityID.String(), "dev_mode": serviceConfig.IsPostgresDeveloperModeEnabled()}, "returning a refresh token without using Keycloak")
-			// If running in dev mode but not in a test then we ignore an error from Keycloak and just generate a refresh token
-			generatedToken, err := keycloak.TokenManager.GenerateUserTokenForIdentity(ctx, *identity, false)
-			if err != nil {
-				return nil, err
-			}
-			return keycloak.TokenManager.ConvertToken(*generatedToken)
-		}
-		log.Info(ctx, map[string]interface{}{"identity_id": identityID.String(), "err": err}, "error occurred")
+	generatedToken, err := keycloak.TokenManager.GenerateUserTokenUsingRefreshToken(ctx, refreshToken, identity)
+	if err != nil {
 		return nil, err
 	}
-	// if an authorization token is provided, then parse it to see if there is a `permissions` claim
-	if identity != nil && accessToken != "" {
-		refreshedAccessToken, err := keycloak.App.TokenService().Refresh(ctx, identity, accessToken)
+	// if an authorization token is provided, then use it to obtain a new token with updates permission claims
+	if identity != nil && accessToken != nil {
+		refreshedAccessToken, err := keycloak.App.TokenService().Refresh(ctx, identity, *accessToken)
 		if err != nil {
 			return nil, err
 		}
-		log.Info(ctx, map[string]interface{}{"identity_id": identityID.String()}, "obtained a new access token")
-		if log.IsDebug() {
-			rptClaims, err := keycloak.TokenManager.ParseToken(ctx, accessToken)
-			if err != nil {
-				log.Error(ctx, map[string]interface{}{"identity_id": identityID.String(), "error": err}, "failed to parse new access token")
-			} else {
-				log.Debug(ctx, map[string]interface{}{"identity_id": identityID.String(), "permissions": rptClaims.Permissions}, "new access token permissions")
-			}
-		}
-		tokeSet.AccessToken = &refreshedAccessToken
-
-		// //
-		// if rptClaims.Permissions != nil {
-		// 	// TODO: call the loginService.ExchangeRefreshToken()
-		// }
-	}
-
-	// Generate token based on the Keycloak token
-	oauthToken := keycloak.TokenManager.ConvertTokenSet(*tokeSet)
-	generatedToken, err := keycloak.TokenManager.GenerateUserToken(ctx, *oauthToken, identity)
-=======
-	generatedToken, err := keycloak.TokenManager.GenerateUserTokenUsingRefreshToken(ctx, refreshToken, identity)
->>>>>>> 7ab68d7f
-	if err != nil {
-		return nil, err
+		log.Debug(ctx, map[string]interface{}{"identity_id": identityID.String()}, "obtained a new access token")
+		generatedToken.AccessToken = refreshedAccessToken
 	}
 	return keycloak.TokenManager.ConvertToken(*generatedToken)
 }
