package gormtestsupport

import (
	"context"
	"os"
	"testing"

	"github.com/fabric8-services/fabric8-auth/application"
	config "github.com/fabric8-services/fabric8-auth/configuration"
	"github.com/fabric8-services/fabric8-auth/gormapplication"
	"github.com/fabric8-services/fabric8-auth/gormsupport/cleaner"
	"github.com/fabric8-services/fabric8-auth/log"
	"github.com/fabric8-services/fabric8-auth/migration"
	"github.com/fabric8-services/fabric8-auth/resource"

	"github.com/fabric8-services/fabric8-auth/test/graph"

	"github.com/jinzhu/gorm"
	_ "github.com/lib/pq" // need to import postgres driver
	"github.com/stretchr/testify/suite"
)

var _ suite.SetupAllSuite = &DBTestSuite{}
var _ suite.TearDownAllSuite = &DBTestSuite{}

// NewDBTestSuite instantiates a new DBTestSuite
func NewDBTestSuite() DBTestSuite {
	return DBTestSuite{}
}

// DBTestSuite is a base for tests using a gorm db
type DBTestSuite struct {
	suite.Suite
	Configuration *config.ConfigurationData
	DB            *gorm.DB
	Application   application.Application
	CleanTest     func()
<<<<<<< HEAD
	cleanSuite    func()
=======
	CleanSuite    func()
>>>>>>> 4a020fbf
	Ctx           context.Context
	Graph         *graph.TestGraph
}

// SetupSuite implements suite.SetupAllSuite
func (s *DBTestSuite) SetupSuite() {
	resource.Require(s.T(), resource.Database)
	configuration, err := config.GetConfigurationData()
	if err != nil {
		log.Panic(nil, map[string]interface{}{
			"err": err,
		}, "failed to setup the configuration")
	}
	s.Configuration = configuration
	if _, c := os.LookupEnv(resource.Database); c != false {
		s.DB, err = gorm.Open("postgres", s.Configuration.GetPostgresConfigString())
		if err != nil {
			log.Panic(nil, map[string]interface{}{
				"err":             err,
				"postgres_config": configuration.GetPostgresConfigString(),
			}, "failed to connect to the database")
		}
	}
	// configures the log mode for the SQL queries (by default, disabled)
	s.DB.LogMode(s.Configuration.IsDBLogsEnabled())
	s.Application = gormapplication.NewGormDB(s.DB, configuration)
	s.Ctx = migration.NewMigrationContext(context.Background())
	s.PopulateDBTestSuite(s.Ctx)
	s.CleanSuite = cleaner.DeleteCreatedEntities(s.DB)
}

// SetupTest implements suite.SetupTest
func (s *DBTestSuite) SetupTest() {
	s.CleanTest = cleaner.DeleteCreatedEntities(s.DB)
	g := s.NewTestGraph(s.T())
	s.Graph = &g
}

// TearDownTest implements suite.TearDownTest
func (s *DBTestSuite) TearDownTest() {
	// in some cases, we might need to keep the test data in the DB for inspecting/reproducing
	// the SQL queries. In that case, the `AUTH_CLEAN_TEST_DATA` env variable should be set to `false`.
	// By default, test data will be removed from the DB after each test
	if s.Configuration.IsCleanTestDataEnabled() {
		s.CleanTest()
	}
	s.Graph = nil
}

// PopulateDBTestSuite populates the DB with common values
func (s *DBTestSuite) PopulateDBTestSuite(ctx context.Context) {
}

// TearDownSuite implements suite.TearDownAllSuite
func (s *DBTestSuite) TearDownSuite() {
	// in some cases, we might need to keep the test data in the DB for inspecting/reproducing
	// the SQL queries. In that case, the `AUTH_CLEAN_TEST_DATA` env variable should be set to `false`.
	// By default, test data will be removed from the DB after each test
	if s.Configuration.IsCleanTestDataEnabled() {
		s.CleanSuite()
	}
	s.DB.Close()
}

// DisableGormCallbacks will turn off gorm's automatic setting of `created_at`
// and `updated_at` columns. Call this function and make sure to `defer` the
// returned function.
//
//    resetFn := DisableGormCallbacks()
//    defer resetFn()
func (s *DBTestSuite) DisableGormCallbacks() func() {
	gormCallbackName := "gorm:update_time_stamp"
	// remember old callbacks
	oldCreateCallback := s.DB.Callback().Create().Get(gormCallbackName)
	oldUpdateCallback := s.DB.Callback().Update().Get(gormCallbackName)
	// remove current callbacks
	s.DB.Callback().Create().Remove(gormCallbackName)
	s.DB.Callback().Update().Remove(gormCallbackName)
	// return a function to restore old callbacks
	return func() {
		s.DB.Callback().Create().Register(gormCallbackName, oldCreateCallback)
		s.DB.Callback().Update().Register(gormCallbackName, oldUpdateCallback)
	}
}

func (s *DBTestSuite) NewTestGraph(t *testing.T) graph.TestGraph {
	return graph.NewTestGraph(t, s.Application, s.Ctx, s.DB)
}<|MERGE_RESOLUTION|>--- conflicted
+++ resolved
@@ -35,11 +35,7 @@
 	DB            *gorm.DB
 	Application   application.Application
 	CleanTest     func()
-<<<<<<< HEAD
-	cleanSuite    func()
-=======
 	CleanSuite    func()
->>>>>>> 4a020fbf
 	Ctx           context.Context
 	Graph         *graph.TestGraph
 }
