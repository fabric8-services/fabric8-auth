package configuration

import (
	"fmt"
	"os"
	"regexp"
	"strings"
	"time"

	log "github.com/Sirupsen/logrus"
	"github.com/pkg/errors"
	yaml "gopkg.in/yaml.v2"

	"github.com/fabric8-services/fabric8-auth/rest"
	"github.com/goadesign/goa"
	"github.com/spf13/viper"
)

// String returns the current configuration as a string
func (c *ConfigurationData) String() string {
	allSettings := c.v.AllSettings()
	y, err := yaml.Marshal(&allSettings)
	if err != nil {
		log.WithFields(map[string]interface{}{
			"settings": allSettings,
			"err":      err,
		}).Panicln("Failed to marshall config to string")
	}
	return fmt.Sprintf("%s\n", y)
}

const (
	// Constants for viper variable names. Will be used to set
	// default values as well as to get each value

<<<<<<< HEAD
	varPostgresHost                 = "postgres.host"
	varPostgresPort                 = "postgres.port"
	varPostgresUser                 = "postgres.user"
	varPostgresDatabase             = "postgres.database"
	varPostgresPassword             = "postgres.password"
	varPostgresSSLMode              = "postgres.sslmode"
	varPostgresConnectionTimeout    = "postgres.connection.timeout"
	varPostgresTransactionTimeout   = "postgres.transaction.timeout"
	varPostgresConnectionRetrySleep = "postgres.connection.retrysleep"
	varPostgresConnectionMaxIdle    = "postgres.connection.maxidle"
	varPostgresConnectionMaxOpen    = "postgres.connection.maxopen"
	varFeatureWorkitemRemote        = "feature.workitem.remote"
	varPopulateCommonTypes          = "populate.commontypes"
	varHTTPAddress                  = "http.address"
	varDeveloperModeEnabled         = "developer.mode.enabled"
	varWITDomainPrefix              = "wit.domain.prefix"
	varWITURL                       = "wit.url"
	varAuthorizationEnabled         = "authz.enabled"
	varGithubAuthToken              = "github.auth.token"
	varKeycloakSecret               = "keycloak.secret"
	varKeycloakClientID             = "keycloak.client.id"
	varKeycloakDomainPrefix         = "keycloak.domain.prefix"
	varKeycloakRealm                = "keycloak.realm"
	varKeycloakTesUserName          = "keycloak.testuser.name"
	varKeycloakTesUserSecret        = "keycloak.testuser.secret"
	varKeycloakTesUser2Name         = "keycloak.testuser2.name"
	varKeycloakTesUser2Secret       = "keycloak.testuser2.secret"
	varKeycloakURL                  = "keycloak.url"
	varTokenPublicKey               = "token.publickey"
	varTokenPrivateKey              = "token.privatekey"
	varAuthNotApprovedRedirect      = "auth.notapproved.redirect"
	varHeaderMaxLength              = "header.maxlength"

	// cache control settings for a list of resources
	varCacheControlWorkItems         = "cachecontrol.workitems"
	varCacheControlWorkItemTypes     = "cachecontrol.workitemtypes"
	varCacheControlWorkItemLinks     = "cachecontrol.workitemLinks"
	varCacheControlWorkItemLinkTypes = "cachecontrol.workitemlinktypes"
	varCacheControlSpaces            = "cachecontrol.spaces"
	varCacheControlIterations        = "cachecontrol.iterations"
	varCacheControlAreas             = "cachecontrol.areas"
	varCacheControlComments          = "cachecontrol.comments"
	varCacheControlFilters           = "cachecontrol.filters"
	varCacheControlUsers             = "cachecontrol.users"
	varCacheControlCollaborators     = "cachecontrol.collaborators"

	// cache control settings for a single resource
	varCacheControlUser             = "cachecontrol.user"
	varCacheControlWorkItem         = "cachecontrol.workitem"
	varCacheControlWorkItemType     = "cachecontrol.workitemtype"
	varCacheControlWorkItemLink     = "cachecontrol.workitemLink"
	varCacheControlWorkItemLinkType = "cachecontrol.workitemlinktype"
	varCacheControlSpace            = "cachecontrol.space"
	varCacheControlIteration        = "cachecontrol.iteration"
	varCacheControlArea             = "cachecontrol.area"
	varCacheControlComment          = "cachecontrol.comment"

	defaultConfigFile           = "config.yaml"
	varOpenshiftTenantMasterURL = "openshift.tenant.masterurl"
	varCheStarterURL            = "chestarterurl"
	varValidRedirectURLs        = "redirect.valid"
	varLogLevel                 = "log.level"
	varLogJSON                  = "log.json"
	varTenantServiceURL         = "tenant.serviceurl"
	varNotificationServiceURL   = "notification.serviceurl"
=======
	varPostgresHost                         = "postgres.host"
	varPostgresPort                         = "postgres.port"
	varPostgresUser                         = "postgres.user"
	varPostgresDatabase                     = "postgres.database"
	varPostgresPassword                     = "postgres.password"
	varPostgresSSLMode                      = "postgres.sslmode"
	varPostgresConnectionTimeout            = "postgres.connection.timeout"
	varPostgresTransactionTimeout           = "postgres.transaction.timeout"
	varPostgresConnectionRetrySleep         = "postgres.connection.retrysleep"
	varPostgresConnectionMaxIdle            = "postgres.connection.maxidle"
	varPostgresConnectionMaxOpen            = "postgres.connection.maxopen"
	varHTTPAddress                          = "http.address"
	varDeveloperModeEnabled                 = "developer.mode.enabled"
	varKeycloakSecret                       = "keycloak.secret"
	varKeycloakClientID                     = "keycloak.client.id"
	varKeycloakDomainPrefix                 = "keycloak.domain.prefix"
	varKeycloakRealm                        = "keycloak.realm"
	varKeycloakTesUserName                  = "keycloak.testuser.name"
	varKeycloakTesUserSecret                = "keycloak.testuser.secret"
	varKeycloakTesUser2Name                 = "keycloak.testuser2.name"
	varKeycloakTesUser2Secret               = "keycloak.testuser2.secret"
	varKeycloakURL                          = "keycloak.url"
	varKeycloakEndpoingCerts                = "keycloak.endpoing.certs"
	varKeycloakEndpointAdmin                = "keycloak.endpoint.admin"
	varKeycloakEndpointAuth                 = "keycloak.endpoint.auth"
	varKeycloakEndpointToken                = "keycloak.endpoint.token"
	varKeycloakEndpointUserinfo             = "keycloak.endpoint.userinfo"
	varKeycloakEndpointAuthzResourceset     = "keycloak.endpoint.authz.resourceset"
	varKeycloakEndpointClients              = "keycloak.endpoint.clients"
	varKeycloakEndpointEntitlement          = "keycloak.endpoint.entitlement"
	varKeycloakEndpointBroker               = "keycloak.endpoint.broker"
	varKeycloakEndpointAccount              = "keycloak.endpoint.account"
	varKeycloakEndpointLogout               = "keycloak.endpoint.logout"
	varServiceAccountPrivateKeyDeprecated   = "serviceaccount.privatekey.deprecated"
	varServiceAccountPrivateKeyIDDeprecated = "serviceaccount.privatekeyid.deprecated"
	varServiceAccountPrivateKey             = "serviceaccount.privatekey"
	varServiceAccountPrivateKeyID           = "serviceaccount.privatekeyid"
	varNotApprovedRedirect                  = "notapproved.redirect"
	varHeaderMaxLength                      = "header.maxlength"
	varCacheControlUsers                    = "cachecontrol.users"
	varCacheControlCollaborators            = "cachecontrol.collaborators"
	varCacheControlUser                     = "cachecontrol.user"
	defaultConfigFile                       = "config.yaml"
	varValidRedirectURLs                    = "redirect.valid"
	varLogLevel                             = "log.level"
	varLogJSON                              = "log.json"
>>>>>>> c1a62b99
)

// ConfigurationData encapsulates the Viper configuration object which stores the configuration data in-memory.
type ConfigurationData struct {
	v *viper.Viper
}

// NewConfigurationData creates a configuration reader object using a configurable configuration file path
func NewConfigurationData(configFilePath string) (*ConfigurationData, error) {
	c := ConfigurationData{
		v: viper.New(),
	}
	c.v.SetEnvPrefix("AUTH")
	c.v.AutomaticEnv()
	c.v.SetEnvKeyReplacer(strings.NewReplacer(".", "_"))
	c.v.SetTypeByDefaultValue(true)
	c.setConfigDefaults()

	if configFilePath != "" {
		c.v.SetConfigType("yaml")
		c.v.SetConfigFile(configFilePath)
		err := c.v.ReadInConfig() // Find and read the config file
		if err != nil {           // Handle errors reading the config file
			return nil, errors.Errorf("Fatal error config file: %s \n", err)
		}
	}
	return &c, nil
}

func getConfigFilePath() string {
	// This was either passed as a env var Or, set inside main.go from --config
	envConfigPath, ok := os.LookupEnv("AUTH_CONFIG_FILE_PATH")
	if !ok {
		return ""
	}
	return envConfigPath
}

// GetDefaultConfigurationFile returns the default configuration file.
func (c *ConfigurationData) GetDefaultConfigurationFile() string {
	return defaultConfigFile
}

// GetConfigurationData is a wrapper over NewConfigurationData which reads configuration file path
// from the environment variable.
func GetConfigurationData() (*ConfigurationData, error) {
	cd, err := NewConfigurationData(getConfigFilePath())
	return cd, err
}

func (c *ConfigurationData) setConfigDefaults() {
	//---------
	// Postgres
	//---------
	c.v.SetTypeByDefaultValue(true)
	c.v.SetDefault(varPostgresHost, "localhost")
	c.v.SetDefault(varPostgresPort, 5432)
	c.v.SetDefault(varPostgresUser, "postgres")
	c.v.SetDefault(varPostgresDatabase, "postgres")
	c.v.SetDefault(varPostgresPassword, "mysecretpassword")
	c.v.SetDefault(varPostgresSSLMode, "disable")
	c.v.SetDefault(varPostgresConnectionTimeout, 5)
	c.v.SetDefault(varPostgresConnectionMaxIdle, -1)
	c.v.SetDefault(varPostgresConnectionMaxOpen, -1)

	// Number of seconds to wait before trying to connect again
	c.v.SetDefault(varPostgresConnectionRetrySleep, time.Duration(time.Second))

	// Timeout of a transaction in minutes
	c.v.SetDefault(varPostgresTransactionTimeout, time.Duration(5*time.Minute))

	//-----
	// HTTP
	//-----
	c.v.SetDefault(varHTTPAddress, "0.0.0.0:8089")
	c.v.SetDefault(varHeaderMaxLength, defaultHeaderMaxLength)

	//-----
	// Misc
	//-----

	// Enable development related features, e.g. token generation endpoint
	c.v.SetDefault(varDeveloperModeEnabled, false)

	c.v.SetDefault(varLogLevel, defaultLogLevel)

	c.v.SetDefault(varPopulateCommonTypes, true)

	// Auth-related defaults
<<<<<<< HEAD
	c.v.SetDefault(varWITDomainPrefix, "api")
	c.v.SetDefault(varTokenPublicKey, defaultTokenPublicKey)
	c.v.SetDefault(varTokenPrivateKey, defaultTokenPrivateKey)
=======
	c.v.SetDefault(varKeycloakURL, devModeKeycloakURL)
	c.v.SetDefault(varServiceAccountPrivateKey, defaultServiceAccountPrivateKey)
	c.v.SetDefault(varServiceAccountPrivateKeyID, "9MLnViaRkhVj1GT9kpWUkwHIwUD-wZfUxR-3CpkE-Xs")
>>>>>>> c1a62b99
	c.v.SetDefault(varKeycloakClientID, defaultKeycloakClientID)
	c.v.SetDefault(varKeycloakSecret, defaultKeycloakSecret)
	c.v.SetDefault(varGithubAuthToken, defaultActualToken)
	c.v.SetDefault(varKeycloakDomainPrefix, defaultKeycloakDomainPrefix)
	c.v.SetDefault(varKeycloakTesUserName, defaultKeycloakTesUserName)
	c.v.SetDefault(varKeycloakTesUserSecret, defaultKeycloakTesUserSecret)

	// HTTP Cache-Control/max-age default for a list of resources
	c.v.SetDefault(varCacheControlWorkItems, "max-age=2") // very short life in cache, to allow for quick, repetitive updates.
	c.v.SetDefault(varCacheControlWorkItemTypes, "max-age=2")
	c.v.SetDefault(varCacheControlWorkItemLinks, "max-age=2")
	c.v.SetDefault(varCacheControlWorkItemLinkTypes, "max-age=2")
	c.v.SetDefault(varCacheControlSpaces, "max-age=2")
	c.v.SetDefault(varCacheControlIterations, "max-age=2")
	c.v.SetDefault(varCacheControlAreas, "max-age=2")
	c.v.SetDefault(varCacheControlComments, "max-age=2")
	c.v.SetDefault(varCacheControlFilters, "max-age=86400")
	c.v.SetDefault(varCacheControlUsers, "max-age=2")
	c.v.SetDefault(varCacheControlCollaborators, "max-age=2")

	// Cache control values for a single resource
	c.v.SetDefault(varCacheControlWorkItem, "private,max-age=2")
	c.v.SetDefault(varCacheControlWorkItemType, "private,max-age=120")
	c.v.SetDefault(varCacheControlWorkItemLink, "private,max-age=120")
	c.v.SetDefault(varCacheControlWorkItemLinkType, "private,max-age=120")
	c.v.SetDefault(varCacheControlSpace, "private,max-age=120")
	c.v.SetDefault(varCacheControlIteration, "private,max-age=2")
	c.v.SetDefault(varCacheControlArea, "private,max-age=120")
	c.v.SetDefault(varCacheControlComment, "private,max-age=120")
	// data returned from '/api/user' must not be cached by intermediate proxies,
	// but can only be kept in the client's local cache.
	c.v.SetDefault(varCacheControlUser, "private,max-age=120")

	// Features
	c.v.SetDefault(varFeatureWorkitemRemote, true)

	c.v.SetDefault(varKeycloakTesUser2Name, defaultKeycloakTesUser2Name)
	c.v.SetDefault(varKeycloakTesUser2Secret, defaultKeycloakTesUser2Secret)
	c.v.SetDefault(varOpenshiftTenantMasterURL, defaultOpenshiftTenantMasterURL)
	c.v.SetDefault(varCheStarterURL, defaultCheStarterURL)
}

// GetPostgresHost returns the postgres host as set via default, config file, or environment variable
func (c *ConfigurationData) GetPostgresHost() string {
	return c.v.GetString(varPostgresHost)
}

// GetPostgresPort returns the postgres port as set via default, config file, or environment variable
func (c *ConfigurationData) GetPostgresPort() int64 {
	return c.v.GetInt64(varPostgresPort)
}

// GetFeatureWorkitemRemote returns true if remote Work Item feaute is enabled
func (c *ConfigurationData) GetFeatureWorkitemRemote() bool {
	return c.v.GetBool(varFeatureWorkitemRemote)
}

// GetPostgresUser returns the postgres user as set via default, config file, or environment variable
func (c *ConfigurationData) GetPostgresUser() string {
	return c.v.GetString(varPostgresUser)
}

// GetPostgresDatabase returns the postgres database as set via default, config file, or environment variable
func (c *ConfigurationData) GetPostgresDatabase() string {
	return c.v.GetString(varPostgresDatabase)
}

// GetPostgresPassword returns the postgres password as set via default, config file, or environment variable
func (c *ConfigurationData) GetPostgresPassword() string {
	return c.v.GetString(varPostgresPassword)
}

// GetPostgresSSLMode returns the postgres sslmode as set via default, config file, or environment variable
func (c *ConfigurationData) GetPostgresSSLMode() string {
	return c.v.GetString(varPostgresSSLMode)
}

// GetPostgresConnectionTimeout returns the postgres connection timeout as set via default, config file, or environment variable
func (c *ConfigurationData) GetPostgresConnectionTimeout() int64 {
	return c.v.GetInt64(varPostgresConnectionTimeout)
}

// GetPostgresConnectionRetrySleep returns the number of seconds (as set via default, config file, or environment variable)
// to wait before trying to connect again
func (c *ConfigurationData) GetPostgresConnectionRetrySleep() time.Duration {
	return c.v.GetDuration(varPostgresConnectionRetrySleep)
}

// GetPostgresTransactionTimeout returns the number of minutes to timeout a transaction
func (c *ConfigurationData) GetPostgresTransactionTimeout() time.Duration {
	return c.v.GetDuration(varPostgresTransactionTimeout)
}

// GetPostgresConnectionMaxIdle returns the number of connections that should be keept alive in the database connection pool at
// any given time. -1 represents no restrictions/default behavior
func (c *ConfigurationData) GetPostgresConnectionMaxIdle() int {
	return c.v.GetInt(varPostgresConnectionMaxIdle)
}

// GetPostgresConnectionMaxOpen returns the max number of open connections that should be open in the database connection pool.
// -1 represents no restrictions/default behavior
func (c *ConfigurationData) GetPostgresConnectionMaxOpen() int {
	return c.v.GetInt(varPostgresConnectionMaxOpen)
}

// GetPostgresConfigString returns a ready to use string for usage in sql.Open()
func (c *ConfigurationData) GetPostgresConfigString() string {
	return fmt.Sprintf("host=%s port=%d user=%s password=%s dbname=%s sslmode=%s connect_timeout=%d",
		c.GetPostgresHost(),
		c.GetPostgresPort(),
		c.GetPostgresUser(),
		c.GetPostgresPassword(),
		c.GetPostgresDatabase(),
		c.GetPostgresSSLMode(),
		c.GetPostgresConnectionTimeout(),
	)
}

// GetPopulateCommonTypes returns true if the (as set via default, config file, or environment variable)
// the common work item types such as bug or feature shall be created.
func (c *ConfigurationData) GetPopulateCommonTypes() bool {
	return c.v.GetBool(varPopulateCommonTypes)
}

// GetHTTPAddress returns the HTTP address (as set via default, config file, or environment variable)
// that the wit server binds to (e.g. "0.0.0.0:8080")
func (c *ConfigurationData) GetHTTPAddress() string {
	return c.v.GetString(varHTTPAddress)
}

// GetHeaderMaxLength returns the max length of HTTP headers allowed in the system
// For example it can be used to limit the size of bearer tokens returned by the api service
func (c *ConfigurationData) GetHeaderMaxLength() int64 {
	return c.v.GetInt64(varHeaderMaxLength)
}

// IsPostgresDeveloperModeEnabled returns if development related features (as set via default, config file, or environment variable),
// e.g. token generation endpoint are enabled
func (c *ConfigurationData) IsPostgresDeveloperModeEnabled() bool {
	return c.v.GetBool(varDeveloperModeEnabled)
}

// IsAuthorizationEnabled returns true if space authorization enabled
// By default athorization is disabled in Developer Mode only (if AUTH_AUTHZ_ENABLED us not set)
// Set AUTH_AUTHZ_ENABLED env var to explictly disable or enable authorization regardless of Developer Mode settings
func (c *ConfigurationData) IsAuthorizationEnabled() bool {
	if c.v.IsSet(varAuthorizationEnabled) {
		return c.v.GetBool(varAuthorizationEnabled)
	}
	return !c.IsPostgresDeveloperModeEnabled()
}

// GetCacheControlWorkItemTypes returns the value to set in the "Cache-Control" HTTP response header
// when returning a list of work item types.
func (c *ConfigurationData) GetCacheControlWorkItemTypes() string {
	return c.v.GetString(varCacheControlWorkItemTypes)
}

// GetCacheControlWorkItemType returns the value to set in the "Cache-Control" HTTP response header
// when returning a work item type.
func (c *ConfigurationData) GetCacheControlWorkItemType() string {
	return c.v.GetString(varCacheControlWorkItemType)
}

// GetCacheControlWorkItemLinkTypes returns the value to set in the "Cache-Control" HTTP response header
// when returning a list of work item types.
func (c *ConfigurationData) GetCacheControlWorkItemLinkTypes() string {
	return c.v.GetString(varCacheControlWorkItemLinkTypes)
}

// GetCacheControlWorkItemLinkType returns the value to set in the "Cache-Control" HTTP response header
// when returning a work item type.
func (c *ConfigurationData) GetCacheControlWorkItemLinkType() string {
	return c.v.GetString(varCacheControlWorkItemLinkType)
}

// GetCacheControlWorkItems returns the value to set in the "Cache-Control" HTTP response header
// when returning a list of work items.
func (c *ConfigurationData) GetCacheControlWorkItems() string {
	return c.v.GetString(varCacheControlWorkItems)
}

// GetCacheControlWorkItem returns the value to set in the "Cache-Control" HTTP response header
// when returning a work item.
func (c *ConfigurationData) GetCacheControlWorkItem() string {
	return c.v.GetString(varCacheControlWorkItem)
}

// GetCacheControlWorkItemLinks returns the value to set in the "Cache-Control" HTTP response header
// when returning a list of work item links.
func (c *ConfigurationData) GetCacheControlWorkItemLinks() string {
	return c.v.GetString(varCacheControlWorkItemLinks)
}

// GetCacheControlWorkItemLink returns the value to set in the "Cache-Control" HTTP response header
// when returning a work item.
func (c *ConfigurationData) GetCacheControlWorkItemLink() string {
	return c.v.GetString(varCacheControlWorkItemLink)
}

// GetCacheControlAreas returns the value to set in the "Cache-Control" HTTP response header
// when returning a list of work items.
func (c *ConfigurationData) GetCacheControlAreas() string {
	return c.v.GetString(varCacheControlAreas)
}

// GetCacheControlArea returns the value to set in the "Cache-Control" HTTP response header
// when returning a work item (or a list of).
func (c *ConfigurationData) GetCacheControlArea() string {
	return c.v.GetString(varCacheControlArea)
}

// GetCacheControlSpaces returns the value to set in the "Cache-Control" HTTP response header
// when returning a list of spaces.
func (c *ConfigurationData) GetCacheControlSpaces() string {
	return c.v.GetString(varCacheControlSpaces)
}

// GetCacheControlSpace returns the value to set in the "Cache-Control" HTTP response header
// when returning a space.
func (c *ConfigurationData) GetCacheControlSpace() string {
	return c.v.GetString(varCacheControlSpace)
}

// GetCacheControlIterations returns the value to set in the "Cache-Control" HTTP response header
// when returning a list of iterations.
func (c *ConfigurationData) GetCacheControlIterations() string {
	return c.v.GetString(varCacheControlIterations)
}

// GetCacheControlIteration returns the value to set in the "Cache-Control" HTTP response header
// when returning an iteration.
func (c *ConfigurationData) GetCacheControlIteration() string {
	return c.v.GetString(varCacheControlIteration)
}

// GetCacheControlComments returns the value to set in the "Cache-Control" HTTP response header
// when returning a list of comments.
func (c *ConfigurationData) GetCacheControlComments() string {
	return c.v.GetString(varCacheControlComments)
}

// GetCacheControlComment returns the value to set in the "Cache-Control" HTTP response header
// when returning a comment.
func (c *ConfigurationData) GetCacheControlComment() string {
	return c.v.GetString(varCacheControlComment)
}

// GetCacheControlFilters returns the value to set in the "Cache-Control" HTTP response header
// when returning comments.
func (c *ConfigurationData) GetCacheControlFilters() string {
	return c.v.GetString(varCacheControlFilters)
}

// GetCacheControlUsers returns the value to set in the "Cache-Control" HTTP response header
// when returning users.
func (c *ConfigurationData) GetCacheControlUsers() string {
	return c.v.GetString(varCacheControlUsers)
}

// GetCacheControlCollaborators returns the value to set in the "Cache-Control" HTTP response header
// when returning collaborators.
func (c *ConfigurationData) GetCacheControlCollaborators() string {
	return c.v.GetString(varCacheControlCollaborators)
}

// GetCacheControlUser returns the value to set in the "Cache-Control" HTTP response header
// when data for the current user.
func (c *ConfigurationData) GetCacheControlUser() string {
	return c.v.GetString(varCacheControlUser)
}

// GetDeprecatedServiceAccountPrivateKey returns the deprecated service account private key (if any) and its ID
// that is used to verify the service account authentication tokens during key rotation.
func (c *ConfigurationData) GetDeprecatedServiceAccountPrivateKey() ([]byte, string) {
	return []byte(c.v.GetString(varServiceAccountPrivateKeyDeprecated)), c.v.GetString(varServiceAccountPrivateKeyIDDeprecated)
}

// GetServiceAccountPrivateKey returns the service account private key and its ID
// that is used to sign the service account authentication tokens.
func (c *ConfigurationData) GetServiceAccountPrivateKey() ([]byte, string) {
	return []byte(c.v.GetString(varServiceAccountPrivateKey)), c.v.GetString(varServiceAccountPrivateKeyID)
}

// GetWITDevModeURL returns Auth Service URL used by default in Dev mode
func (c *ConfigurationData) GetWITDevModeURL() string {
	return devModeWITURL
}

// GetWITDomainPrefix returns the domain prefix which should be used in requests to the auth service
func (c *ConfigurationData) GetWITDomainPrefix() string {
	return c.v.GetString(varWITDomainPrefix)
}

// GetWITEndpoint returns the API endpoint where WIT is running.
func (c *ConfigurationData) GetWITEndpoint(req *goa.RequestData) (string, error) {
	return c.getServiceEndpoint(req, varWITURL, devModeWITURL, c.GetWITDomainPrefix(), "")
}

func (c *ConfigurationData) getServiceEndpoint(req *goa.RequestData, varServiceURL string, devModeURL string, serviceDomainPrefix string, pathSufix string) (string, error) {
	var endpoint string
	var err error
	if c.v.IsSet(varServiceURL) {
		// Service URL is set. Calculate the URL endpoint
		endpoint = fmt.Sprintf("%s/%s", c.v.GetString(varServiceURL), pathSufix)
	} else {
		if c.IsPostgresDeveloperModeEnabled() {
			// Devmode is enabled. Calculate the URL endopoint using the devmode Service URL
			endpoint = fmt.Sprintf("%s/%s", devModeURL, pathSufix)
		} else {
			// Calculate relative URL based on request
			endpoint, err = c.getServiceURL(req, serviceDomainPrefix, pathSufix)
			if err != nil {
				return "", err
			}
		}
	}
	return endpoint, nil
}

// GetAuthNotApprovedRedirect returns the URL to redirect to if the user is not approved
// May return empty string which means an unauthorized error should be returned instead of redirecting the user
func (c *ConfigurationData) GetAuthNotApprovedRedirect() string {
	return c.v.GetString(varAuthNotApprovedRedirect)
}

// GetGithubAuthToken returns the actual Github OAuth Access Token
func (c *ConfigurationData) GetGithubAuthToken() string {
	return c.v.GetString(varGithubAuthToken)
}

// GetKeycloakSecret returns the keycloak client secret (as set via config file or environment variable)
// that is used to make authorized Keycloak API Calls.
func (c *ConfigurationData) GetKeycloakSecret() string {
	return c.v.GetString(varKeycloakSecret)
}

// GetKeycloakClientID returns the keycloak client ID (as set via config file or environment variable)
// that is used to make authorized Keycloak API Calls.
func (c *ConfigurationData) GetKeycloakClientID() string {
	return c.v.GetString(varKeycloakClientID)
}

// GetKeycloakDomainPrefix returns the domain prefix which should be used in all Keycloak requests
func (c *ConfigurationData) GetKeycloakDomainPrefix() string {
	return c.v.GetString(varKeycloakDomainPrefix)
}

// GetKeycloakRealm returns the keycloak realm name
func (c *ConfigurationData) GetKeycloakRealm() string {
	if c.v.IsSet(varKeycloakRealm) {
		return c.v.GetString(varKeycloakRealm)
	}
	if c.IsPostgresDeveloperModeEnabled() {
		return devModeKeycloakRealm
	}
	return defaultKeycloakRealm
}

// GetKeycloakTestUserName returns the keycloak test user name used to obtain a test token (as set via config file or environment variable)
func (c *ConfigurationData) GetKeycloakTestUserName() string {
	return c.v.GetString(varKeycloakTesUserName)
}

// GetKeycloakTestUserSecret returns the keycloak test user password used to obtain a test token (as set via config file or environment variable)
func (c *ConfigurationData) GetKeycloakTestUserSecret() string {
	return c.v.GetString(varKeycloakTesUserSecret)
}

// GetKeycloakTestUser2Name returns the keycloak test user name used to obtain a test token (as set via config file or environment variable)
func (c *ConfigurationData) GetKeycloakTestUser2Name() string {
	return c.v.GetString(varKeycloakTesUser2Name)
}

// GetKeycloakTestUser2Secret returns the keycloak test user password used to obtain a test token (as set via config file or environment variable)
func (c *ConfigurationData) GetKeycloakTestUser2Secret() string {
	return c.v.GetString(varKeycloakTesUser2Secret)
}

func (c *ConfigurationData) GetKeycloakEndpointCerts() string {
	return fmt.Sprintf("%s/auth/realms/%s/protocol/openid-connect/certs", c.v.GetString(varKeycloakURL), c.GetKeycloakRealm())
}

// GetKeycloakEndpointAuth returns the keycloak auth endpoint set via config file or environment variable.
// If nothing set then in Dev environment the defualt endopoint will be returned.
// In producion the endpoint will be calculated from the request by replacing the last domain/host name in the full host name.
// Example: api.service.domain.org -> sso.service.domain.org
// or api.domain.org -> sso.domain.org
func (c *ConfigurationData) GetKeycloakEndpointAuth(req *goa.RequestData) (string, error) {
	return c.getKeycloakOpenIDConnectEndpoint(req, "auth")
}

// GetKeycloakEndpointToken returns the keycloak token endpoint set via config file or environment variable.
// If nothing set then in Dev environment the defualt endopoint will be returned.
// In producion the endpoint will be calculated from the request by replacing the last domain/host name in the full host name.
// Example: api.service.domain.org -> sso.service.domain.org
// or api.domain.org -> sso.domain.org
func (c *ConfigurationData) GetKeycloakEndpointToken(req *goa.RequestData) (string, error) {
	return c.getKeycloakOpenIDConnectEndpoint(req, "token")
}

// GetKeycloakEndpointUserInfo returns the keycloak userinfo endpoint set via config file or environment variable.
// If nothing set then in Dev environment the defualt endopoint will be returned.
// In producion the endpoint will be calculated from the request by replacing the last domain/host name in the full host name.
// Example: api.service.domain.org -> sso.service.domain.org
// or api.domain.org -> sso.domain.org
func (c *ConfigurationData) GetKeycloakEndpointUserInfo(req *goa.RequestData) (string, error) {
	return c.getKeycloakOpenIDConnectEndpoint(req, "userinfo")
}

// GetKeycloakEndpointAdmin returns the <keycloak>/realms/admin/<realm> endpoint
// set via config file or environment variable.
// If nothing set then in Dev environment the defualt endopoint will be returned.
// In producion the endpoint will be calculated from the request by replacing the last domain/host name in the full host name.
// Example: api.service.domain.org -> sso.service.domain.org
// or api.domain.org -> sso.domain.org
func (c *ConfigurationData) GetKeycloakEndpointAdmin(req *goa.RequestData) (string, error) {
	return c.getKeycloakEndpoint(req, "auth/admin/realms/"+c.GetKeycloakRealm())
}

// GetKeycloakEndpointAuthzResourceset returns the <keycloak>/realms/<realm>/authz/protection/resource_set endpoint
// set via config file or environment variable.
// If nothing set then in Dev environment the defualt endopoint will be returned.
// In producion the endpoint will be calculated from the request by replacing the last domain/host name in the full host name.
// Example: api.service.domain.org -> sso.service.domain.org
// or api.domain.org -> sso.domain.org
func (c *ConfigurationData) GetKeycloakEndpointAuthzResourceset(req *goa.RequestData) (string, error) {
	return c.getKeycloakEndpoint(req, "auth/realms/"+c.GetKeycloakRealm()+"/authz/protection/resource_set")
}

// GetKeycloakEndpointClients returns the <keycloak>/admin/realms/<realm>/clients endpoint
// set via config file or environment variable.
// If nothing set then in Dev environment the defualt endopoint will be returned.
// In producion the endpoint will be calculated from the request by replacing the last domain/host name in the full host name.
// Example: api.service.domain.org -> sso.service.domain.org
// or api.domain.org -> sso.domain.org
func (c *ConfigurationData) GetKeycloakEndpointClients(req *goa.RequestData) (string, error) {
	return c.getKeycloakEndpoint(req, "auth/admin/realms/"+c.GetKeycloakRealm()+"/clients")
}

// GetKeycloakEndpointEntitlement returns the <keycloak>/realms/<realm>/authz/entitlement/<clientID> endpoint
// set via config file or environment variable.
// If nothing set then in Dev environment the defualt endopoint will be returned.
// In producion the endpoint will be calculated from the request by replacing the last domain/host name in the full host name.
// Example: api.service.domain.org -> sso.service.domain.org
// or api.domain.org -> sso.domain.org
func (c *ConfigurationData) GetKeycloakEndpointEntitlement(req *goa.RequestData) (string, error) {
	return c.getKeycloakEndpoint(req, "auth/realms/"+c.GetKeycloakRealm()+"/authz/entitlement/"+c.GetKeycloakClientID())
}

// GetKeycloakEndpointBroker returns the <keycloak>/realms/<realm>/authz/entitlement/<clientID> endpoint
// set via config file or environment variable.
// If nothing set then in Dev environment the defualt endopoint will be returned.
// In producion the endpoint will be calculated from the request by replacing the last domain/host name in the full host name.
// Example: api.service.domain.org -> sso.service.domain.org
// or api.domain.org -> sso.domain.org
func (c *ConfigurationData) GetKeycloakEndpointBroker(req *goa.RequestData) (string, error) {
	return c.getKeycloakEndpoint(req, "auth/realms/"+c.GetKeycloakRealm()+"/broker")
}

// GetKeycloakAccountEndpoint returns the API URL for Read and Update on Keycloak User Accounts.
func (c *ConfigurationData) GetKeycloakAccountEndpoint(req *goa.RequestData) (string, error) {
	return c.getKeycloakEndpoint(req, "auth/realms/"+c.GetKeycloakRealm()+"/account")
}

// GetKeycloakEndpointLogout returns the keycloak logout endpoint set via config file or environment variable.
// If nothing set then in Dev environment the defualt endopoint will be returned.
// In producion the endpoint will be calculated from the request by replacing the last domain/host name in the full host name.
// Example: api.service.domain.org -> sso.service.domain.org
// or api.domain.org -> sso.domain.org
func (c *ConfigurationData) GetKeycloakEndpointLogout(req *goa.RequestData) (string, error) {
	return c.getKeycloakOpenIDConnectEndpoint(req, "logout")
}

// GetKeycloakDevModeURL returns Keycloak URL used by default in Dev mode
func (c *ConfigurationData) GetKeycloakDevModeURL() string {
	return devModeKeycloakURL
}

func (c *ConfigurationData) getKeycloakOpenIDConnectEndpoint(req *goa.RequestData, pathSufix string) (string, error) {
	return c.getKeycloakEndpoint(req, c.openIDConnectPath(pathSufix))
}

func (c *ConfigurationData) getKeycloakEndpoint(req *goa.RequestData, pathSufix string) (string, error) {
	return c.getServiceEndpoint(req, varKeycloakURL, devModeKeycloakURL, c.GetKeycloakDomainPrefix(), pathSufix)
}

func (c *ConfigurationData) openIDConnectPath(suffix string) string {
	return "auth/realms/" + c.GetKeycloakRealm() + "/protocol/openid-connect/" + suffix
}

func (c *ConfigurationData) getServiceURL(req *goa.RequestData, serviceDomainPrefix string, path string) (string, error) {
	scheme := "http"
	if req.URL != nil && req.URL.Scheme == "https" { // isHTTPS
		scheme = "https"
	}
	xForwardProto := req.Header.Get("X-Forwarded-Proto")
	if xForwardProto != "" {
		scheme = xForwardProto
	}

	newHost, err := rest.ReplaceDomainPrefix(req.Host, serviceDomainPrefix)
	if err != nil {
		return "", err
	}
	newURL := fmt.Sprintf("%s://%s/%s", scheme, newHost, path)

	return newURL, nil
}

// GetCheStarterURL returns the URL for the Che Starter service used by codespaces to initiate code editing
func (c *ConfigurationData) GetCheStarterURL() string {
	return c.v.GetString(varCheStarterURL)
}

// GetOpenshiftTenantMasterURL returns the URL for the openshift cluster where the tenant services are running
func (c *ConfigurationData) GetOpenshiftTenantMasterURL() string {
	return c.v.GetString(varOpenshiftTenantMasterURL)
}

// GetLogLevel returns the loggging level (as set via config file or environment variable)
func (c *ConfigurationData) GetLogLevel() string {
	return c.v.GetString(varLogLevel)
}

// IsLogJSON returns if we should log json format (as set via config file or environment variable)
func (c *ConfigurationData) IsLogJSON() bool {
	if c.v.IsSet(varLogJSON) {
		return c.v.GetBool(varLogJSON)
	}
	if c.IsPostgresDeveloperModeEnabled() {
		return false
	}
	return true
}

// GetValidRedirectURLs returns the RegEx of valid redirect URLs for auth requests
// If the AUTH_REDIRECT_VALID env var is not set then in Dev Mode all redirects allowed - *
// In prod mode the default regex will be returned
func (c *ConfigurationData) GetValidRedirectURLs(req *goa.RequestData) (string, error) {
	if c.v.IsSet(varValidRedirectURLs) {
		return c.v.GetString(varValidRedirectURLs), nil
	}
	if c.IsPostgresDeveloperModeEnabled() {
		return devModeValidRedirectURLs, nil
	}
	return c.checkLocalhostRedirectException(req)
}

func (c *ConfigurationData) checkLocalhostRedirectException(req *goa.RequestData) (string, error) {
	if req.Request == nil || req.Request.URL == nil {
		return DefaultValidRedirectURLs, nil
	}
	matched, err := regexp.MatchString(localhostRedirectException, req.Request.URL.String())
	if err != nil {
		return "", err
	}
	if matched {
		return localhostRedirectURLs, nil
	}
	return DefaultValidRedirectURLs, nil
}

// GetTenantServiceURL returns the URL for the Tenant service used by login to initialize OSO tenant space
func (c *ConfigurationData) GetTenantServiceURL() string {
	return c.v.GetString(varTenantServiceURL)
}

// GetNotificationServiceURL returns the URL for the Notification service used for event notification
func (c *ConfigurationData) GetNotificationServiceURL() string {
	return c.v.GetString(varNotificationServiceURL)
}

const (
	defaultHeaderMaxLength = 5000 // bytes

	// Auth-related defaults

<<<<<<< HEAD
	// RSAPrivateKey for signing JWT Tokens
	// ssh-keygen -f wit_rsa
	defaultTokenPrivateKey = `-----BEGIN RSA PRIVATE KEY-----
=======
	// RSAPrivateKey for signing JWT Tokens for service accounts
	// ssh-keygen -f alm_rsa
	defaultServiceAccountPrivateKey = `-----BEGIN RSA PRIVATE KEY-----
>>>>>>> c1a62b99
MIIEpQIBAAKCAQEAnwrjH5iTSErw9xUptp6QSFoUfpHUXZ+PaslYSUrpLjw1q27O
DSFwmhV4+dAaTMO5chFv/kM36H3ZOyA146nwxBobS723okFaIkshRrf6qgtD6coT
HlVUSBTAcwKEjNn4C9jtEpyOl+eSgxhMzRH3bwTIFlLlVMiZf7XVE7P3yuOCpqkk
2rdYVSpQWQWKU+ZRywJkYcLwjEYjc70AoNpjO5QnY+Exx98E30iEdPHZpsfNhsjh
9Z7IX5TrMYgz7zBTw8+niO/uq3RBaHyIhDbvenbR9Q59d88lbnEeHKgSMe2RQpFR
3rxFRkc/64Rn/bMuL/ptNowPqh1P+9GjYzWmPwIDAQABAoIBAQCBCl5ZpnvprhRx
BVTA/Upnyd7TCxNZmzrME+10Gjmz79pD7DV25ejsu/taBYUxP6TZbliF3pggJOv6
UxomTB4znlMDUz0JgyjUpkyril7xVQ6XRAPbGrS1f1Def+54MepWAn3oGeqASb3Q
bAj0Yl12UFTf+AZmkhQpUKk/wUeN718EIY4GRHHQ6ykMSqCKvdnVbMyb9sIzbSTl
v+l1nQFnB/neyJq6P0Q7cxlhVj03IhYj/AxveNlKqZd2Ih3m/CJo0Abtwhx+qHZp
cCBrYj7VelEaGARTmfoIVoGxFGKZNCcNzn7R2ic7safxXqeEnxugsAYX/UmMoq1b
vMYLcaLRAoGBAMqMbbgejbD8Cy6wa5yg7XquqOP5gPdIYYS88TkQTp+razDqKPIU
hPKetnTDJ7PZleOLE6eJ+dQJ8gl6D/dtOsl4lVRy/BU74dk0fYMiEfiJMYEYuAU0
MCramo3HAeySTP8pxSLFYqJVhcTpL9+NQgbpJBUlx5bLDlJPl7auY077AoGBAMkD
UpJRIv/0gYSz5btVheEyDzcqzOMZUVsngabH7aoQ49VjKrfLzJ9WznzJS5gZF58P
vB7RLuIA8m8Y4FUwxOr4w9WOevzlFh0gyzgNY4gCwrzEryOZqYYqCN+8QLWfq/hL
+gYFYpEW5pJ/lAy2i8kPanC3DyoqiZCsUmlg6JKNAoGBAIdCkf6zgKGhHwKV07cs
DIqx2p0rQEFid6UB3ADkb+zWt2VZ6fAHXeT7shJ1RK0o75ydgomObWR5I8XKWqE7
s1dZjDdx9f9kFuVK1Upd1SxoycNRM4peGJB1nWJydEl8RajcRwZ6U+zeOc+OfWbH
WUFuLadlrEx5212CQ2k+OZlDAoGAdsH2w6kZ83xCFOOv41ioqx5HLQGlYLpxfVg+
2gkeWa523HglIcdPEghYIBNRDQAuG3RRYSeW+kEy+f4Jc2tHu8bS9FWkRcsWoIji
ZzBJ0G5JHPtaub6sEC6/ZWe0F1nJYP2KLop57FxKRt0G2+fxeA0ahpMwa2oMMiQM
4GM3pHUCgYEAj2ZjjsF2MXYA6kuPUG1vyY9pvj1n4fyEEoV/zxY1k56UKboVOtYr
BA/cKaLPqUF+08Tz/9MPBw51UH4GYfppA/x0ktc8998984FeIpfIFX6I2U9yUnoQ
OCCAgsB8g8yTB4qntAYyfofEoDiseKrngQT5DSdxd51A/jw7B8WyBK8=
-----END RSA PRIVATE KEY-----`

<<<<<<< HEAD
	// RSAPublicKey for verifying JWT Tokens
	// openssl rsa -in wit_rsa -pubout -out wit_rsa.pub
	defaultTokenPublicKey = `-----BEGIN PUBLIC KEY-----
MIIBIjANBgkqhkiG9w0BAQEFAAOCAQ8AMIIBCgKCAQEAvQ8p+HsTMrgcsuIMoOR1
LXRhynL9YAU0qoDON6PLKCpdBv0Xy/jnsPjo5DrtUOijuJcID8CR7E0hYpY9MgK5
H5pDFwC4lbUVENquHEVS/E0pQSKCIzSmORcIhjYW2+wKfDOVjeudZwdFBIxJ6KpI
ty/aF78hlUJZuvghFVqoHQYTq/DZOmKjS+PAVLw8FKE3wa/3WU0EkpP+iovRMCkl
lzxqrcLPIvx+T2gkwe0bn0kTvdMOhTLTN2tuvKrFpVUxVi8RM/V8PtgdKroxnES7
SyUqK8rLO830jKJzAYrByQL+sdGuSqInIY/geahQHEGTwMI0CLj6zfhpjSgCflst
vwIDAQAB
-----END PUBLIC KEY-----`

=======
>>>>>>> c1a62b99
	defaultLogLevel = "info"

	// WIT service URL to be used in dev mode. Can be overridden by setting up wit.url
	devModeWITURL = "http://localhost:8080"

	defaultKeycloakClientID = "fabric8-online-platform"
	defaultKeycloakSecret   = "7a3d5a00-7f80-40cf-8781-b5b6f2dfd1bd"

	defaultKeycloakDomainPrefix = "sso"
	defaultKeycloakRealm        = "fabric8"

	// Github does not allow committing actual OAuth tokens no matter how less privilege the token has
	camouflagedAccessToken = "751e16a8b39c0985066-AccessToken-4871777f2c13b32be8550"

	defaultKeycloakTesUserName    = "testuser"
	defaultKeycloakTesUserSecret  = "testuser"
	defaultKeycloakTesUser2Name   = "testuser2"
	defaultKeycloakTesUser2Secret = "testuser2"

	// Keycloak vars to be used in dev mode. Can be overridden by setting up keycloak.url & keycloak.realm
	devModeKeycloakURL   = "https://sso.prod-preview.openshift.io"
	devModeKeycloakRealm = "fabric8-test"

	defaultOpenshiftTenantMasterURL = "https://tsrv.devshift.net:8443"
	defaultCheStarterURL            = "che-server"

	// DefaultValidRedirectURLs is a regex to be used to whitelist redirect URL for auth
	// If the AUTH_REDIRECT_VALID env var is not set then in Dev Mode all redirects allowed - *
	// In prod mode the following regex will be used by default:
	DefaultValidRedirectURLs = "^(https|http)://([^/]+[.])?(?i:openshift[.]io)(/.*)?$" // *.openshift.io/*
	devModeValidRedirectURLs = ".*"
	// Allow redirects to localhost when running in prod-preveiw
	localhostRedirectURLs      = "(" + DefaultValidRedirectURLs + "|^(https|http)://([^/]+[.])?(localhost|127[.]0[.]0[.]1)(:\\d+)?(/.*)?$)" // *.openshift.io/* or localhost/* or 127.0.0.1/*
	localhostRedirectException = "^(https|http)://([^/]+[.])?(?i:prod-preview[.]openshift[.]io)(:\\d+)?(/.*)?$"                             // *.prod-preview.openshift.io/*

)

// ActualToken is actual OAuth access token of github
var defaultActualToken = strings.Split(camouflagedAccessToken, "-AccessToken-")[0] + strings.Split(camouflagedAccessToken, "-AccessToken-")[1]<|MERGE_RESOLUTION|>--- conflicted
+++ resolved
@@ -33,73 +33,6 @@
 	// Constants for viper variable names. Will be used to set
 	// default values as well as to get each value
 
-<<<<<<< HEAD
-	varPostgresHost                 = "postgres.host"
-	varPostgresPort                 = "postgres.port"
-	varPostgresUser                 = "postgres.user"
-	varPostgresDatabase             = "postgres.database"
-	varPostgresPassword             = "postgres.password"
-	varPostgresSSLMode              = "postgres.sslmode"
-	varPostgresConnectionTimeout    = "postgres.connection.timeout"
-	varPostgresTransactionTimeout   = "postgres.transaction.timeout"
-	varPostgresConnectionRetrySleep = "postgres.connection.retrysleep"
-	varPostgresConnectionMaxIdle    = "postgres.connection.maxidle"
-	varPostgresConnectionMaxOpen    = "postgres.connection.maxopen"
-	varFeatureWorkitemRemote        = "feature.workitem.remote"
-	varPopulateCommonTypes          = "populate.commontypes"
-	varHTTPAddress                  = "http.address"
-	varDeveloperModeEnabled         = "developer.mode.enabled"
-	varWITDomainPrefix              = "wit.domain.prefix"
-	varWITURL                       = "wit.url"
-	varAuthorizationEnabled         = "authz.enabled"
-	varGithubAuthToken              = "github.auth.token"
-	varKeycloakSecret               = "keycloak.secret"
-	varKeycloakClientID             = "keycloak.client.id"
-	varKeycloakDomainPrefix         = "keycloak.domain.prefix"
-	varKeycloakRealm                = "keycloak.realm"
-	varKeycloakTesUserName          = "keycloak.testuser.name"
-	varKeycloakTesUserSecret        = "keycloak.testuser.secret"
-	varKeycloakTesUser2Name         = "keycloak.testuser2.name"
-	varKeycloakTesUser2Secret       = "keycloak.testuser2.secret"
-	varKeycloakURL                  = "keycloak.url"
-	varTokenPublicKey               = "token.publickey"
-	varTokenPrivateKey              = "token.privatekey"
-	varAuthNotApprovedRedirect      = "auth.notapproved.redirect"
-	varHeaderMaxLength              = "header.maxlength"
-
-	// cache control settings for a list of resources
-	varCacheControlWorkItems         = "cachecontrol.workitems"
-	varCacheControlWorkItemTypes     = "cachecontrol.workitemtypes"
-	varCacheControlWorkItemLinks     = "cachecontrol.workitemLinks"
-	varCacheControlWorkItemLinkTypes = "cachecontrol.workitemlinktypes"
-	varCacheControlSpaces            = "cachecontrol.spaces"
-	varCacheControlIterations        = "cachecontrol.iterations"
-	varCacheControlAreas             = "cachecontrol.areas"
-	varCacheControlComments          = "cachecontrol.comments"
-	varCacheControlFilters           = "cachecontrol.filters"
-	varCacheControlUsers             = "cachecontrol.users"
-	varCacheControlCollaborators     = "cachecontrol.collaborators"
-
-	// cache control settings for a single resource
-	varCacheControlUser             = "cachecontrol.user"
-	varCacheControlWorkItem         = "cachecontrol.workitem"
-	varCacheControlWorkItemType     = "cachecontrol.workitemtype"
-	varCacheControlWorkItemLink     = "cachecontrol.workitemLink"
-	varCacheControlWorkItemLinkType = "cachecontrol.workitemlinktype"
-	varCacheControlSpace            = "cachecontrol.space"
-	varCacheControlIteration        = "cachecontrol.iteration"
-	varCacheControlArea             = "cachecontrol.area"
-	varCacheControlComment          = "cachecontrol.comment"
-
-	defaultConfigFile           = "config.yaml"
-	varOpenshiftTenantMasterURL = "openshift.tenant.masterurl"
-	varCheStarterURL            = "chestarterurl"
-	varValidRedirectURLs        = "redirect.valid"
-	varLogLevel                 = "log.level"
-	varLogJSON                  = "log.json"
-	varTenantServiceURL         = "tenant.serviceurl"
-	varNotificationServiceURL   = "notification.serviceurl"
-=======
 	varPostgresHost                         = "postgres.host"
 	varPostgresPort                         = "postgres.port"
 	varPostgresUser                         = "postgres.user"
@@ -146,7 +79,8 @@
 	varValidRedirectURLs                    = "redirect.valid"
 	varLogLevel                             = "log.level"
 	varLogJSON                              = "log.json"
->>>>>>> c1a62b99
+	varWITDomainPrefix                      = "wit.domain.prefix"
+	varWITURL                               = "wit.url"
 )
 
 // ConfigurationData encapsulates the Viper configuration object which stores the configuration data in-memory.
@@ -235,16 +169,13 @@
 
 	c.v.SetDefault(varPopulateCommonTypes, true)
 
+	// WIT related defaults
+	c.v.SetDefault(varWITDomainPrefix, "api")
+
 	// Auth-related defaults
-<<<<<<< HEAD
-	c.v.SetDefault(varWITDomainPrefix, "api")
-	c.v.SetDefault(varTokenPublicKey, defaultTokenPublicKey)
-	c.v.SetDefault(varTokenPrivateKey, defaultTokenPrivateKey)
-=======
 	c.v.SetDefault(varKeycloakURL, devModeKeycloakURL)
 	c.v.SetDefault(varServiceAccountPrivateKey, defaultServiceAccountPrivateKey)
 	c.v.SetDefault(varServiceAccountPrivateKeyID, "9MLnViaRkhVj1GT9kpWUkwHIwUD-wZfUxR-3CpkE-Xs")
->>>>>>> c1a62b99
 	c.v.SetDefault(varKeycloakClientID, defaultKeycloakClientID)
 	c.v.SetDefault(varKeycloakSecret, defaultKeycloakSecret)
 	c.v.SetDefault(varGithubAuthToken, defaultActualToken)
@@ -823,15 +754,9 @@
 
 	// Auth-related defaults
 
-<<<<<<< HEAD
-	// RSAPrivateKey for signing JWT Tokens
-	// ssh-keygen -f wit_rsa
-	defaultTokenPrivateKey = `-----BEGIN RSA PRIVATE KEY-----
-=======
 	// RSAPrivateKey for signing JWT Tokens for service accounts
 	// ssh-keygen -f alm_rsa
 	defaultServiceAccountPrivateKey = `-----BEGIN RSA PRIVATE KEY-----
->>>>>>> c1a62b99
 MIIEpQIBAAKCAQEAnwrjH5iTSErw9xUptp6QSFoUfpHUXZ+PaslYSUrpLjw1q27O
 DSFwmhV4+dAaTMO5chFv/kM36H3ZOyA146nwxBobS723okFaIkshRrf6qgtD6coT
 HlVUSBTAcwKEjNn4C9jtEpyOl+eSgxhMzRH3bwTIFlLlVMiZf7XVE7P3yuOCpqkk
@@ -859,21 +784,6 @@
 OCCAgsB8g8yTB4qntAYyfofEoDiseKrngQT5DSdxd51A/jw7B8WyBK8=
 -----END RSA PRIVATE KEY-----`
 
-<<<<<<< HEAD
-	// RSAPublicKey for verifying JWT Tokens
-	// openssl rsa -in wit_rsa -pubout -out wit_rsa.pub
-	defaultTokenPublicKey = `-----BEGIN PUBLIC KEY-----
-MIIBIjANBgkqhkiG9w0BAQEFAAOCAQ8AMIIBCgKCAQEAvQ8p+HsTMrgcsuIMoOR1
-LXRhynL9YAU0qoDON6PLKCpdBv0Xy/jnsPjo5DrtUOijuJcID8CR7E0hYpY9MgK5
-H5pDFwC4lbUVENquHEVS/E0pQSKCIzSmORcIhjYW2+wKfDOVjeudZwdFBIxJ6KpI
-ty/aF78hlUJZuvghFVqoHQYTq/DZOmKjS+PAVLw8FKE3wa/3WU0EkpP+iovRMCkl
-lzxqrcLPIvx+T2gkwe0bn0kTvdMOhTLTN2tuvKrFpVUxVi8RM/V8PtgdKroxnES7
-SyUqK8rLO830jKJzAYrByQL+sdGuSqInIY/geahQHEGTwMI0CLj6zfhpjSgCflst
-vwIDAQAB
------END PUBLIC KEY-----`
-
-=======
->>>>>>> c1a62b99
 	defaultLogLevel = "info"
 
 	// WIT service URL to be used in dev mode. Can be overridden by setting up wit.url
