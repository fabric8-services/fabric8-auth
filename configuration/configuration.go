package configuration

import (
	"bytes"
	"fmt"
	"os"
	"strings"
	"time"

	"github.com/fabric8-services/fabric8-auth/rest"

	"github.com/goadesign/goa"
	"github.com/pkg/errors"
	log "github.com/sirupsen/logrus"
	"github.com/spf13/viper"
	"gopkg.in/yaml.v2"
)

// String returns the current configuration as a string
func (c *ConfigurationData) String() string {
	allSettings := c.v.AllSettings()
	y, err := yaml.Marshal(&allSettings)
	if err != nil {
		log.WithFields(map[string]interface{}{
			"settings": allSettings,
			"err":      err,
		}).Panicln("Failed to marshall config to string")
	}
	return fmt.Sprintf("%s\n", y)
}

const (
	// Constants for viper variable names. Will be used to set
	// default values as well as to get each value

	varPostgresHost                         = "postgres.host"
	varPostgresPort                         = "postgres.port"
	varPostgresUser                         = "postgres.user"
	varPostgresDatabase                     = "postgres.database"
	varPostgresPassword                     = "postgres.password"
	varPostgresSSLMode                      = "postgres.sslmode"
	varPostgresConnectionTimeout            = "postgres.connection.timeout"
	varPostgresTransactionTimeout           = "postgres.transaction.timeout"
	varPostgresConnectionRetrySleep         = "postgres.connection.retrysleep"
	varPostgresConnectionMaxIdle            = "postgres.connection.maxidle"
	varPostgresConnectionMaxOpen            = "postgres.connection.maxopen"
	varHTTPAddress                          = "http.address"
	varMetricsHTTPAddress                   = "metrics.http.address"
	varDeveloperModeEnabled                 = "developer.mode.enabled"
	varKeycloakSecret                       = "keycloak.secret"
	varKeycloakClientID                     = "keycloak.client.id"
	varPublicOauthClientID                  = "public.oauth.client.id"
	varKeycloakDomainPrefix                 = "keycloak.domain.prefix"
	varKeycloakRealm                        = "keycloak.realm"
	varKeycloakTesUserName                  = "keycloak.testuser.name"
	varKeycloakTesUserSecret                = "keycloak.testuser.secret"
	varKeycloakTesUser2Name                 = "keycloak.testuser2.name"
	varKeycloakTesUser2Secret               = "keycloak.testuser2.secret"
	varKeycloakURL                          = "keycloak.url"
	varKeycloakEndpointAdmin                = "keycloak.endpoint.admin"
	varKeycloakEndpointAuth                 = "keycloak.endpoint.auth"
	varKeycloakEndpointToken                = "keycloak.endpoint.token"
	varKeycloakEndpointUserinfo             = "keycloak.endpoint.userinfo"
	varKeycloakEndpointAuthzResourceset     = "keycloak.endpoint.authz.resourceset"
	varKeycloakEndpointClients              = "keycloak.endpoint.clients"
	varKeycloakEndpointEntitlement          = "keycloak.endpoint.entitlement"
	varKeycloakEndpointBroker               = "keycloak.endpoint.broker"
	varKeycloakEndpointAccount              = "keycloak.endpoint.account"
	varKeycloakEndpointLogout               = "keycloak.endpoint.logout"
	varServiceAccountPrivateKeyDeprecated   = "serviceaccount.privatekey.deprecated"
	varServiceAccountPrivateKeyIDDeprecated = "serviceaccount.privatekeyid.deprecated"
	varServiceAccountPrivateKey             = "serviceaccount.privatekey"
	varServiceAccountPrivateKeyID           = "serviceaccount.privatekeyid"
	varGitHubClientID                       = "github.client.id"
	varGitHubClientSecret                   = "github.client.secret"
	varGitHubClientDefaultScopes            = "github.client.defaultscopes"
	varOSOClientApiUrl                      = "oso.client.apiurl"
	varTLSInsecureSkipVerify                = "tls.insecureskipverify"
	varNotApprovedRedirect                  = "notapproved.redirect"
	varHeaderMaxLength                      = "header.maxlength"
	varCacheControlUsers                    = "cachecontrol.users"
	varCacheControlCollaborators            = "cachecontrol.collaborators"
	varCacheControlUser                     = "cachecontrol.user"
	varUsersListLimit                       = "users.listlimit"
	defaultConfigFile                       = "config.yaml"
	varValidRedirectURLs                    = "redirect.valid"
	varLogLevel                             = "log.level"
	varLogJSON                              = "log.json"
	varWITDomainPrefix                      = "wit.domain.prefix"
	varWITURL                               = "wit.url"
<<<<<<< HEAD
	varInternalUsersEmailAddressSuffix      = "internal.users.email.address.domain"
=======
	varNotificationServiceURL               = "notification.serviceurl"
	varEmailVerifiedRedirectURL             = "email.verify.url"
>>>>>>> 6a86faa9

	varTenantServiceURL = "tenant.serviceurl"

	varKeycloakTestsDisabled = "keycloak.tests.disabled"
)

type serviceAccountConfig struct {
	Accounts []ServiceAccount
}

type osoClusterConfig struct {
	Clusters []OSOCluster
}

// ServiceAccount represents a service account configuration
type ServiceAccount struct {
	Name    string   `mapstructure:"name"`
	ID      string   `mapstructure:"id"`
	Secrets []string `mapstructure:"secrets"`
}

// OSOCluster represents an OSO cluster configuration
type OSOCluster struct {
	Name                   string `mapstructure:"name"`
	URL                    string `mapstructure:"url"`
	ServiceAccountToken    string `mapstructure:"service-account-token"`
	TokenProviderID        string `mapstructure:"token-provider-id"`
	AuthClientID           string `mapstructure:"auth-client-id"`
	AuthClientSecret       string `mapstructure:"auth-client-secret"`
	AuthClientDefaultScope string `mapstructure:"auth-client-default-scope"`
}

// ConfigurationData encapsulates the Viper configuration object which stores the configuration data in-memory.
type ConfigurationData struct {
	// Main Configuration
	v *viper.Viper

	// Service Account Configuration is a map of service accounts where the key == the service account ID
	sa map[string]ServiceAccount

	// OSO Cluster Configuration is a map of clusters where the key == the OSO cluster API URL
	clusters map[string]OSOCluster

	defaultConfigurationError error
}

// NewConfigurationData creates a configuration reader object using configurable configuration file paths
func NewConfigurationData(mainConfigFile string, serviceAccountConfigFile string, osoClusterConfigFile string) (*ConfigurationData, error) {
	c := ConfigurationData{
		v: viper.New(),
	}

	// Set up the main configuration
	c.v.SetEnvPrefix("AUTH")
	c.v.AutomaticEnv()
	c.v.SetEnvKeyReplacer(strings.NewReplacer(".", "_"))
	c.v.SetTypeByDefaultValue(true)
	c.setConfigDefaults()

	if mainConfigFile != "" {
		c.v.SetConfigType("yaml")
		c.v.SetConfigFile(mainConfigFile)
		err := c.v.ReadInConfig() // Find and read the config file
		if err != nil {           // Handle errors reading the config file
			return nil, errors.Errorf("Fatal error config file: %s \n", err)
		}
	}

	// Set up the service account configuration (stored in a separate config file)
	saViper, defaultConfigErrorMsg, err := readFromJSONFile(serviceAccountConfigFile, defaultServiceAccountConfigPath, serviceAccountConfigFileName)
	c.appendDefaultConfigErrorMessage(defaultConfigErrorMsg)

	var saConf serviceAccountConfig
	err = saViper.UnmarshalExact(&saConf)
	if err != nil {
		return nil, err
	}
	c.sa = map[string]ServiceAccount{}
	for _, account := range saConf.Accounts {
		c.sa[account.ID] = account
	}

	// Set up the OSO cluster configuration (stored in a separate config file)
	clusterViper, defaultConfigErrorMsg, err := readFromJSONFile(osoClusterConfigFile, defaultOsoClusterConfigPath, osoClusterConfigFileName)
	c.appendDefaultConfigErrorMessage(defaultConfigErrorMsg)

	var clusterConf osoClusterConfig
	err = clusterViper.UnmarshalExact(&clusterConf)
	if err != nil {
		return nil, err
	}
	c.clusters = map[string]OSOCluster{}
	for _, cluster := range clusterConf.Clusters {
		c.clusters[cluster.URL] = cluster
	}

	// Check sensitive default configuration
	if c.IsPostgresDeveloperModeEnabled() {
		msg := "developer Mode is enabled"
		c.appendDefaultConfigErrorMessage(&msg)
	}
	key, kid := c.GetServiceAccountPrivateKey()
	if string(key) == DefaultServiceAccountPrivateKey {
		msg := "default service account private key is used"
		c.appendDefaultConfigErrorMessage(&msg)
	}
	if kid == defaultServiceAccountPrivateKeyID {
		msg := "default service account private key ID is used"
		c.appendDefaultConfigErrorMessage(&msg)
	}
	if c.GetPostgresPassword() == defaultDBPassword {
		msg := "default DB password is used"
		c.appendDefaultConfigErrorMessage(&msg)
	}
	if c.GetKeycloakSecret() == defaultKeycloakSecret {
		msg := "default Keycloak client secret is used"
		c.appendDefaultConfigErrorMessage(&msg)
	}
	if c.GetGitHubClientSecret() == defaultGitHubClientSecret {
		msg := "default GitHub client secret is used"
		c.appendDefaultConfigErrorMessage(&msg)
	}
	if c.IsTLSInsecureSkipVerify() {
		msg := "TLS verification disabled"
		c.appendDefaultConfigErrorMessage(&msg)
	}
	if c.GetValidRedirectURLs() == ".*" {
		msg := "no restrictions for valid redirect URLs"
		c.appendDefaultConfigErrorMessage(&msg)
	}
	// TODO add this env var via Config Map first:
	// if c.GetNotificationServiceURL() == "" {
	// 	msg := "notification service url is empty"
	// 	c.appendDefaultConfigErrorMessage(&msg)
	// }
	if c.defaultConfigurationError != nil {
		log.WithFields(map[string]interface{}{
			"default_configuration_error": c.defaultConfigurationError.Error(),
		}).Warningln("Default config is used! This is OK in Dev Mode.")
	}

	return &c, nil
}

func readFromJSONFile(configFilePath string, defaultConfigFilePath string, configFileName string) (*viper.Viper, *string, error) {
	jsonViper := viper.New()
	jsonViper.SetTypeByDefaultValue(true)

	var err error
	var etcJSONConfigUsed bool
	var defaultConfigErrorMsg *string
	if configFilePath != "" {
		// If a JSON configuration file has been specified, check if it exists
		if _, err := os.Stat(configFilePath); err != nil {
			return nil, nil, err
		}
	} else {
		// If the JSON configuration file has not been specified
		// then we default to <defaultConfigFile>
		configFilePath, err = pathExists(defaultConfigFilePath)
		if err != nil {
			return nil, nil, err
		}
		etcJSONConfigUsed = configFilePath != ""
	}

	if !etcJSONConfigUsed {
		errMsg := fmt.Sprintf("%s is not used", defaultConfigFilePath)
		defaultConfigErrorMsg = &errMsg
	}

	jsonViper.SetConfigType("json")
	if configFilePath == "" {
		// Load the default config
		data, err := Asset(configFileName)
		if err != nil {
			return nil, nil, err
		}
		jsonViper.ReadConfig(bytes.NewBuffer(data))
	} else {
		jsonViper.SetConfigFile(configFilePath)
		err := jsonViper.ReadInConfig()
		if err != nil {
			return nil, nil, errors.Errorf("failed to load the JSON config file (%s): %s \n", configFilePath, err)
		}
	}

	return jsonViper, defaultConfigErrorMsg, nil
}

func (c *ConfigurationData) appendDefaultConfigErrorMessage(message *string) {
	if message == nil {
		return
	}
	if c.defaultConfigurationError == nil {
		c.defaultConfigurationError = errors.New(*message)
	} else {
		c.defaultConfigurationError = errors.Errorf("%s; %s", c.defaultConfigurationError.Error(), *message)
	}
}

func pathExists(pathToCheck string) (string, error) {
	_, err := os.Stat(pathToCheck)
	if err == nil {
		return pathToCheck, nil
	} else if !os.IsNotExist(err) {
		return "", err
	}
	return "", nil
}

func getMainConfigFile() string {
	// This was either passed as a env var or set inside main.go from --config
	envConfigPath, _ := os.LookupEnv("AUTH_CONFIG_FILE_PATH")
	return envConfigPath
}

func getServiceAccountConfigFile() string {
	envServiceAccountConfigFile, _ := os.LookupEnv("AUTH_SERVICE_ACCOUNT_CONFIG_FILE")
	return envServiceAccountConfigFile
}

func getOSOClusterConfigFile() string {
	envOSOClusterConfigFile, _ := os.LookupEnv("AUTH_OSO_CLUSTER_CONFIG_FILE")
	return envOSOClusterConfigFile
}

// DefaultConfigurationError returns an error if the default values is used
// for sensitive configuration like service account secrets or private keys.
// Error contains all the details.
// Returns nil if the default configuration is not used.
func (c *ConfigurationData) DefaultConfigurationError() error {
	return c.defaultConfigurationError
}

// GetServiceAccounts returns a map of service account configurations by service account ID
func (c *ConfigurationData) GetServiceAccounts() map[string]ServiceAccount {
	return c.sa
}

// GetOSOClusters returns a map of OSO cluster configurations by cluster API URL
func (c *ConfigurationData) GetOSOClusters() map[string]OSOCluster {
	return c.clusters
}

// GetDefaultConfigurationFile returns the default configuration file.
func (c *ConfigurationData) GetDefaultConfigurationFile() string {
	return defaultConfigFile
}

// GetConfigurationData is a wrapper over NewConfigurationData which reads configuration file path
// from the environment variable.
func GetConfigurationData() (*ConfigurationData, error) {
	return NewConfigurationData(getMainConfigFile(), getServiceAccountConfigFile(), getOSOClusterConfigFile())
}

func (c *ConfigurationData) setConfigDefaults() {
	//---------
	// Postgres
	//---------

	// We already call this in NewConfigurationData() - do we need it again??
	c.v.SetTypeByDefaultValue(true)

	c.v.SetDefault(varPostgresHost, "localhost")
	c.v.SetDefault(varPostgresPort, 5433)
	c.v.SetDefault(varPostgresUser, "postgres")
	c.v.SetDefault(varPostgresDatabase, "postgres")
	c.v.SetDefault(varPostgresPassword, defaultDBPassword)
	c.v.SetDefault(varPostgresSSLMode, "disable")
	c.v.SetDefault(varPostgresConnectionTimeout, 5)
	c.v.SetDefault(varPostgresConnectionMaxIdle, -1)
	c.v.SetDefault(varPostgresConnectionMaxOpen, -1)

	// Number of seconds to wait before trying to connect again
	c.v.SetDefault(varPostgresConnectionRetrySleep, time.Duration(time.Second))

	// Timeout of a transaction in minutes
	c.v.SetDefault(varPostgresTransactionTimeout, time.Duration(5*time.Minute))

	//-----
	// HTTP
	//-----
	c.v.SetDefault(varHTTPAddress, "0.0.0.0:8089")
	c.v.SetDefault(varMetricsHTTPAddress, "0.0.0.0:8089")
	c.v.SetDefault(varHeaderMaxLength, defaultHeaderMaxLength)

	//-----
	// Misc
	//-----

	// Enable development related features, e.g. token generation endpoint
	c.v.SetDefault(varDeveloperModeEnabled, false)

	c.v.SetDefault(varLogLevel, defaultLogLevel)

	// WIT related defaults
	c.v.SetDefault(varWITDomainPrefix, defaultWITDomainPrefix)

	// Auth-related defaults
	c.v.SetDefault(varKeycloakURL, devModeKeycloakURL)
	c.v.SetDefault(varServiceAccountPrivateKey, DefaultServiceAccountPrivateKey)
	c.v.SetDefault(varServiceAccountPrivateKeyID, defaultServiceAccountPrivateKeyID)
	c.v.SetDefault(varKeycloakClientID, defaultKeycloakClientID)
	c.v.SetDefault(varKeycloakSecret, defaultKeycloakSecret)
	c.v.SetDefault(varPublicOauthClientID, defaultPublicOauthClientID)
	c.v.SetDefault(varKeycloakDomainPrefix, defaultKeycloakDomainPrefix)
	c.v.SetDefault(varKeycloakTesUserName, defaultKeycloakTesUserName)
	c.v.SetDefault(varKeycloakTesUserSecret, defaultKeycloakTesUserSecret)
	c.v.SetDefault(varGitHubClientID, "c6a3a6280e9650ba27d8")
	c.v.SetDefault(varGitHubClientSecret, defaultGitHubClientSecret)
	c.v.SetDefault(varGitHubClientDefaultScopes, "admin:repo_hook read:org repo user gist")
	c.v.SetDefault(varOSOClientApiUrl, "https://api.starter-us-east-2.openshift.com")
	c.v.SetDefault(varTLSInsecureSkipVerify, false) // Do not set to true in production! True can be used only for testing.

	// Max number of users returned when searching users
	c.v.SetDefault(varUsersListLimit, 50)

	// HTTP Cache-Control/max-age default
	c.v.SetDefault(varCacheControlUsers, "max-age=2")
	c.v.SetDefault(varCacheControlCollaborators, "max-age=2")
	// data returned from '/api/user' must not be cached by intermediate proxies,
	// but can only be kept in the client's local cache.
	c.v.SetDefault(varCacheControlUser, "private,max-age=10")

	c.v.SetDefault(varKeycloakTesUser2Name, defaultKeycloakTesUser2Name)
	c.v.SetDefault(varKeycloakTesUser2Secret, defaultKeycloakTesUser2Secret)

	// Keycloak Tests are disabled by default
	c.v.SetDefault(varKeycloakTestsDisabled, true)

<<<<<<< HEAD
	// default email address suffix
	c.v.SetDefault(varInternalUsersEmailAddressSuffix, "@redhat.com")
=======
	// On email successful/failed verification, redirect to this page.
	c.v.SetDefault(varEmailVerifiedRedirectURL, "https://prod-preview.openshift.io/_home")
}

// GetEmailVerifiedRedirectURL returns the url where the user would be redirected to after clicking on email
// verification url
func (c *ConfigurationData) GetEmailVerifiedRedirectURL() string {
	return c.v.GetString(varEmailVerifiedRedirectURL)
>>>>>>> 6a86faa9
}

// GetPostgresHost returns the postgres host as set via default, config file, or environment variable
func (c *ConfigurationData) GetPostgresHost() string {
	return c.v.GetString(varPostgresHost)
}

// GetPostgresPort returns the postgres port as set via default, config file, or environment variable
func (c *ConfigurationData) GetPostgresPort() int64 {
	return c.v.GetInt64(varPostgresPort)
}

// GetPostgresUser returns the postgres user as set via default, config file, or environment variable
func (c *ConfigurationData) GetPostgresUser() string {
	return c.v.GetString(varPostgresUser)
}

// GetPostgresDatabase returns the postgres database as set via default, config file, or environment variable
func (c *ConfigurationData) GetPostgresDatabase() string {
	return c.v.GetString(varPostgresDatabase)
}

// GetPostgresPassword returns the postgres password as set via default, config file, or environment variable
func (c *ConfigurationData) GetPostgresPassword() string {
	return c.v.GetString(varPostgresPassword)
}

// GetPostgresSSLMode returns the postgres sslmode as set via default, config file, or environment variable
func (c *ConfigurationData) GetPostgresSSLMode() string {
	return c.v.GetString(varPostgresSSLMode)
}

// GetPostgresConnectionTimeout returns the postgres connection timeout as set via default, config file, or environment variable
func (c *ConfigurationData) GetPostgresConnectionTimeout() int64 {
	return c.v.GetInt64(varPostgresConnectionTimeout)
}

// GetPostgresConnectionRetrySleep returns the number of seconds (as set via default, config file, or environment variable)
// to wait before trying to connect again
func (c *ConfigurationData) GetPostgresConnectionRetrySleep() time.Duration {
	return c.v.GetDuration(varPostgresConnectionRetrySleep)
}

// GetPostgresTransactionTimeout returns the number of minutes to timeout a transaction
func (c *ConfigurationData) GetPostgresTransactionTimeout() time.Duration {
	return c.v.GetDuration(varPostgresTransactionTimeout)
}

// GetPostgresConnectionMaxIdle returns the number of connections that should be keept alive in the database connection pool at
// any given time. -1 represents no restrictions/default behavior
func (c *ConfigurationData) GetPostgresConnectionMaxIdle() int {
	return c.v.GetInt(varPostgresConnectionMaxIdle)
}

// GetPostgresConnectionMaxOpen returns the max number of open connections that should be open in the database connection pool.
// -1 represents no restrictions/default behavior
func (c *ConfigurationData) GetPostgresConnectionMaxOpen() int {
	return c.v.GetInt(varPostgresConnectionMaxOpen)
}

// GetPostgresConfigString returns a ready to use string for usage in sql.Open()
func (c *ConfigurationData) GetPostgresConfigString() string {
	return fmt.Sprintf("host=%s port=%d user=%s password=%s dbname=%s sslmode=%s connect_timeout=%d",
		c.GetPostgresHost(),
		c.GetPostgresPort(),
		c.GetPostgresUser(),
		c.GetPostgresPassword(),
		c.GetPostgresDatabase(),
		c.GetPostgresSSLMode(),
		c.GetPostgresConnectionTimeout(),
	)
}

// GetHTTPAddress returns the HTTP address (as set via default, config file, or environment variable)
// that the auth server binds to (e.g. "0.0.0.0:8089")
func (c *ConfigurationData) GetHTTPAddress() string {
	return c.v.GetString(varHTTPAddress)
}

// GetMetricsHTTPAddress returns the address the /metrics endpoing will be mounted.
// By default GetMetricsHTTPAddress is the same as GetHTTPAddress
func (c *ConfigurationData) GetMetricsHTTPAddress() string {
	return c.v.GetString(varMetricsHTTPAddress)
}

// GetHeaderMaxLength returns the max length of HTTP headers allowed in the system
// For example it can be used to limit the size of bearer tokens returned by the api service
func (c *ConfigurationData) GetHeaderMaxLength() int64 {
	return c.v.GetInt64(varHeaderMaxLength)
}

// IsPostgresDeveloperModeEnabled returns if development related features (as set via default, config file, or environment variable),
// e.g. token generation endpoint are enabled
func (c *ConfigurationData) IsPostgresDeveloperModeEnabled() bool {
	return c.v.GetBool(varDeveloperModeEnabled)
}

// GetMaxUsersListLimit returns the max number of users returned when searching users
func (c *ConfigurationData) GetMaxUsersListLimit() int {
	return c.v.GetInt(varUsersListLimit)
}

// GetCacheControlUsers returns the value to set in the "Cache-Control" HTTP response header
// when returning users.
func (c *ConfigurationData) GetCacheControlUsers() string {
	return c.v.GetString(varCacheControlUsers)
}

// GetCacheControlCollaborators returns the value to set in the "Cache-Control" HTTP response header
// when returning collaborators.
func (c *ConfigurationData) GetCacheControlCollaborators() string {
	return c.v.GetString(varCacheControlCollaborators)
}

// GetCacheControlUser returns the value to set in the "Cache-Control" HTTP response header
// when data for the current user.
func (c *ConfigurationData) GetCacheControlUser() string {
	return c.v.GetString(varCacheControlUser)
}

// GetDeprecatedServiceAccountPrivateKey returns the deprecated service account private key (if any) and its ID
// that is used to verify the service account authentication tokens during key rotation.
func (c *ConfigurationData) GetDeprecatedServiceAccountPrivateKey() ([]byte, string) {
	return []byte(c.v.GetString(varServiceAccountPrivateKeyDeprecated)), c.v.GetString(varServiceAccountPrivateKeyIDDeprecated)
}

// GetServiceAccountPrivateKey returns the service account private key and its ID
// that is used to sign the service account authentication tokens.
func (c *ConfigurationData) GetServiceAccountPrivateKey() ([]byte, string) {
	return []byte(c.v.GetString(varServiceAccountPrivateKey)), c.v.GetString(varServiceAccountPrivateKeyID)
}

// GetGitHubClientID return GitHub client ID used to link GitHub accounts
func (c *ConfigurationData) GetGitHubClientID() string {
	return c.v.GetString(varGitHubClientID)
}

// GetGitHubClientSecret return GitHub client secret used to link GitHub accounts
func (c *ConfigurationData) GetGitHubClientSecret() string {
	return c.v.GetString(varGitHubClientSecret)
}

// GetGitHubClientDefaultScopes return default scopes used to link GitHub accounts
func (c *ConfigurationData) GetGitHubClientDefaultScopes() string {
	return c.v.GetString(varGitHubClientDefaultScopes)
}

// GetOpenShiftClientApiUrl return the default OpenShift cluster client API URL used to link OpenShift accounts
func (c *ConfigurationData) GetOpenShiftClientApiUrl() string {
	return c.v.GetString(varOSOClientApiUrl)
}

// IsTLSInsecureSkipVerify returns true the client should not verify the
// server's certificate chain and host name. This mode should be used only for testing.
func (c *ConfigurationData) IsTLSInsecureSkipVerify() bool {
	return c.v.GetBool(varTLSInsecureSkipVerify)
}

// GetNotApprovedRedirect returns the URL to redirect to if the user is not approved
// May return empty string which means an unauthorized error should be returned instead of redirecting the user
func (c *ConfigurationData) GetNotApprovedRedirect() string {
	return c.v.GetString(varNotApprovedRedirect)
}

// GetKeycloakSecret returns the keycloak client secret (as set via config file or environment variable)
// that is used to make authorized Keycloak API Calls.
func (c *ConfigurationData) GetKeycloakSecret() string {
	return c.v.GetString(varKeycloakSecret)
}

// GetKeycloakClientID returns the keycloak client ID (as set via config file or environment variable)
// that is used to make authorized Keycloak API Calls.
func (c *ConfigurationData) GetKeycloakClientID() string {
	return c.v.GetString(varKeycloakClientID)
}

// GetPublicOauthClientID returns the public clientID
func (c *ConfigurationData) GetPublicOauthClientID() string {
	return c.v.GetString(varPublicOauthClientID)
}

// GetKeycloakDomainPrefix returns the domain prefix which should be used in all Keycloak requests
func (c *ConfigurationData) GetKeycloakDomainPrefix() string {
	return c.v.GetString(varKeycloakDomainPrefix)
}

// GetKeycloakRealm returns the keycloak realm name
func (c *ConfigurationData) GetKeycloakRealm() string {
	if c.v.IsSet(varKeycloakRealm) {
		return c.v.GetString(varKeycloakRealm)
	}
	if c.IsPostgresDeveloperModeEnabled() {
		return devModeKeycloakRealm
	}
	return defaultKeycloakRealm
}

func (c *ConfigurationData) IsKeycloakTestsDisabled() bool {
	return c.v.GetBool(varKeycloakTestsDisabled)
}

// GetKeycloakTestUserName returns the keycloak test user name used to obtain a test token (as set via config file or environment variable)
func (c *ConfigurationData) GetKeycloakTestUserName() string {
	return c.v.GetString(varKeycloakTesUserName)
}

// GetKeycloakTestUserSecret returns the keycloak test user password used to obtain a test token (as set via config file or environment variable)
func (c *ConfigurationData) GetKeycloakTestUserSecret() string {
	return c.v.GetString(varKeycloakTesUserSecret)
}

// GetKeycloakTestUser2Name returns the keycloak test user name used to obtain a test token (as set via config file or environment variable)
func (c *ConfigurationData) GetKeycloakTestUser2Name() string {
	return c.v.GetString(varKeycloakTesUser2Name)
}

// GetKeycloakTestUser2Secret returns the keycloak test user password used to obtain a test token (as set via config file or environment variable)
func (c *ConfigurationData) GetKeycloakTestUser2Secret() string {
	return c.v.GetString(varKeycloakTesUser2Secret)
}

func (c *ConfigurationData) GetKeycloakEndpointCerts() string {
	return fmt.Sprintf("%s/auth/realms/%s/protocol/openid-connect/certs", c.v.GetString(varKeycloakURL), c.GetKeycloakRealm())
}

// GetKeycloakEndpointAuth returns the keycloak auth endpoint set via config file or environment variable.
// If nothing set then in Dev environment the defualt endopoint will be returned.
// In producion the endpoint will be calculated from the request by replacing the last domain/host name in the full host name.
// Example: api.service.domain.org -> sso.service.domain.org
// or api.domain.org -> sso.domain.org
func (c *ConfigurationData) GetKeycloakEndpointAuth(req *goa.RequestData) (string, error) {
	return c.getKeycloakOpenIDConnectEndpoint(req, varKeycloakEndpointAuth, "auth")
}

// GetKeycloakEndpointToken returns the keycloak token endpoint set via config file or environment variable.
// If nothing set then in Dev environment the defualt endopoint will be returned.
// In producion the endpoint will be calculated from the request by replacing the last domain/host name in the full host name.
// Example: api.service.domain.org -> sso.service.domain.org
// or api.domain.org -> sso.domain.org
func (c *ConfigurationData) GetKeycloakEndpointToken(req *goa.RequestData) (string, error) {
	return c.getKeycloakOpenIDConnectEndpoint(req, varKeycloakEndpointToken, "token")
}

// GetKeycloakEndpointUserInfo returns the keycloak userinfo endpoint set via config file or environment variable.
// If nothing set then in Dev environment the defualt endopoint will be returned.
// In producion the endpoint will be calculated from the request by replacing the last domain/host name in the full host name.
// Example: api.service.domain.org -> sso.service.domain.org
// or api.domain.org -> sso.domain.org
func (c *ConfigurationData) GetKeycloakEndpointUserInfo(req *goa.RequestData) (string, error) {
	return c.getKeycloakOpenIDConnectEndpoint(req, varKeycloakEndpointUserinfo, "userinfo")
}

// GetNotificationServiceURL returns the URL for the Notification service used for event notification
func (c *ConfigurationData) GetNotificationServiceURL() string {
	return c.v.GetString(varNotificationServiceURL)
}

// GetKeycloakEndpointAdmin returns the <keycloak>/realms/admin/<realm> endpoint
// set via config file or environment variable.
// If nothing set then in Dev environment the defualt endopoint will be returned.
// In producion the endpoint will be calculated from the request by replacing the last domain/host name in the full host name.
// Example: api.service.domain.org -> sso.service.domain.org
// or api.domain.org -> sso.domain.org
func (c *ConfigurationData) GetKeycloakEndpointAdmin(req *goa.RequestData) (string, error) {
	return c.getKeycloakEndpoint(req, varKeycloakEndpointAdmin, "auth/admin/realms/"+c.GetKeycloakRealm())
}

// GetKeycloakEndpointUsers returns the <keycloak>/realms/admin/<realm>/users endpoint
// set via config file or environment variable.
// If nothing set then in Dev environment the defualt endopoint will be returned.
// In producion the endpoint will be calculated from the request by replacing the last domain/host name in the full host name.
// Example: api.service.domain.org -> sso.service.domain.org
// or api.domain.org -> sso.domain.org
func (c *ConfigurationData) GetKeycloakEndpointUsers(req *goa.RequestData) (string, error) {
	return c.getKeycloakEndpoint(req, varKeycloakEndpointAdmin, "auth/admin/realms/"+c.GetKeycloakRealm()+"/users")

}

// GetKeycloakEndpointIDP returns the <keycloak>/realms/admin/<realm>/users/USER_ID/federated-identity/rhd endpoint
// set via config file or environment variable.
// If nothing set then in Dev environment the defualt endopoint will be returned.
// In producion the endpoint will be calculated from the request by replacing the last domain/host name in the full host name.
// Example: api.service.domain.org -> sso.service.domain.org
// or api.domain.org -> sso.domain.org
func (c *ConfigurationData) GetKeycloakEndpointLinkIDP(req *goa.RequestData, id string, idp string) (string, error) {
	return c.getKeycloakEndpoint(req, varKeycloakEndpointAdmin, "auth/admin/realms/"+c.GetKeycloakRealm()+"/users/"+id+"/federated-identity/"+idp)
}

// GetKeycloakEndpointAuthzResourceset returns the <keycloak>/realms/<realm>/authz/protection/resource_set endpoint
// set via config file or environment variable.
// If nothing set then in Dev environment the defualt endopoint will be returned.
// In producion the endpoint will be calculated from the request by replacing the last domain/host name in the full host name.
// Example: api.service.domain.org -> sso.service.domain.org
// or api.domain.org -> sso.domain.org
func (c *ConfigurationData) GetKeycloakEndpointAuthzResourceset(req *goa.RequestData) (string, error) {
	return c.getKeycloakEndpoint(req, varKeycloakEndpointAuthzResourceset, "auth/realms/"+c.GetKeycloakRealm()+"/authz/protection/resource_set")
}

// GetKeycloakEndpointClients returns the <keycloak>/admin/realms/<realm>/clients endpoint
// set via config file or environment variable.
// If nothing set then in Dev environment the defualt endopoint will be returned.
// In producion the endpoint will be calculated from the request by replacing the last domain/host name in the full host name.
// Example: api.service.domain.org -> sso.service.domain.org
// or api.domain.org -> sso.domain.org
func (c *ConfigurationData) GetKeycloakEndpointClients(req *goa.RequestData) (string, error) {
	return c.getKeycloakEndpoint(req, varKeycloakEndpointClients, "auth/admin/realms/"+c.GetKeycloakRealm()+"/clients")
}

// GetKeycloakEndpointEntitlement returns the <keycloak>/realms/<realm>/authz/entitlement/<clientID> endpoint
// set via config file or environment variable.
// If nothing set then in Dev environment the defualt endopoint will be returned.
// In producion the endpoint will be calculated from the request by replacing the last domain/host name in the full host name.
// Example: api.service.domain.org -> sso.service.domain.org
// or api.domain.org -> sso.domain.org
func (c *ConfigurationData) GetKeycloakEndpointEntitlement(req *goa.RequestData) (string, error) {
	return c.getKeycloakEndpoint(req, varKeycloakEndpointEntitlement, "auth/realms/"+c.GetKeycloakRealm()+"/authz/entitlement/"+c.GetKeycloakClientID())
}

// GetKeycloakEndpointBroker returns the <keycloak>/realms/<realm>/authz/entitlement/<clientID> endpoint
// set via config file or environment variable.
// If nothing set then in Dev environment the defualt endopoint will be returned.
// In producion the endpoint will be calculated from the request by replacing the last domain/host name in the full host name.
// Example: api.service.domain.org -> sso.service.domain.org
// or api.domain.org -> sso.domain.org
func (c *ConfigurationData) GetKeycloakEndpointBroker(req *goa.RequestData) (string, error) {
	return c.getKeycloakEndpoint(req, varKeycloakEndpointBroker, "auth/realms/"+c.GetKeycloakRealm()+"/broker")
}

// GetKeycloakAccountEndpoint returns the API URL for Read and Update on Keycloak User Accounts.
func (c *ConfigurationData) GetKeycloakAccountEndpoint(req *goa.RequestData) (string, error) {
	return c.getKeycloakEndpoint(req, varKeycloakEndpointAccount, "auth/realms/"+c.GetKeycloakRealm()+"/account")
}

// GetKeycloakEndpointLogout returns the keycloak logout endpoint set via config file or environment variable.
// If nothing set then in Dev environment the defualt endopoint will be returned.
// In producion the endpoint will be calculated from the request by replacing the last domain/host name in the full host name.
// Example: api.service.domain.org -> sso.service.domain.org
// or api.domain.org -> sso.domain.org
func (c *ConfigurationData) GetKeycloakEndpointLogout(req *goa.RequestData) (string, error) {
	return c.getKeycloakOpenIDConnectEndpoint(req, varKeycloakEndpointLogout, "logout")
}

// GetKeycloakDevModeURL returns Keycloak URL used by default in Dev mode
func (c *ConfigurationData) GetKeycloakDevModeURL() string {
	return devModeKeycloakURL
}

// GetKeycloakURL returns Keycloak URL used by default
func (c *ConfigurationData) GetKeycloakURL() string {
	return c.v.GetString(varKeycloakURL)
}

// GetWITDomainPrefix returns the domain prefix which should be used in requests to the auth service
func (c *ConfigurationData) GetWITDomainPrefix() string {
	return c.v.GetString(varWITDomainPrefix)
}

// GetWITURL returns the WIT URL where WIT is running
// If AUTH_WIT_URL is not set and Auth in not in Dev Mode then we calculate the URL from the domain
func (c *ConfigurationData) GetWITURL(req *goa.RequestData) (string, error) {
	if c.v.IsSet(varWITURL) {
		return c.v.GetString(varWITURL), nil
	}
	if c.IsPostgresDeveloperModeEnabled() {
		return devModeWITURL, nil
	}
	return c.calculateWITURL(req)
}

// GetTenantServiceURL returns the URL for the Tenant service used by login to initialize OSO tenant space
func (c *ConfigurationData) GetTenantServiceURL() string {
	return c.v.GetString(varTenantServiceURL)
}

func (c *ConfigurationData) getKeycloakOpenIDConnectEndpoint(req *goa.RequestData, endpointVarName string, pathSufix string) (string, error) {
	return c.getKeycloakEndpoint(req, endpointVarName, c.openIDConnectPath(pathSufix))
}

func (c *ConfigurationData) getKeycloakEndpoint(req *goa.RequestData, endpointVarName string, pathSufix string) (string, error) {
	if c.v.IsSet(endpointVarName) {
		return c.v.GetString(endpointVarName), nil
	}
	var endpoint string
	var err error
	if c.v.IsSet(varKeycloakURL) {
		// Keycloak URL is set. Calculate the URL endpoint
		endpoint = fmt.Sprintf("%s/%s", c.v.GetString(varKeycloakURL), pathSufix)
	} else {
		if c.IsPostgresDeveloperModeEnabled() {
			// Devmode is enabled. Calculate the URL endopoint using the devmode Keycloak URL
			endpoint = fmt.Sprintf("%s/%s", devModeKeycloakURL, pathSufix)
		} else {
			// Calculate relative URL based on request
			endpoint, err = c.getKeycloakURL(req, pathSufix)
			if err != nil {
				return "", err
			}
		}
	}

	// Can't set this variable because viper is not thread-safe. See https://github.com/spf13/viper/issues/268
	// c.v.Set(endpointVarName, endpoint) // Set the variable, so, we don't have to recalculate it again the next time
	return endpoint, nil
}

func (c *ConfigurationData) openIDConnectPath(suffix string) string {
	return "auth/realms/" + c.GetKeycloakRealm() + "/protocol/openid-connect/" + suffix
}

func (c *ConfigurationData) getKeycloakURL(req *goa.RequestData, path string) (string, error) {
	scheme := "http"
	if req.URL != nil && req.URL.Scheme == "https" { // isHTTPS
		scheme = "https"
	}
	xForwardProto := req.Header.Get("X-Forwarded-Proto")
	if xForwardProto != "" {
		scheme = xForwardProto
	}

	newHost, err := rest.ReplaceDomainPrefix(req.Host, c.GetKeycloakDomainPrefix())
	if err != nil {
		return "", err
	}
	newURL := fmt.Sprintf("%s://%s/%s", scheme, newHost, path)

	return newURL, nil
}

func (c *ConfigurationData) calculateWITURL(req *goa.RequestData) (string, error) {
	scheme := "http"
	if req.URL != nil && req.URL.Scheme == "https" { // isHTTPS
		scheme = "https"
	}
	xForwardProto := req.Header.Get("X-Forwarded-Proto")
	if xForwardProto != "" {
		scheme = xForwardProto
	}

	newHost, err := rest.ReplaceDomainPrefix(req.Host, c.GetWITDomainPrefix())
	if err != nil {
		return "", err
	}
	newURL := fmt.Sprintf("%s://%s", scheme, newHost)

	return newURL, nil
}

// GetLogLevel returns the logging level (as set via config file or environment variable)
func (c *ConfigurationData) GetLogLevel() string {
	return c.v.GetString(varLogLevel)
}

// IsLogJSON returns if we should log json format (as set via config file or environment variable)
func (c *ConfigurationData) IsLogJSON() bool {
	if c.v.IsSet(varLogJSON) {
		return c.v.GetBool(varLogJSON)
	}
	if c.IsPostgresDeveloperModeEnabled() {
		return false
	}
	return true
}

// GetValidRedirectURLs returns the RegEx of valid redirect URLs for auth requests
// If AUTH_REDIRECT_VALID is not set then in Dev Mode all redirects allowed - *
// Otherwise only *.openshift.io URLs are considered valid
func (c *ConfigurationData) GetValidRedirectURLs() string {
	if c.v.IsSet(varValidRedirectURLs) {
		return c.v.GetString(varValidRedirectURLs)
	}
	if c.IsPostgresDeveloperModeEnabled() {
		return devModeValidRedirectURLs
	}
	return DefaultValidRedirectURLs
}

// GetInternalUsersEmailAddressSuffix returns the email address suffix of employees who can opt-in for the 'internal' features.
func (c *ConfigurationData) GetInternalUsersEmailAddressSuffix() string {
	return c.v.GetString(varInternalUsersEmailAddressSuffix)
}

const (
	defaultHeaderMaxLength = 5000 // bytes

	// Auth-related defaults

	// RSAPrivateKey for signing JWT Tokens for service accounts
	// ssh-keygen -f alm_rsa
	DefaultServiceAccountPrivateKey = `-----BEGIN RSA PRIVATE KEY-----
MIIEpQIBAAKCAQEAnwrjH5iTSErw9xUptp6QSFoUfpHUXZ+PaslYSUrpLjw1q27O
DSFwmhV4+dAaTMO5chFv/kM36H3ZOyA146nwxBobS723okFaIkshRrf6qgtD6coT
HlVUSBTAcwKEjNn4C9jtEpyOl+eSgxhMzRH3bwTIFlLlVMiZf7XVE7P3yuOCpqkk
2rdYVSpQWQWKU+ZRywJkYcLwjEYjc70AoNpjO5QnY+Exx98E30iEdPHZpsfNhsjh
9Z7IX5TrMYgz7zBTw8+niO/uq3RBaHyIhDbvenbR9Q59d88lbnEeHKgSMe2RQpFR
3rxFRkc/64Rn/bMuL/ptNowPqh1P+9GjYzWmPwIDAQABAoIBAQCBCl5ZpnvprhRx
BVTA/Upnyd7TCxNZmzrME+10Gjmz79pD7DV25ejsu/taBYUxP6TZbliF3pggJOv6
UxomTB4znlMDUz0JgyjUpkyril7xVQ6XRAPbGrS1f1Def+54MepWAn3oGeqASb3Q
bAj0Yl12UFTf+AZmkhQpUKk/wUeN718EIY4GRHHQ6ykMSqCKvdnVbMyb9sIzbSTl
v+l1nQFnB/neyJq6P0Q7cxlhVj03IhYj/AxveNlKqZd2Ih3m/CJo0Abtwhx+qHZp
cCBrYj7VelEaGARTmfoIVoGxFGKZNCcNzn7R2ic7safxXqeEnxugsAYX/UmMoq1b
vMYLcaLRAoGBAMqMbbgejbD8Cy6wa5yg7XquqOP5gPdIYYS88TkQTp+razDqKPIU
hPKetnTDJ7PZleOLE6eJ+dQJ8gl6D/dtOsl4lVRy/BU74dk0fYMiEfiJMYEYuAU0
MCramo3HAeySTP8pxSLFYqJVhcTpL9+NQgbpJBUlx5bLDlJPl7auY077AoGBAMkD
UpJRIv/0gYSz5btVheEyDzcqzOMZUVsngabH7aoQ49VjKrfLzJ9WznzJS5gZF58P
vB7RLuIA8m8Y4FUwxOr4w9WOevzlFh0gyzgNY4gCwrzEryOZqYYqCN+8QLWfq/hL
+gYFYpEW5pJ/lAy2i8kPanC3DyoqiZCsUmlg6JKNAoGBAIdCkf6zgKGhHwKV07cs
DIqx2p0rQEFid6UB3ADkb+zWt2VZ6fAHXeT7shJ1RK0o75ydgomObWR5I8XKWqE7
s1dZjDdx9f9kFuVK1Upd1SxoycNRM4peGJB1nWJydEl8RajcRwZ6U+zeOc+OfWbH
WUFuLadlrEx5212CQ2k+OZlDAoGAdsH2w6kZ83xCFOOv41ioqx5HLQGlYLpxfVg+
2gkeWa523HglIcdPEghYIBNRDQAuG3RRYSeW+kEy+f4Jc2tHu8bS9FWkRcsWoIji
ZzBJ0G5JHPtaub6sEC6/ZWe0F1nJYP2KLop57FxKRt0G2+fxeA0ahpMwa2oMMiQM
4GM3pHUCgYEAj2ZjjsF2MXYA6kuPUG1vyY9pvj1n4fyEEoV/zxY1k56UKboVOtYr
BA/cKaLPqUF+08Tz/9MPBw51UH4GYfppA/x0ktc8998984FeIpfIFX6I2U9yUnoQ
OCCAgsB8g8yTB4qntAYyfofEoDiseKrngQT5DSdxd51A/jw7B8WyBK8=
-----END RSA PRIVATE KEY-----`

	defaultServiceAccountPrivateKeyID = "9MLnViaRkhVj1GT9kpWUkwHIwUD-wZfUxR-3CpkE-Xs"

	defaultDBPassword = "mysecretpassword"

	defaultGitHubClientSecret = "48d1498c849616dfecf83cf74f22dfb361ee2511"

	defaultLogLevel = "info"

	defaultKeycloakClientID     = "fabric8-online-platform"
	defaultKeycloakSecret       = "7a3d5a00-7f80-40cf-8781-b5b6f2dfd1bd"
	defaultPublicOauthClientID  = "740650a2-9c44-4db5-b067-a3d1b2cd2d01"
	defaultKeycloakDomainPrefix = "sso"
	defaultKeycloakRealm        = "fabric8"
	defaultWITDomainPrefix      = "api"

	// Github does not allow committing actual OAuth tokens no matter how less privilege the token has
	camouflagedAccessToken = "751e16a8b39c0985066-AccessToken-4871777f2c13b32be8550"

	defaultKeycloakTesUserName    = "testuser"
	defaultKeycloakTesUserSecret  = "testuser"
	defaultKeycloakTesUser2Name   = "testuser2"
	defaultKeycloakTesUser2Secret = "testuser2"

	// Keycloak vars to be used in dev mode. Can be overridden by setting up keycloak.url & keycloak.realm
	devModeKeycloakURL   = "https://sso.prod-preview.openshift.io"
	devModeKeycloakRealm = "fabric8-test"
	devModeWITURL        = "http://localhost:8080"

	// DefaultValidRedirectURLs is a regex to be used to whitelist redirect URL for auth
	// If the AUTH_REDIRECT_VALID env var is not set then in Dev Mode all redirects allowed - *
	// In prod mode the following regex will be used by default:
	DefaultValidRedirectURLs = "^(https|http)://(([^/?#]+[.])?(?i:openshift[.]io)|localhost)((/|:).*)?$" // *.openshift.io/* and localhost
	devModeValidRedirectURLs = ".*"

	serviceAccountConfigFileName    = "service-account-secrets.conf"
	defaultServiceAccountConfigPath = "/etc/fabric8/" + serviceAccountConfigFileName

	osoClusterConfigFileName    = "oso-clusters.conf"
	defaultOsoClusterConfigPath = "/etc/fabric8/" + osoClusterConfigFileName
)<|MERGE_RESOLUTION|>--- conflicted
+++ resolved
@@ -88,12 +88,9 @@
 	varLogJSON                              = "log.json"
 	varWITDomainPrefix                      = "wit.domain.prefix"
 	varWITURL                               = "wit.url"
-<<<<<<< HEAD
-	varInternalUsersEmailAddressSuffix      = "internal.users.email.address.domain"
-=======
 	varNotificationServiceURL               = "notification.serviceurl"
 	varEmailVerifiedRedirectURL             = "email.verify.url"
->>>>>>> 6a86faa9
+	varInternalUsersEmailAddressSuffix      = "internal.users.email.address.domain"
 
 	varTenantServiceURL = "tenant.serviceurl"
 
@@ -425,19 +422,17 @@
 	// Keycloak Tests are disabled by default
 	c.v.SetDefault(varKeycloakTestsDisabled, true)
 
-<<<<<<< HEAD
+	// On email successful/failed verification, redirect to this page.
+	c.v.SetDefault(varEmailVerifiedRedirectURL, "https://prod-preview.openshift.io/_home")
+
 	// default email address suffix
 	c.v.SetDefault(varInternalUsersEmailAddressSuffix, "@redhat.com")
-=======
-	// On email successful/failed verification, redirect to this page.
-	c.v.SetDefault(varEmailVerifiedRedirectURL, "https://prod-preview.openshift.io/_home")
 }
 
 // GetEmailVerifiedRedirectURL returns the url where the user would be redirected to after clicking on email
 // verification url
 func (c *ConfigurationData) GetEmailVerifiedRedirectURL() string {
 	return c.v.GetString(varEmailVerifiedRedirectURL)
->>>>>>> 6a86faa9
 }
 
 // GetPostgresHost returns the postgres host as set via default, config file, or environment variable
