package configuration

const (
	defaultHeaderMaxLength = 5000 // bytes

	// Auth-related defaults

	// RSAPrivateKey for signing JWT Tokens for service accounts
	// ssh-keygen -f auth_rsa
	DefaultServiceAccountPrivateKey = `-----BEGIN RSA PRIVATE KEY-----
MIIEpQIBAAKCAQEAnwrjH5iTSErw9xUptp6QSFoUfpHUXZ+PaslYSUrpLjw1q27O
DSFwmhV4+dAaTMO5chFv/kM36H3ZOyA146nwxBobS723okFaIkshRrf6qgtD6coT
HlVUSBTAcwKEjNn4C9jtEpyOl+eSgxhMzRH3bwTIFlLlVMiZf7XVE7P3yuOCpqkk
2rdYVSpQWQWKU+ZRywJkYcLwjEYjc70AoNpjO5QnY+Exx98E30iEdPHZpsfNhsjh
9Z7IX5TrMYgz7zBTw8+niO/uq3RBaHyIhDbvenbR9Q59d88lbnEeHKgSMe2RQpFR
3rxFRkc/64Rn/bMuL/ptNowPqh1P+9GjYzWmPwIDAQABAoIBAQCBCl5ZpnvprhRx
BVTA/Upnyd7TCxNZmzrME+10Gjmz79pD7DV25ejsu/taBYUxP6TZbliF3pggJOv6
UxomTB4znlMDUz0JgyjUpkyril7xVQ6XRAPbGrS1f1Def+54MepWAn3oGeqASb3Q
bAj0Yl12UFTf+AZmkhQpUKk/wUeN718EIY4GRHHQ6ykMSqCKvdnVbMyb9sIzbSTl
v+l1nQFnB/neyJq6P0Q7cxlhVj03IhYj/AxveNlKqZd2Ih3m/CJo0Abtwhx+qHZp
cCBrYj7VelEaGARTmfoIVoGxFGKZNCcNzn7R2ic7safxXqeEnxugsAYX/UmMoq1b
vMYLcaLRAoGBAMqMbbgejbD8Cy6wa5yg7XquqOP5gPdIYYS88TkQTp+razDqKPIU
hPKetnTDJ7PZleOLE6eJ+dQJ8gl6D/dtOsl4lVRy/BU74dk0fYMiEfiJMYEYuAU0
MCramo3HAeySTP8pxSLFYqJVhcTpL9+NQgbpJBUlx5bLDlJPl7auY077AoGBAMkD
UpJRIv/0gYSz5btVheEyDzcqzOMZUVsngabH7aoQ49VjKrfLzJ9WznzJS5gZF58P
vB7RLuIA8m8Y4FUwxOr4w9WOevzlFh0gyzgNY4gCwrzEryOZqYYqCN+8QLWfq/hL
+gYFYpEW5pJ/lAy2i8kPanC3DyoqiZCsUmlg6JKNAoGBAIdCkf6zgKGhHwKV07cs
DIqx2p0rQEFid6UB3ADkb+zWt2VZ6fAHXeT7shJ1RK0o75ydgomObWR5I8XKWqE7
s1dZjDdx9f9kFuVK1Upd1SxoycNRM4peGJB1nWJydEl8RajcRwZ6U+zeOc+OfWbH
WUFuLadlrEx5212CQ2k+OZlDAoGAdsH2w6kZ83xCFOOv41ioqx5HLQGlYLpxfVg+
2gkeWa523HglIcdPEghYIBNRDQAuG3RRYSeW+kEy+f4Jc2tHu8bS9FWkRcsWoIji
ZzBJ0G5JHPtaub6sEC6/ZWe0F1nJYP2KLop57FxKRt0G2+fxeA0ahpMwa2oMMiQM
4GM3pHUCgYEAj2ZjjsF2MXYA6kuPUG1vyY9pvj1n4fyEEoV/zxY1k56UKboVOtYr
BA/cKaLPqUF+08Tz/9MPBw51UH4GYfppA/x0ktc8998984FeIpfIFX6I2U9yUnoQ
OCCAgsB8g8yTB4qntAYyfofEoDiseKrngQT5DSdxd51A/jw7B8WyBK8=
-----END RSA PRIVATE KEY-----`

	defaultServiceAccountPrivateKeyID = "9MLnViaRkhVj1GT9kpWUkwHIwUD-wZfUxR-3CpkE-Xs"

	DefaultUserAccountPrivateKey = `-----BEGIN RSA PRIVATE KEY-----
MIIEpAIBAAKCAQEA40yB6SNoU4SpWxTfG5ilu+BlLYikRyyEcJIGg//w/GyqtjvT
/CVo92DRTh/DlrgwjSitmZrhauBnrCOoUBMin0/TXeSo3w2M5tEiiIFPbTDRf2jM
fbSGEOke9O0USCCR+bM2TncrgZR74qlSwq38VCND4zHc89rAzqJ2LVM2aXkuBbO7
TcgLNyooBrpOK9khVHAD64cyODAdJY4esUjcLdlcB7TMDGOgxGGn2RARU7+TUf32
gZZbTMikbuPM5gXuzGlo/22ECbQSKuZpbGwgPIAZ5NN9QA4D1NRz9+KDoiXZ6deZ
TTVCrZykJJ6RyLNfRh+XS+6G5nvcqAmfBpyOWwIDAQABAoIBAE5pBie23zZwfTu+
Z3jNn96/+idLC+DBqq5qsXS3xhpOIlXbLbW98gfkjk+1BXPo9la7wadLlpeX8iuf
4WA+OaNblj69ssO/mOvHGXKdqRixzpN1Q5XZwKX0xYkYf/ahxbmt6P4IfimlX1dB
shsWigU8ZR7rBJ3ayMh/ouTf39ViIbXsHYpEubmACcLaOlXbEuZNr7ofkFQKl/mh
XLWUeOoM97xY6Agw/gv60GIcxIC5OAg7iNqS+XNzhba7f2nf2YqodbN9H1BmEJsf
RRaTTWlZAiQXC8lpZOKwP7DiMLOT78lfmlYtquEBhwRbXazfzsdf67Mr4Kdl2Cej
Jy0EGwECgYEA/DZWB0Lb0tPdT1FmORNrBfGg3PjhX9FOilhbtUgX3nNKp8Zsi3yO
yN6hf0/98qIGlmAQi5C92cXpdhqTiVAGktWD+q0a1W99udIjinS1tFrKgNtOyBWN
uwDBZyhw8RrwpQinMe7B966SVDaphvvOWlB1TadMDh5kReJCYpvRCrMCgYEA5rZj
djCU2UqMw6jIP07nCFjWgxPPjg7jP8aRo07oW2mv1sEA0doCyoZaMrdNeGd3fB0B
sm+IvlQtWD7r0tWZI1GkYpdRkDFurdkIzVPV5pMwH4ByOq/Jf5ZqtjIpoMaRBirA
whJyjmiGU3yDyPDLtEFpNgqM3mIyxS6M6UGKYbkCgYEAg6w+d6YBK+1uQiXGD5BC
tKS0jgjlaOfWcEW3A0qzI3Dfjf3610vdI6OPfu8dLppGhCV9HdAgPdykiQNQ+UQt
WmVcdPgA5WNCqUu7QGK0Joer52AXnkAacYHwdtHXPRkKf66n01rKK2wZexvan91A
m0gcJcFs5IYbZZy9ecvNdB8CgYEAo4JZ5Vay93j1YGnLWcrixDCp/wXYUJbOidGC
QBpZZQf3Hh11JkT7O2uSm2T727yAmw63uC2B3VotNOCLI8ZMHRLsjQ8vOCFAjqdF
rLeg3iQss/bFfkA9b1Y8VNoiVJbGC3fbWu/WDoWXxa12fL/jruG43hsGEUnJL6Q5
K8tOdskCgYABpoHFRxsvJ5Sp9CUS3BBTicVSkpAjoX2O3+cS9XL8IsIqZEMW7VKb
16/H2BRvI0uUq12t+UCc0P0SyrWRGxwGR5zSYHVDOot5EDHqE8aYSbX4jiXtAAiu
qCn3Rug8QWyBjjxnU3CxPRiLSmEllQAAVlzfRWn6kL4RKSyruUhZaA==
-----END RSA PRIVATE KEY-----`

	defaultUserAccountPrivateKeyID = "aUGv8mQA85jg4V1DU8Uk1W0uKsxn187KQONAGl6AMtc"

	devModePublicKey = `-----BEGIN RSA PUBLIC KEY-----
MIIBIjANBgkqhkiG9w0BAQEFAAOCAQ8AMIIBCgKCAQEAvQ8p+HsTMrgcsuIMoOR1
LXRhynL9YAU0qoDON6PLKCpdBv0Xy/jnsPjo5DrtUOijuJcID8CR7E0hYpY9MgK5
H5pDFwC4lbUVENquHEVS/E0pQSKCIzSmORcIhjYW2+wKfDOVjeudZwdFBIxJ6KpI
ty/aF78hlUJZuvghFVqoHQYTq/DZOmKjS+PAVLw8FKE3wa/3WU0EkpP+iovRMCkl
lzxqrcLPIvx+T2gkwe0bn0kTvdMOhTLTN2tuvKrFpVUxVi8RM/V8PtgdKroxnES7
SyUqK8rLO830jKJzAYrByQL+sdGuSqInIY/geahQHEGTwMI0CLj6zfhpjSgCflst
vwIDAQAB
-----END RSA PUBLIC KEY-----`

	devModePublicKeyID = "bNq-BCOR3ev-E6buGSaPrU-0SXX8whhDlmZ6geenkTE"

	defaultDBPassword = "mysecretpassword"

	defaultGitHubClientSecret = "48d1498c849616dfecf83cf74f22dfb361ee2511"

	defaultLogLevel = "info"

	// Auth Provider defaults
	defaultOAuthProviderType             = "keycloak"
	defaultOAuthProviderClientID         = "fabric8-online-platform"
	defaultOAuthProviderClientSecret     = "7a3d5a00-7f80-40cf-8781-b5b6f2dfd1bd"
	defaultOAuthProviderEndpointAuth     = "https://sso.prod-preview.openshift.io/auth/realms/fabric8-test/protocol/openid-connect/auth"
	defaultOAuthProviderEndpointToken    = "https://sso.prod-preview.openshift.io/auth/realms/fabric8-test/protocol/openid-connect/token"
	defaultOAuthProviderEndpointUserInfo = "https://sso.prod-preview.openshift.io/auth/realms/fabric8-test/protocol/openid-connect/userinfo"
	defaultOAuthProviderEndpointLogout   = "https://sso.prod-preview.openshift.io/auth/realms/fabric8-test/protocol/openid-connect/logout"

	defaultPublicOAuthClientID = "740650a2-9c44-4db5-b067-a3d1b2cd2d01"
	defaultWITDomainPrefix     = "api"
	devModeWITURL              = "http://localhost:8080"
	devModeTenantServiceURL    = "http://localhost:8090"
	devModeCheServiceURL       = "http://localhost:8091"

	// DefaultValidRedirectURLs is a regex to be used to whitelist redirect URL for auth
	// If the AUTH_REDIRECT_VALID env var is not set then in Dev Mode all redirects allowed - *
	// In prod mode the following regex will be used by default:
	DefaultValidRedirectURLs = "^(https|http)://(([^/?#]+[.])?(?i:openshift[.]io)|localhost|(?i:rhche-dfestal-preview-che[.]devtools-dev[.]ext[.]devshift[.]net))((/|:).*)?$" //"^(https|http)://(([^/?#]+[.])?(?i:openshift[.]io)|localhost)((/|:).*)?$" // *.openshift.io/* and localhost
	devModeValidRedirectURLs = ".*"

	serviceAccountConfigFileName    = "service-account-secrets.conf"
	defaultServiceAccountConfigPath = "/etc/fabric8/" + serviceAccountConfigFileName

	prodEnvironment        = "production"
	prodPreviewEnvironment = "prod-preview"

	// The number of hours to retain expired tokens.  After this time limit has been exceeded, the token may be cleaned up (deleted)
	defaultExpiredTokenRetentionHours = 24

	// defaultUserDeactivationFetchLimit the default number of accounts to return when fetching the users to deactivate (and deactivate at once)
	defaultUserDeactivationFetchLimit = 10
	// defaultUserDeactivationInactivityPeriod the default number of days of inactivity before a user account can be deactivated
	defaultUserDeactivationInactivityNotificationPeriod = 24 // 24 days
	// defaultUserDeactivationInactivityPeriod the default number of days of inactivity before a user account can be deactivated
	defaultUserDeactivationInactivityPeriod = defaultUserDeactivationInactivityNotificationPeriod + 7 // 31 days (7 days after defaultUserDeactivationInactivityNotificationPeriod)
	// defaultPostDeactivationNotificationDelay the default number of milliseconds between to user account deactivation notifications by the same go routine
	defaultPostDeactivationNotificationDelay = 500
<<<<<<< HEAD

	// defaultCheServiceURL the default URL to the Che service
	defaultCheServiceURL = "http://rhche-host:8080"
=======
	// defaultPostDeactivationNotificationDelay the default interval between 2 cycles of the user deactivation worker
	defaultUserDeactivationWorkerIntervalMinutes = 4
	// defaultUserDeactivationNotificationWorkerIntervalMinutes the default interval between 2 cycles of the user deactivation worker
	defaultUserDeactivationNotificationWorkerIntervalMinutes = 4
>>>>>>> cabb861f
)<|MERGE_RESOLUTION|>--- conflicted
+++ resolved
@@ -123,14 +123,10 @@
 	defaultUserDeactivationInactivityPeriod = defaultUserDeactivationInactivityNotificationPeriod + 7 // 31 days (7 days after defaultUserDeactivationInactivityNotificationPeriod)
 	// defaultPostDeactivationNotificationDelay the default number of milliseconds between to user account deactivation notifications by the same go routine
 	defaultPostDeactivationNotificationDelay = 500
-<<<<<<< HEAD
-
 	// defaultCheServiceURL the default URL to the Che service
 	defaultCheServiceURL = "http://rhche-host:8080"
-=======
 	// defaultPostDeactivationNotificationDelay the default interval between 2 cycles of the user deactivation worker
 	defaultUserDeactivationWorkerIntervalMinutes = 4
 	// defaultUserDeactivationNotificationWorkerIntervalMinutes the default interval between 2 cycles of the user deactivation worker
 	defaultUserDeactivationNotificationWorkerIntervalMinutes = 4
->>>>>>> cabb861f
 )