--- conflicted
+++ resolved
@@ -130,15 +130,12 @@
 	defaultUserDeactivationWorkerIntervalSeconds = 60 * 60 // 1 hour
 	// defaultUserDeactivationNotificationWorkerIntervalSeconds the default interval between 2 cycles of the user deactivation notification worker
 	defaultUserDeactivationNotificationWorkerIntervalSeconds = 60 * 60 // 1 hour
-<<<<<<< HEAD
 
 	// defaultPodName the default name of the pod (in order to avoid empty value in the logs)
 	defaultPodName = "unknown"
-=======
 	// defaultUserDeactivationRescheduleDelayDays default of 1 day to re-attempt a failed deactivation attempt
 	defaultUserDeactivationRescheduleDelayHours = 24 // 24 hours
 
 	// defaultCheServiceURL the default URL to the Che service
 	defaultCheServiceURL = "http://rhche-host:8080"
->>>>>>> 2a60f45f
 )