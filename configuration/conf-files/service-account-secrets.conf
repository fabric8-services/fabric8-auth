--- conflicted
+++ resolved
@@ -39,19 +39,11 @@
             "name":"rh-che",
             "id":"d6d5b568-8a3c-4e42-bcac-adeb14eb3b15",
             "secrets":["$2a$10$GLPH8.d3V4vJ.M9l7BLmw.ExTyHJR.6J4W1B2rttQNr8xfzZC.eO."]
-<<<<<<< HEAD
-=======
-        },
-        {
-            "name":"space-migration",
-            "id":"d3170241-97cb-43e3-acee-41355ecc5edb",
-            "secrets":["$2a$10$GLPH8.d3V4vJ.M9l7BLmw.ExTyHJR.6J4W1B2rttQNr8xfzZC.eO."]
         },
         {
             "name": "fabric8-gemini-server",
             "id": "37df5ca3-a075-4ba3-8756-9d4afafd6884",
             "secrets": ["$2a$10$GLPH8.d3V4vJ.M9l7BLmw.ExTyHJR.6J4W1B2rttQNr8xfzZC.eO."]
->>>>>>> 42745bf9
         }
     ]
 }