package service_test

import (
	"context"
	"fmt"
	"net/http"
	"testing"

	"golang.org/x/oauth2"

	"github.com/fabric8-services/fabric8-auth/application/service"
	"github.com/fabric8-services/fabric8-auth/application/service/factory"
	subscription "github.com/fabric8-services/fabric8-auth/authentication/subscription/service"
	"github.com/fabric8-services/fabric8-auth/errors"
	autherrors "github.com/fabric8-services/fabric8-auth/errors"
	"github.com/fabric8-services/fabric8-auth/gormapplication"
	"github.com/fabric8-services/fabric8-auth/gormtestsupport"
	"github.com/fabric8-services/fabric8-auth/test"
	testsupport "github.com/fabric8-services/fabric8-auth/test"
	testsubscription "github.com/fabric8-services/fabric8-auth/test/generated/authentication/subscription/service"
	testtoken "github.com/fabric8-services/fabric8-auth/test/token"

	jwt "github.com/dgrijalva/jwt-go"
	uuid "github.com/satori/go.uuid"
	"github.com/stretchr/testify/assert"
	"github.com/stretchr/testify/require"
	"github.com/stretchr/testify/suite"
	gock "gopkg.in/h2non/gock.v1"
)

type osoSubscriptionServiceTestSuite struct {
	gormtestsupport.DBTestSuite
	client             *test.DummyHttpClient
	clusterServiceMock service.ClusterService
}

func TestOSORegistrationApp(t *testing.T) {
	suite.Run(t, &osoSubscriptionServiceTestSuite{DBTestSuite: gormtestsupport.NewDBTestSuite()})
}

func (s *osoSubscriptionServiceTestSuite) SetupSuite() {
	s.DBTestSuite.SetupSuite()

	s.clusterServiceMock = testsupport.NewClusterServiceMock(s.T())
	s.Application = gormapplication.NewGormDB(s.DB, s.Configuration, s.Wrappers, factory.WithClusterService(s.clusterServiceMock))

	s.client = &test.DummyHttpClient{AssertRequest: func(req *http.Request) {
		assert.Equal(s.T(), "GET", req.Method)
		assert.Equal(s.T(), "https://some.osourl.io/api/accounts/test-oso-registration-app-user/subscriptions?authorization_username=test-oso-admin-user", req.URL.String())
		assert.Equal(s.T(), "Bearer test-oso-admin-token", req.Header.Get("Authorization"))
	}}

}

// Fails if there is no token manager in the context
func (s *osoSubscriptionServiceTestSuite) TestNoTokenManagerInContextFails() {
	_, err := s.Application.OSOSubscriptionService().LoadOSOSubscriptionStatus(context.Background(), oauth2.Token{})
	require.Error(s.T(), err)
}

// Fails if the token is invalid
func (s *osoSubscriptionServiceTestSuite) TestInvalidTokeFails() {
	_, err := s.Application.OSOSubscriptionService().LoadOSOSubscriptionStatus(testtoken.ContextWithTokenManager(), oauth2.Token{})
	require.Error(s.T(), err)
}

func (s *osoSubscriptionServiceTestSuite) TestLoadOSOSubscriptionStatus() {
	// given
	appRegURL := "https://some.osourl.io"
	admin := "test-admin"
	config := testsubscription.NewOSOSubscriptionServiceConfigurationMock(s.T())
	config.GetOSORegistrationAppURLFunc = func() string {
		return appRegURL
	}
	config.GetOSORegistrationAppAdminUsernameFunc = func() string {
		return admin
	}
	config.GetOSORegistrationAppAdminTokenFunc = func() string {
		return fmt.Sprintf("%s-token", admin)
	}
	clusterServiceMock := testsupport.NewClusterServiceMock(s.T())
	svcCtx := factory.NewServiceContext(s.Application, s.Application, nil, nil, factory.WithClusterService(clusterServiceMock))
	svc := subscription.NewOSOSubscriptionService(svcCtx, config)

	var username, accessToken string
	s.SetupSubtest = func() {
		username = uuid.NewV4().String()
		var err error
		accessToken, err = testtoken.GenerateToken(uuid.NewV4().String(), username)
		require.NoError(s.T(), err)
	}
	defer gock.OffAll()
	gock.Observe(gock.DumpRequest)

	s.Run("success", func() {

		s.Run("subscription found", func() {
			// intercept call to remote Online Reg App Service
			gock.New(config.GetOSORegistrationAppURL()).
				Get(fmt.Sprintf("api/accounts/%s/subscriptions", username)).
				MatchParam("authorization_username", config.GetOSORegistrationAppAdminUsername()).
				MatchHeader("Authorization", fmt.Sprintf("Bearer %s", config.GetOSORegistrationAppAdminToken())).
				Reply(200).BodyString(`{
				"subscriptions":[
					{
						"status":"some-test-status",
						"plan":{
							"service":{
								"api_url":"https://api.starter-us-east-2a.openshift.com"
							}
						}
					}
				]
			}`)
			// when
			status, err := svc.LoadOSOSubscriptionStatus(testtoken.ContextWithTokenManager(), oauth2.Token{AccessToken: accessToken})
			// then
			require.NoError(s.T(), err)
			assert.Equal(s.T(), "some-test-status", status)
		})

		s.Run("multiple subscriptions", func() {
			// intercept call to remote Online Reg App Service
			gock.New(config.GetOSORegistrationAppURL()).
				Get(fmt.Sprintf("api/accounts/%s/subscriptions", username)).
				MatchParam("authorization_username", config.GetOSORegistrationAppAdminUsername()).
				MatchHeader("Authorization", fmt.Sprintf("Bearer %s", config.GetOSORegistrationAppAdminToken())).
				Reply(200).BodyString(`{
				"subscriptions":[
					{
						"status":"some-test-status",
						"plan":{
							"service":{
								"api_url":"unknown_cluster"
							}
						}
					},
					{
						"status":"some-test-status",
						"plan":{
							"service":{
								"api_url":"https://api.starter-us-east-2a.openshift.com"
							}
						}
					},
					{
						"status":"some-test-status",
						"plan":{
							"service":{
								"api_url":"other_unknown_cluster"
							}
						}
					}
				]
			}`)
			// when
			status, err := svc.LoadOSOSubscriptionStatus(testtoken.ContextWithTokenManager(), oauth2.Token{AccessToken: accessToken})
			// then
			require.NoError(s.T(), err)
			assert.Equal(s.T(), "some-test-status", status)
		})
	})

	s.Run("failure", func() {

		s.Run("should return an error if token is invalid", func() {
			// intercept call to remote Online Reg App Service
			gock.New(config.GetOSORegistrationAppURL()).
				Get(fmt.Sprintf("api/accounts/%s/subscriptions", username)).
				MatchParam("authorization_username", config.GetOSORegistrationAppAdminUsername()).
				MatchHeader("Authorization", fmt.Sprintf("Bearer %s", config.GetOSORegistrationAppAdminToken())).
				Reply(500)
			// when
			_, err := svc.LoadOSOSubscriptionStatus(testtoken.ContextWithTokenManager(), oauth2.Token{})
			// then
			require.Error(s.T(), err)
			assert.IsType(s.T(), &jwt.ValidationError{}, err)
		})

		s.Run("should return an error if token manager is missing", func() {
			// intercept call to remote Online Reg App Service
			gock.New(config.GetOSORegistrationAppURL()).
				Get(fmt.Sprintf("api/accounts/%s/subscriptions", username)).
				MatchParam("authorization_username", config.GetOSORegistrationAppAdminUsername()).
				MatchHeader("Authorization", fmt.Sprintf("Bearer %s", config.GetOSORegistrationAppAdminToken())).
				Reply(500)
			// when
			_, err := svc.LoadOSOSubscriptionStatus(context.Background(), oauth2.Token{AccessToken: accessToken})
			// then
			require.Error(s.T(), err)
			assert.IsType(s.T(), autherrors.InternalError{}, err)
		})

		s.Run("should return an error if the client failed", func() {
			// intercept call to remote Online Reg App Service
			gock.New(config.GetOSORegistrationAppURL()).
				Get(fmt.Sprintf("api/accounts/%s/subscriptions", username)).
				MatchParam("authorization_username", config.GetOSORegistrationAppAdminUsername()).
				MatchHeader("Authorization", fmt.Sprintf("Bearer %s", config.GetOSORegistrationAppAdminToken())).
				Reply(500)
			// when
			_, err := svc.LoadOSOSubscriptionStatus(testtoken.ContextWithTokenManager(), oauth2.Token{AccessToken: accessToken})
			// then
			require.Error(s.T(), err)
			assert.IsType(s.T(), autherrors.InternalError{}, err)
		})

		s.Run("should return an error if the client returns any status but 200 or 404", func() {
			// intercept call to remote Online Reg App Service
			gock.New(config.GetOSORegistrationAppURL()).
				Get(fmt.Sprintf("api/accounts/%s/subscriptions", username)).
				MatchParam("authorization_username", config.GetOSORegistrationAppAdminUsername()).
				MatchHeader("Authorization", fmt.Sprintf("Bearer %s", config.GetOSORegistrationAppAdminToken())).
				Reply(501)
			// when
			_, err := svc.LoadOSOSubscriptionStatus(testtoken.ContextWithTokenManager(), oauth2.Token{AccessToken: accessToken})
			// then
			require.Error(s.T(), err)
			assert.IsType(s.T(), autherrors.InternalError{}, err)
		})

		s.Run("should return signup_needed if the client returns 404", func() {
			// intercept call to remote Online Reg App Service
			gock.New(config.GetOSORegistrationAppURL()).
				Get(fmt.Sprintf("api/accounts/%s/subscriptions", username)).
				MatchParam("authorization_username", config.GetOSORegistrationAppAdminUsername()).
				MatchHeader("Authorization", fmt.Sprintf("Bearer %s", config.GetOSORegistrationAppAdminToken())).
				Reply(404)
			// when
			status, err := svc.LoadOSOSubscriptionStatus(testtoken.ContextWithTokenManager(), oauth2.Token{AccessToken: accessToken})
			// then
			require.NoError(s.T(), err)
			assert.Equal(s.T(), "signup_needed", status)
		})

		s.Run("should return an error if the client returns invalid payload", func() {
			// intercept call to remote Online Reg App Service
			gock.New(config.GetOSORegistrationAppURL()).
				Get(fmt.Sprintf("api/accounts/%s/subscriptions", username)).
				MatchParam("authorization_username", config.GetOSORegistrationAppAdminUsername()).
				MatchHeader("Authorization", fmt.Sprintf("Bearer %s", config.GetOSORegistrationAppAdminToken())).
				Reply(200).BodyString("foo")
			// when
			_, err := svc.LoadOSOSubscriptionStatus(testtoken.ContextWithTokenManager(), oauth2.Token{AccessToken: accessToken})
			// then
			require.Error(s.T(), err)
			assert.IsType(s.T(), autherrors.InternalError{}, err)
		})

		s.Run("should return 'signup_needed' if no subscription found", func() {
			// intercept call to remote Online Reg App Service
			gock.New(config.GetOSORegistrationAppURL()).
				Get(fmt.Sprintf("api/accounts/%s/subscriptions", username)).
				MatchParam("authorization_username", config.GetOSORegistrationAppAdminUsername()).
				MatchHeader("Authorization", fmt.Sprintf("Bearer %s", config.GetOSORegistrationAppAdminToken())).
				Reply(200).BodyString(`{
				"subscriptions":[
					{
						"status":"some-test-status",
						"plan":{
							"service":{
								"api_url":"unknown_cluster"
							}
						}
					}
				]
			}`)
			// when
			status, err := svc.LoadOSOSubscriptionStatus(testtoken.ContextWithTokenManager(), oauth2.Token{AccessToken: accessToken})
			// then
			require.NoError(s.T(), err)
			assert.Equal(s.T(), "signup_needed", status)
		})
	})

}

func (s *osoSubscriptionServiceTestSuite) TestDeactivateUser() {
<<<<<<< HEAD

	appRegURL := "https://some.osourl.io"
	admin := "test-admin"
=======
	// given
	appRegURL := "https://some.osourl.io"
	admin := "test-admin"
	svcCtx := factory.NewServiceContext(s.Application, s.Application, nil, nil)
>>>>>>> c3fe903b
	config := testsubscription.NewOSOSubscriptionServiceConfigurationMock(s.T())
	config.GetOSORegistrationAppURLFunc = func() string {
		return appRegURL
	}
	config.GetOSORegistrationAppAdminUsernameFunc = func() string {
		return admin
	}
	config.GetOSORegistrationAppAdminTokenFunc = func() string {
		return fmt.Sprintf("%s-token", admin)
	}
<<<<<<< HEAD
	svcCtx := factory.NewServiceContext(s.Application, s.Application, nil, nil)
=======
>>>>>>> c3fe903b
	svc := subscription.NewOSOSubscriptionService(svcCtx, config)

	defer gock.OffAll()
	gock.Observe(gock.DumpRequest)

	s.Run("success", func() {
<<<<<<< HEAD
		username := "foo"
		// intercept call to remote Online Reg App Service
		gock.New(config.GetOSORegistrationAppURL()).
			Post(fmt.Sprintf("api/accounts/%s/deprovision_osio", username)).
			MatchParam("authorization_username", config.GetOSORegistrationAppAdminUsername()).
			MatchHeader("Authorization", fmt.Sprintf("Bearer %s", config.GetOSORegistrationAppAdminToken())).
			Reply(200)
		// when
		err := svc.DeactivateUser(context.Background(), username)
		// then
		assert.NoError(s.T(), err)
	})

	s.Run("failure", func() {
		username := "bar"
		// intercept call to remote Online Reg App Service
		gock.New(config.GetOSORegistrationAppURL()).
			Post(fmt.Sprintf("api/accounts/%s/deprovision_osio", username)).
			MatchParam("authorization_username", config.GetOSORegistrationAppAdminUsername()).
			MatchHeader("Authorization", fmt.Sprintf("Bearer %s", config.GetOSORegistrationAppAdminToken())).
			Reply(500)
		// when
		err := svc.DeactivateUser(context.Background(), username)
		// then
		testsupport.AssertError(s.T(), err, errors.InternalError{}, "unable to deactivate user")
	})

=======
		s.Run("ok", func() {
			username := fmt.Sprintf("user-%s", uuid.NewV4())
			gock.New(config.GetOSORegistrationAppURL()).
				Post(fmt.Sprintf("api/accounts/%s/deprovision_osio", username)).
				MatchParam("authorization_username", config.GetOSORegistrationAppAdminUsername()).
				MatchHeader("Authorization", fmt.Sprintf("Bearer %s", config.GetOSORegistrationAppAdminToken())).
				Reply(200)
			// when
			err := svc.DeactivateUser(context.Background(), username)
			// then
			require.NoError(s.T(), err)
		})
		s.Run("not found", func() {
			username := fmt.Sprintf("user-%s", uuid.NewV4())
			gock.New(config.GetOSORegistrationAppURL()).
				Post(fmt.Sprintf("api/accounts/%s/deprovision_osio", username)).
				MatchParam("authorization_username", config.GetOSORegistrationAppAdminUsername()).
				MatchHeader("Authorization", fmt.Sprintf("Bearer %s", config.GetOSORegistrationAppAdminToken())).
				Reply(404)
			// when
			err := svc.DeactivateUser(context.Background(), username)
			// then
			require.NoError(s.T(), err)
		})
	})

	s.Run("failure", func() {

		s.Run("should return an error if the client returns any status but 200", func() {
			username := fmt.Sprintf("user-%s", uuid.NewV4())
			gock.New(config.GetOSORegistrationAppURL()).
				Get(fmt.Sprintf("api/accounts/%s/deprovision_osio", username)).
				MatchParam("authorization_username", config.GetOSORegistrationAppAdminUsername()).
				MatchHeader("Authorization", fmt.Sprintf("Bearer %s", config.GetOSORegistrationAppAdminToken())).
				Reply(500)
			// when
			err := svc.DeactivateUser(context.Background(), username)
			// then
			require.Error(s.T(), err)
		})
	})
>>>>>>> c3fe903b
}<|MERGE_RESOLUTION|>--- conflicted
+++ resolved
@@ -11,7 +11,6 @@
 	"github.com/fabric8-services/fabric8-auth/application/service"
 	"github.com/fabric8-services/fabric8-auth/application/service/factory"
 	subscription "github.com/fabric8-services/fabric8-auth/authentication/subscription/service"
-	"github.com/fabric8-services/fabric8-auth/errors"
 	autherrors "github.com/fabric8-services/fabric8-auth/errors"
 	"github.com/fabric8-services/fabric8-auth/gormapplication"
 	"github.com/fabric8-services/fabric8-auth/gormtestsupport"
@@ -276,16 +275,10 @@
 }
 
 func (s *osoSubscriptionServiceTestSuite) TestDeactivateUser() {
-<<<<<<< HEAD
-
-	appRegURL := "https://some.osourl.io"
-	admin := "test-admin"
-=======
 	// given
 	appRegURL := "https://some.osourl.io"
 	admin := "test-admin"
 	svcCtx := factory.NewServiceContext(s.Application, s.Application, nil, nil)
->>>>>>> c3fe903b
 	config := testsubscription.NewOSOSubscriptionServiceConfigurationMock(s.T())
 	config.GetOSORegistrationAppURLFunc = func() string {
 		return appRegURL
@@ -296,45 +289,12 @@
 	config.GetOSORegistrationAppAdminTokenFunc = func() string {
 		return fmt.Sprintf("%s-token", admin)
 	}
-<<<<<<< HEAD
-	svcCtx := factory.NewServiceContext(s.Application, s.Application, nil, nil)
-=======
->>>>>>> c3fe903b
 	svc := subscription.NewOSOSubscriptionService(svcCtx, config)
 
 	defer gock.OffAll()
 	gock.Observe(gock.DumpRequest)
 
 	s.Run("success", func() {
-<<<<<<< HEAD
-		username := "foo"
-		// intercept call to remote Online Reg App Service
-		gock.New(config.GetOSORegistrationAppURL()).
-			Post(fmt.Sprintf("api/accounts/%s/deprovision_osio", username)).
-			MatchParam("authorization_username", config.GetOSORegistrationAppAdminUsername()).
-			MatchHeader("Authorization", fmt.Sprintf("Bearer %s", config.GetOSORegistrationAppAdminToken())).
-			Reply(200)
-		// when
-		err := svc.DeactivateUser(context.Background(), username)
-		// then
-		assert.NoError(s.T(), err)
-	})
-
-	s.Run("failure", func() {
-		username := "bar"
-		// intercept call to remote Online Reg App Service
-		gock.New(config.GetOSORegistrationAppURL()).
-			Post(fmt.Sprintf("api/accounts/%s/deprovision_osio", username)).
-			MatchParam("authorization_username", config.GetOSORegistrationAppAdminUsername()).
-			MatchHeader("Authorization", fmt.Sprintf("Bearer %s", config.GetOSORegistrationAppAdminToken())).
-			Reply(500)
-		// when
-		err := svc.DeactivateUser(context.Background(), username)
-		// then
-		testsupport.AssertError(s.T(), err, errors.InternalError{}, "unable to deactivate user")
-	})
-
-=======
 		s.Run("ok", func() {
 			username := fmt.Sprintf("user-%s", uuid.NewV4())
 			gock.New(config.GetOSORegistrationAppURL()).
@@ -376,5 +336,4 @@
 			require.Error(s.T(), err)
 		})
 	})
->>>>>>> c3fe903b
 }