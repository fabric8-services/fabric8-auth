--- conflicted
+++ resolved
@@ -424,15 +424,10 @@
 	var identities []Identity
 	// sort identities by most inactive and then by date of creation to make sure we always get the same sublist of identities between
 	// queries to notify before deactivation and queries to deactivate for real.
-<<<<<<< HEAD
-	// Also, make sure that the users to deactivate were notified at least `n` days ealier.
-	err := m.db.Model(&Identity{}).Where("last_active < ? and deactivation_notification < ?", lastActivity, notification).Order("last_active, created_at").Limit(limit).Find(&identities).Error
-=======
 	err := m.db.Model(&Identity{}).
-		Where("last_active < ? and deactivation_notification is NOT NULL", lastActivity).
+		Where("last_active < ? and deactivation_notification < ?", lastActivity, notification).
 		Joins("left join users on identities.user_id = users.id").Where("users.banned is false").
 		Order("last_active, created_at").Limit(limit).Find(&identities).Error
->>>>>>> 887c07fe
 	if err != nil && err != gorm.ErrRecordNotFound {
 		return nil, errs.WithStack(err)
 	}
