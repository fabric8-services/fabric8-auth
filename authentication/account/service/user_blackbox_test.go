package service_test

import (
	"context"
	"fmt"
	"testing"
	"time"

	"github.com/fabric8-services/fabric8-auth/application/service/factory"
	"github.com/fabric8-services/fabric8-auth/authentication/account/repository"
	userservice "github.com/fabric8-services/fabric8-auth/authentication/account/service"
	"github.com/fabric8-services/fabric8-auth/authentication/provider"
	"github.com/fabric8-services/fabric8-auth/authorization/token"
	"github.com/fabric8-services/fabric8-auth/errors"
	"github.com/fabric8-services/fabric8-auth/gormtestsupport"
	"github.com/fabric8-services/fabric8-auth/notification"
	"github.com/fabric8-services/fabric8-auth/rest"
	testsupport "github.com/fabric8-services/fabric8-auth/test"
	servicemock "github.com/fabric8-services/fabric8-auth/test/generated/application/service"
	userservicemock "github.com/fabric8-services/fabric8-auth/test/generated/authentication/account/service"
	"github.com/fabric8-services/fabric8-auth/test/graph"
	testtoken "github.com/fabric8-services/fabric8-auth/test/token"
	"github.com/fabric8-services/fabric8-common/gocksupport"
	testsuite "github.com/fabric8-services/fabric8-common/test/suite"

	"github.com/jinzhu/gorm"
	errs "github.com/pkg/errors"
	uuid "github.com/satori/go.uuid"
	"github.com/stretchr/testify/assert"
	"github.com/stretchr/testify/require"
	"github.com/stretchr/testify/suite"
	gock "gopkg.in/h2non/gock.v1"
)

func TestUserService(t *testing.T) {
	suite.Run(t, &userServiceBlackboxTestSuite{
		DBTestSuite: gormtestsupport.NewDBTestSuite(),
	})
}

type userServiceBlackboxTestSuite struct {
	gormtestsupport.DBTestSuite
}

func (s *userServiceBlackboxTestSuite) TestNotifyIdentitiesBeforeDeactivation() {
	config := userservicemock.NewUserServiceConfigurationMock(s.T())
	config.GetUserDeactivationInactivityPeriodDaysFunc = func() time.Duration {
		return 97 * 24 * time.Hour
	}
	ctx := context.Background()
	config.GetPostDeactivationNotificationDelayMillisFunc = func() time.Duration {
		return 5 * time.Millisecond
	}
	now := time.Now() // make sure we use the same 'now' everywhere in the test
	nowf := func() time.Time {
		return now
	}
	// configure the `SetupSubtest` and `TearDownSubtest` to setup/reset data after each subtest
	var identity1, identity2, identity3 repository.Identity
	var user1, user2 repository.User
	s.SetupSubtest = func() {
		s.CleanTest = testsuite.DeleteCreatedEntities(s.DB, s.Configuration)
		yesterday := time.Now().Add(-1 * 24 * time.Hour)
		ago65days := time.Now().Add(-65 * 24 * time.Hour) // 65 days since last activity and notified...
		ago40days := time.Now().Add(-40 * 24 * time.Hour) // 40 days since last activity and notified...
		ago70days := time.Now().Add(-70 * 24 * time.Hour) // 70 days since last activity and notified...
		// user/identity1: 40 days since last activity and not notified
		user1 = *s.Graph.CreateUser().User()
		identity1 = user1.Identities[0]
		identity1.LastActive = &ago40days
		err := s.Application.Identities().Save(ctx, &identity1)
		require.NoError(s.T(), err)
		// user/identity2: 70 days since last activity and not notified
		user2 = *s.Graph.CreateUser().User()
		identity2 = user2.Identities[0]
		identity2.LastActive = &ago70days
		err = s.Application.Identities().Save(ctx, &identity2)
		require.NoError(s.T(), err)
		// noise: user/identity: 1 day since last activity and not notified yet
		user3 := s.Graph.CreateUser().User()
		s.Graph.CreateIdentity(yesterday)
		identity3 = user3.Identities[0]
		identity3.LastActive = &yesterday
		err = s.Application.Identities().Save(ctx, &identity3)
		require.NoError(s.T(), err)
		// noise: user/identity: 65 days since last activity but banned
		user4 := s.Graph.CreateUser().User()
		identity4 := user4.Identities[0]
		identity4.LastActive = &ago65days
		err = s.Application.Identities().Save(ctx, &identity4)
		require.NoError(s.T(), err)
		user4.Banned = true
		err = s.Application.Users().Save(ctx, user4)
		require.NoError(s.T(), err)
	}
	s.TearDownSubtest = func() {
		err := s.CleanTest()
		require.NoError(s.T(), err)
	}

	s.Run("no user to deactivate", func() {
		// given
		config.GetUserDeactivationFetchLimitFunc = func() int {
			return 100
		}
		config.GetUserDeactivationInactivityNotificationPeriodDaysFunc = func() time.Duration {
			return 90 * 24 * time.Hour // 90 days
		}
		notificationServiceMock := servicemock.NewNotificationServiceMock(s.T())
		notificationServiceMock.SendMessageAsyncFunc = func(ctx context.Context, msg notification.Message, options ...rest.HTTPClientOption) (r chan error, r1 error) {
			return nil, nil
		}
		userSvc := userservice.NewUserService(factory.NewServiceContext(s.Application, s.Application, nil, nil, factory.WithNotificationService(notificationServiceMock)), config)
		// when
		result, err := userSvc.NotifyIdentitiesBeforeDeactivation(ctx, nowf)
		// then
		require.NoError(s.T(), err)
		assert.Empty(s.T(), result)
		assert.Equal(s.T(), uint64(0), notificationServiceMock.SendMessageAsyncCounter)
	})

	s.Run("one user to deactivate without limit", func() {
		// given
		config.GetUserDeactivationFetchLimitFunc = func() int {
			return 100
		}
		config.GetUserDeactivationInactivityNotificationPeriodDaysFunc = func() time.Duration {
			return 60 * 24 * time.Hour // 60 days
		}
		var msgToSend notification.Message
		notificationServiceMock := servicemock.NewNotificationServiceMock(s.T())
		notificationServiceMock.SendMessageAsyncFunc = func(ctx context.Context, msg notification.Message, options ...rest.HTTPClientOption) (r chan error, r1 error) {
			msgToSend = msg
			return nil, nil
		}
		userSvc := userservice.NewUserService(factory.NewServiceContext(s.Application, s.Application, nil, nil, factory.WithNotificationService(notificationServiceMock)), config)
		// when
		result, err := userSvc.NotifyIdentitiesBeforeDeactivation(ctx, nowf)
		// then
		require.NoError(s.T(), err)
		require.Len(s.T(), result, 1)
		assert.Equal(s.T(), identity2.ID, result[0].ID)
		assert.Equal(s.T(), uint64(1), notificationServiceMock.SendMessageAsyncCounter)
		// also check that the `DeactivationNotification` field was set in the DB
		identity, err := s.Application.Identities().Load(ctx, identity2.ID)
		require.NoError(s.T(), err)
		require.NotNil(s.T(), identity.DeactivationNotification)
		assert.True(s.T(), time.Now().Sub(*identity.DeactivationNotification) < time.Second*2)
		// also verify that the message to send to the user has the correct data
		assert.Equal(s.T(), identity2.ID.String(), msgToSend.TargetID)
		expiryDate := userservice.GetExpiryDate(config, nowf)
		assert.Equal(s.T(), expiryDate, msgToSend.Custom["expiryDate"])
		assert.Equal(s.T(), user2.Email, msgToSend.Custom["userEmail"])
	})

	s.Run("one user to deactivate with limit reached", func() {
		// given
		config.GetUserDeactivationFetchLimitFunc = func() int {
			return 1
		}
		config.GetUserDeactivationInactivityNotificationPeriodDaysFunc = func() time.Duration {
			return 30 * 24 * time.Hour // 30 days
		}
		notificationServiceMock := servicemock.NewNotificationServiceMock(s.T())
		notificationServiceMock.SendMessageAsyncFunc = func(ctx context.Context, msg notification.Message, options ...rest.HTTPClientOption) (r chan error, r1 error) {
			return nil, nil
		}
		userSvc := userservice.NewUserService(factory.NewServiceContext(s.Application, s.Application, nil, nil, factory.WithNotificationService(notificationServiceMock)), config)
		// when
		result, err := userSvc.NotifyIdentitiesBeforeDeactivation(ctx, nowf)
		// then
		require.NoError(s.T(), err)
		require.Len(s.T(), result, 1)
		assert.Equal(s.T(), identity2.ID, result[0].ID)
		assert.Equal(s.T(), uint64(1), notificationServiceMock.SendMessageAsyncCounter)
		// also check that the `DeactivationNotification` field was set in the DB
		identity, err := s.Application.Identities().Load(ctx, identity2.ID)
		require.NoError(s.T(), err)
		require.NotNil(s.T(), identity.DeactivationNotification)
		assert.True(s.T(), time.Now().Sub(*identity.DeactivationNotification) < time.Second*2)
	})

	s.Run("two users to deactivate", func() {
		// given
		config.GetUserDeactivationFetchLimitFunc = func() int {
			return 100
		}
		config.GetUserDeactivationInactivityNotificationPeriodDaysFunc = func() time.Duration {
			return 30 * 24 * time.Hour // 30 days
		}
		var msgToSend []notification.Message
		notificationServiceMock := servicemock.NewNotificationServiceMock(s.T())
		notificationServiceMock.SendMessageAsyncFunc = func(ctx context.Context, msg notification.Message, options ...rest.HTTPClientOption) (r chan error, r1 error) {
			msgToSend = append(msgToSend, msg)
			return nil, nil
		}
		userSvc := userservice.NewUserService(factory.NewServiceContext(s.Application, s.Application, nil, nil, factory.WithNotificationService(notificationServiceMock)), config)
		// when
		result, err := userSvc.NotifyIdentitiesBeforeDeactivation(ctx, nowf)
		// then
		require.NoError(s.T(), err)
		require.Len(s.T(), result, 2)
		assert.Equal(s.T(), identity2.ID, result[0].ID)
		assert.Equal(s.T(), identity1.ID, result[1].ID)
		assert.Equal(s.T(), uint64(2), notificationServiceMock.SendMessageAsyncCounter)
		// also check that the `DeactivationNotification` fields were set for both identities in the DB
		expiryDate := userservice.GetExpiryDate(config, nowf)
		customs := []map[string]interface{}{}
		for i, id := range []uuid.UUID{identity1.ID, identity2.ID} {
			identity, err := s.Application.Identities().Load(ctx, id)
			require.NoError(s.T(), err)
			require.NotNil(s.T(), identity.DeactivationNotification)
			assert.True(s.T(), time.Now().Sub(*identity.DeactivationNotification) < time.Second*2)
			// also verify that the message to send to the user has the correct data
			assert.Equal(s.T(), identity.ID.String(), msgToSend[i].TargetID)
			customs = append(customs, msgToSend[i].Custom)
		}
		// verify that 2 messages were sent, although, we can't be sure in which order
		assert.ElementsMatch(s.T(), customs, []map[string]interface{}{
			{
				"expiryDate": expiryDate,
				"userEmail":  user1.Email,
			},
			{
				"expiryDate": expiryDate,
				"userEmail":  user2.Email,
			},
		})
	})

	s.Run("error while sending second notification", func() {
		// given
		config.GetUserDeactivationFetchLimitFunc = func() int {
			return 100
		}
		config.GetUserDeactivationInactivityNotificationPeriodDaysFunc = func() time.Duration {
			return 30 * 24 * time.Hour
		}
		notificationServiceMock := servicemock.NewNotificationServiceMock(s.T())
		notificationServiceMock.SendMessageAsyncFunc = func(ctx context.Context, msg notification.Message, options ...rest.HTTPClientOption) (r chan error, r1 error) {
			if msg.UserID != nil && *msg.UserID == identity2.ID.String() {
				return nil, fmt.Errorf("mock error!")
			}
			return nil, nil
		}
		userSvc := userservice.NewUserService(factory.NewServiceContext(s.Application, s.Application, nil, nil, factory.WithNotificationService(notificationServiceMock)), config)
		// when
		result, err := userSvc.NotifyIdentitiesBeforeDeactivation(ctx, time.Now)
		// then
		require.NoError(s.T(), err)
		require.Len(s.T(), result, 2)
		assert.Equal(s.T(), identity2.ID, result[0].ID)
		assert.Equal(s.T(), identity1.ID, result[1].ID)
		assert.Equal(s.T(), uint64(2), notificationServiceMock.SendMessageAsyncCounter)
		// also check that the `DeactivationNotification` fields were NOT set for identity #2 in the DB
		identity, err := s.Application.Identities().Load(ctx, identity2.ID)
		require.NoError(s.T(), err)
		require.Nil(s.T(), identity.DeactivationNotification)
		// but it worked for identity #1
		identity, err = s.Application.Identities().Load(ctx, identity1.ID)
		require.NoError(s.T(), err)
		require.NotNil(s.T(), identity.DeactivationNotification)
		assert.True(s.T(), time.Now().Sub(*identity.DeactivationNotification) < time.Second*2)
	})

}
func (s *userServiceBlackboxTestSuite) TestListUsersToDeactivate() {
	config := userservicemock.NewUserServiceConfigurationMock(s.T())
	config.GetUserDeactivationInactivityPeriodDaysFunc = func() time.Duration {
		return 31 * 24 * time.Hour // 31 days
	}
	ctx := context.Background()
	yesterday := time.Now().Add(-1 * 24 * time.Hour)
	ago10days := time.Now().Add(-10 * 24 * time.Hour)
	ago65days := time.Now().Add(-65 * 24 * time.Hour) // 65 days since last activity and notified...
	ago40days := time.Now().Add(-40 * 24 * time.Hour) // 40 days since last activity and notified...
	ago70days := time.Now().Add(-70 * 24 * time.Hour) // 70 days since last activity and notified...
	// user/identity1: 40 days since last activity and notified
	user1 := s.Graph.CreateUser().User()
	identity1 := user1.Identities[0]
	identity1.LastActive = &ago40days
	identity1.DeactivationNotification = &ago10days
	err := s.Application.Identities().Save(ctx, &identity1)
	require.NoError(s.T(), err)
	// user/identity2: 70 days since last activity and notified
	user2 := s.Graph.CreateUser().User()
	identity2 := user2.Identities[0]
	identity2.LastActive = &ago70days
	identity2.DeactivationNotification = &ago10days
	err = s.Application.Identities().Save(ctx, &identity2)
	require.NoError(s.T(), err)
	// noise: user/identity: 1 day since last activity and not notified yet
	user3 := s.Graph.CreateUser().User()
	s.Graph.CreateIdentity(time.Now().Add(-24 * time.Hour))
	identity3 := user3.Identities[0]
	identity3.LastActive = &yesterday
	err = s.Application.Identities().Save(ctx, &identity3)
	require.NoError(s.T(), err)
	// noise: user/identity: 65 days since last activity and notified, but also banned
	user4 := s.Graph.CreateUser().User()
	identity4 := user4.Identities[0]
	identity4.LastActive = &ago65days
	identity4.DeactivationNotification = &yesterday
	err = s.Application.Identities().Save(ctx, &identity4)
	require.NoError(s.T(), err)
	user4.Banned = true
	err = s.Application.Users().Save(ctx, user4)
	require.NoError(s.T(), err)

	s.Run("no user to deactivate", func() {
		// given
		config.GetUserDeactivationFetchLimitFunc = func() int {
			return 100
		}
		config.GetUserDeactivationInactivityPeriodDaysFunc = func() time.Duration {
			return 90 * 24 * time.Hour // 90 days
		}
		config.GetUserDeactivationInactivityNotificationPeriodDaysFunc = func() time.Duration {
			return 80 * 24 * time.Hour // 80 days
		}
		userSvc := userservice.NewUserService(factory.NewServiceContext(s.Application, s.Application, nil, nil), config)
		// when
		result, err := userSvc.ListIdentitiesToDeactivate(ctx, time.Now)
		// then
		require.NoError(s.T(), err)
		assert.Empty(s.T(), result)
	})

	s.Run("one user to deactivate without limit", func() {
		// given
		config.GetUserDeactivationFetchLimitFunc = func() int {
			return 100
		}
		config.GetUserDeactivationInactivityPeriodDaysFunc = func() time.Duration {
			return 60 * 24 * time.Hour // 60 days
		}
		config.GetUserDeactivationInactivityNotificationPeriodDaysFunc = func() time.Duration {
			return 55 * 24 * time.Hour // 55 days
		}
		userSvc := userservice.NewUserService(factory.NewServiceContext(s.Application, s.Application, nil, nil), config)
		// when
		result, err := userSvc.ListIdentitiesToDeactivate(ctx, time.Now)
		// then
		require.NoError(s.T(), err)
		require.Len(s.T(), result, 1)
		assert.Equal(s.T(), identity2.ID, result[0].ID) // user 2 was inactive for 70 days and notified 10 days ago
	})

	s.Run("one user to deactivate with limit reached", func() {
		// given
		config.GetUserDeactivationFetchLimitFunc = func() int {
			return 1
		}
		config.GetUserDeactivationInactivityPeriodDaysFunc = func() time.Duration {
			return 30 * 24 * time.Hour // 30 days
		}
		config.GetUserDeactivationInactivityNotificationPeriodDaysFunc = func() time.Duration {
			return 20 * 24 * time.Hour // 20 days
		}
		userSvc := userservice.NewUserService(factory.NewServiceContext(s.Application, s.Application, nil, nil), config)
		// when
		result, err := userSvc.ListIdentitiesToDeactivate(ctx, time.Now)
		// then
		require.NoError(s.T(), err)
		require.Len(s.T(), result, 1)
		assert.Equal(s.T(), identity2.ID, result[0].ID) // user 2 was inactive for 70 days and notified 10 days ago
	})

	s.Run("two users to deactivate", func() {
		// given
		config.GetUserDeactivationFetchLimitFunc = func() int {
			return 100
		}
		config.GetUserDeactivationInactivityPeriodDaysFunc = func() time.Duration {
			return 30 * 24 * time.Hour // 30 days
		}
		config.GetUserDeactivationInactivityNotificationPeriodDaysFunc = func() time.Duration {
			return 20 * 24 * time.Hour // 20 days
		}
		userSvc := userservice.NewUserService(factory.NewServiceContext(s.Application, s.Application, nil, nil), config)
		// when
		result, err := userSvc.ListIdentitiesToDeactivate(ctx, time.Now)
		// then
		require.NoError(s.T(), err)
		require.Len(s.T(), result, 2)
		assert.Equal(s.T(), identity2.ID, result[0].ID) // user 2 was inactive for 70 days and notified 10 days ago
		assert.Equal(s.T(), identity1.ID, result[1].ID) // user 1 was inactive for 40 days and notified 10 days ago
	})

}

// Testing workflow of user to notify and deactivate, or not, depending on their activity, etc.
func (s *userServiceBlackboxTestSuite) TestUserDeactivationFlow() {
	// given
	config := userservicemock.NewUserServiceConfigurationMock(s.T())
	config.GetUserDeactivationFetchLimitFunc = func() int {
		return 100
	}
	config.GetUserDeactivationInactivityPeriodDaysFunc = func() time.Duration {
		return 30 * 24 * time.Hour // 31 days, ie, 7 days after notification
	}
	config.GetUserDeactivationInactivityNotificationPeriodDaysFunc = func() time.Duration {
		return 20 * 24 * time.Hour // 24 days
	}
	config.GetPostDeactivationNotificationDelayMillisFunc = func() time.Duration {
		return 5 * time.Millisecond
	}
	ctx := context.Background()
	yesterday := time.Now().Add(-1 * 24 * time.Hour)
	ago40days := time.Now().Add(-40 * 24 * time.Hour) // 40 days since last activity and notified...
<<<<<<< HEAD
=======

	// identity1.DeactivationNotification = &ago10days
	// err := s.Application.Identities().Save(ctx, &identity1)
	// require.NoError(s.T(), err)
>>>>>>> b3aa93c5

	notificationServiceMock := servicemock.NewNotificationServiceMock(s.T())
	notificationServiceMock.SendMessageAsyncFunc = func(ctx context.Context, msg notification.Message, options ...rest.HTTPClientOption) (r chan error, r1 error) {
		return nil, nil
	}

	userSvc := userservice.NewUserService(factory.NewServiceContext(s.Application, s.Application, nil, nil, factory.WithNotificationService(notificationServiceMock)), config)

	// ----------------------------------------
	// Step 1: User A is not active for 40 days
	// and was not notified yet.
	// ----------------------------------------
	user1 := s.Graph.CreateUser().User()
	identity1 := user1.Identities[0]
	identity1.LastActive = &ago40days
	err := s.Application.Identities().Save(ctx, &identity1)
	require.NoError(s.T(), err)
	// Check if User A is returned to be notified.
	notified, err := userSvc.NotifyIdentitiesBeforeDeactivation(ctx, time.Now)
	require.NoError(s.T(), err)
	require.Len(s.T(), notified, 1)
	assert.Equal(s.T(), identity1.ID, notified[0].ID)
	// Check if User A is not returned to be deactivated yet.
	deactivated, err := userSvc.ListIdentitiesToDeactivate(ctx, time.Now)
	require.NoError(s.T(), err)
	require.Empty(s.T(), deactivated)

	// -----------------------------------------------------------
	// Step 2: Run the notification emitting again (ie, next day),
	// and check that user A is not notified again.
	// -----------------------------------------------------------
	notified, err = userSvc.NotifyIdentitiesBeforeDeactivation(ctx, time.Now)
	require.NoError(s.T(), err)
	require.Empty(s.T(), notified)

	// ----------------------------------
	// Step 3: User A does some activity.
	// ----------------------------------
	identity1.LastActive = &yesterday
	err = s.Application.Identities().Save(ctx, &identity1)
	require.NoError(s.T(), err)
	// Check if User A is not returned to be notified (activity is too recent)
	notified, err = userSvc.NotifyIdentitiesBeforeDeactivation(ctx, time.Now)
	require.NoError(s.T(), err)
	require.Empty(s.T(), notified)
	// Check if User A is not returned to be deactivated yet.
	deactivated, err = userSvc.ListIdentitiesToDeactivate(ctx, time.Now)
	require.NoError(s.T(), err)
	require.Empty(s.T(), deactivated)

	// ------------------------------------------------------------
	// Step 4: After notification period the user A still not among
	// users to be notified nor deactivated: she was notified but
	// came back to the platform in the mean time.
	// ------------------------------------------------------------
	// 10 days later...
	in10days := func() time.Time {
		return time.Now().Add(10 * 24 * time.Hour)
	}
	// Check if User A is not returned to be notified (activity is too recent)
	notified, err = userSvc.NotifyIdentitiesBeforeDeactivation(ctx, in10days)
	require.NoError(s.T(), err)
	require.Empty(s.T(), notified)
	// Check if User A is not returned to be deactivated yet.
	deactivated, err = userSvc.ListIdentitiesToDeactivate(ctx, in10days)
	require.NoError(s.T(), err)
	require.Empty(s.T(), deactivated)
}

func (s *userServiceBlackboxTestSuite) TestBanUser() {

	s.T().Run("ok", func(t *testing.T) {
		userToBan := s.Graph.CreateUser()
		userToStayIntact := s.Graph.CreateUser()

		identity, err := s.Application.UserService().BanUser(s.Ctx, userToBan.Identity().Username)
		require.NoError(t, err)
		assert.True(t, identity.User.Banned)
		assert.True(t, identity.User.Deprovisioned) // for backward compatibility
		assert.Equal(t, userToBan.User().ID, identity.User.ID)
		assert.Equal(t, userToBan.IdentityID(), identity.ID)

		loadedUser := s.Graph.LoadUser(userToBan.IdentityID())
		assert.True(t, loadedUser.User().Banned)
		userToBan.Identity().User.Banned = true
		testsupport.AssertIdentityEqual(t, userToBan.Identity(), loadedUser.Identity())

		loadedUser = s.Graph.LoadUser(userToStayIntact.IdentityID())
		assert.Equal(t, false, loadedUser.User().Banned)
		assert.Equal(t, false, loadedUser.User().Deprovisioned) // for backward compatibility
		testsupport.AssertIdentityEqual(t, userToStayIntact.Identity(), loadedUser.Identity())
	})

	s.T().Run("fail", func(t *testing.T) {

		s.T().Run("unknown user", func(t *testing.T) {
			// given
			username := uuid.NewV4().String()
			// when
			_, err := s.Application.UserService().BanUser(s.Ctx, username)
			// then
			testsupport.AssertError(t, err, errors.NotFoundError{}, "user identity with username '%s' not found", username)

		})
	})
}

func (s *userServiceBlackboxTestSuite) TestDeactivate() {

	// given
	ctx, _, reqID := testtoken.ContextWithTokenAndRequestID(s.T())
	saToken := testtoken.TokenManager.AuthServiceAccountToken()

	s.T().Run("ok", func(t *testing.T) {
		// given 2 users with tokens
		userToDeactivate := s.Graph.CreateUser()
		token1 := s.Graph.CreateToken(userToDeactivate)
		token2 := s.Graph.CreateToken(userToDeactivate)
		githubTokenToRemove := s.Graph.CreateExternalToken(userToDeactivate, provider.GitHubProviderID)
		openshiftTokenToRemove := s.Graph.CreateExternalToken(userToDeactivate, "33456e01-0ce4-4da2-b94d-daa968412662") // ID of the OpenShift cluster returned by gock on behalf of the cluster service
		userToStayIntact := s.Graph.CreateUser()
		token3 := s.Graph.CreateToken(userToStayIntact)
		token4 := s.Graph.CreateToken(userToStayIntact)
		githubTokenToKeep := s.Graph.CreateExternalToken(userToStayIntact, provider.GitHubProviderAlias)
		openshiftTokenToKeep := s.Graph.CreateExternalToken(userToStayIntact, "02f2eee5-d01a-4119-9893-292a7d39b49e") // ID of the OpenShift cluster returned by gock on behalf of the cluster service

		defer gock.OffAll()
		// call to Cluster Service
		gock.New("http://f8cluster").
			Get("/api/clusters/auth").
			Reply(200).
			BodyString(
				fmt.Sprintf(`{
					"data": [
						{
							"token-provider-id": "33456e01-0ce4-4da2-b94d-daa968412662",
							"api-url": "%s",
							"app-dns": "a347.foo.openshiftapps.com",
							"auth-client-default-scope": "user:full",
							"auth-client-id": "openshift-io",
							"auth-client-secret": "067da2df-b721-48cd-8e76-ac26e9140218",
							"capacity-exhausted": false,
							"console-url": "https://console.foo.openshift.com/console/",
							"logging-url": "https://console.foo.openshift.com/console/",
							"metrics-url": "https://metrics.foo.openshift.com/",
							"name": "foo",
							"service-account-token": "1d147ba1-2832-4048-b1c5-21ae37377f0d",
							"service-account-username": "devtools-sre"
						},
						{
							"token-provider-id": "02f2eee5-d01a-4119-9893-292a7d39b49e",
							"api-url": "%s",
							"app-dns": "a347.foo.openshiftapps.com",
							"auth-client-default-scope": "user:full",
							"auth-client-id": "openshift-io",
							"auth-client-secret": "90ceb4c9-842a-4a82-8f1b-e2fd2e0117fe",
							"capacity-exhausted": false,
							"console-url": "https://console.foo.openshift.com/console/",
							"logging-url": "https://console.foo.openshift.com/console/",
							"metrics-url": "https://metrics.foo.openshift.com/",
							"name": "foo",
							"service-account-token": "1d147ba1-2832-4048-b1c5-21ae37377f0d",
							"service-account-username": "devtools-sre"
						}
					]
				}`, userToDeactivate.User().Cluster, userToStayIntact.User().Cluster))
		// call to WIT Service
		witCallsCounter := 0
		gock.Observe(gock.DumpRequest)
		gock.New("http://localhost:8080").
			Delete(fmt.Sprintf("/api/users/username/%s", userToDeactivate.IdentityID().String())).
			MatchHeader("Authorization", "Bearer "+saToken).
			MatchHeader("X-Request-Id", reqID).
			SetMatcher(gocksupport.SpyOnCalls(&witCallsCounter)).
			Reply(200)
		// call to Tenant Service
		tenantCallsCounter := 0
		gock.New("http://localhost:8090").
			Delete(fmt.Sprintf("/api/tenants/%s", userToDeactivate.IdentityID().String())).
			MatchHeader("Authorization", "Bearer "+saToken).
			MatchHeader("X-Request-Id", reqID).
			SetMatcher(gocksupport.SpyOnCalls(&tenantCallsCounter)).
			Reply(204)

		// when
		identity, err := s.Application.UserService().DeactivateUser(ctx, userToDeactivate.Identity().Username)
		// then
		require.NoError(t, err)
		assert.False(t, identity.User.Active) // user is inactive...
		assert.False(t, identity.User.Banned) // ... but user NOT banned
		assert.Equal(t, userToDeactivate.User().ID, identity.User.ID)
		assert.Equal(t, userToDeactivate.IdentityID(), identity.ID)
		// verify that user's fields were obfuscated and that the record was soft-deleted
		loadedUser := s.Graph.LoadUser(userToDeactivate.IdentityID(), graph.Unscoped())
		require.NotNil(t, loadedUser)
		testsupport.AssertIdentityObfuscated(t, userToDeactivate.Identity(), loadedUser.Identity())
		testsupport.AssertIdentitySoftDeleted(t, loadedUser.Identity())
		// also, verify that user's tokens were revoked
		for _, tID := range []uuid.UUID{token1.TokenID(), token2.TokenID()} {
			tok := s.Graph.LoadToken(tID)
			require.NotNil(t, tok)
			assert.Equal(t, tok.Token().Status, token.TOKEN_STATUS_REVOKED)
		}
		// also, verify that WIT and tenant services were called
		assert.Equal(t, 1, witCallsCounter)
		assert.Equal(t, 1, tenantCallsCounter)
		// also, verify that the external accounts where unlinked
		_, err = s.Application.ExternalTokens().Load(ctx, githubTokenToRemove.ID())
		testsupport.AssertError(t, err, errors.NotFoundError{}, fmt.Sprintf("external_token with id '%s' not found", githubTokenToRemove.ID()))
		_, err = s.Application.ExternalTokens().Load(ctx, openshiftTokenToRemove.ID())
		testsupport.AssertError(t, err, errors.NotFoundError{}, fmt.Sprintf("external_token with id '%s' not found", openshiftTokenToRemove.ID()))
		// lastly, verify that everything belonging to the user to keep intact remainded as-is
		loadedUser = s.Graph.LoadUser(userToStayIntact.IdentityID())
		assert.True(t, loadedUser.User().Active)
		testsupport.AssertIdentityEqual(t, userToStayIntact.Identity(), loadedUser.Identity())
		for _, tID := range []uuid.UUID{token3.TokenID(), token4.TokenID()} {
			tok := s.Graph.LoadToken(tID)
			require.NotNil(t, tok)
			assert.True(t, tok.Token().Valid())
		}
		_, err = s.Application.ExternalTokens().Load(ctx, githubTokenToKeep.ID())
		require.NoError(t, err)
		_, err = s.Application.ExternalTokens().Load(ctx, openshiftTokenToKeep.ID())
		require.NoError(t, err)

	})

	s.T().Run("not found", func(t *testing.T) {
		// when
		_, err := s.Application.UserService().DeactivateUser(s.Ctx, "unknown")
		// then
		testsupport.AssertError(t, err, errors.NotFoundError{}, "user identity with username 'unknown' not found")
	})
}

func (s *userServiceBlackboxTestSuite) TestHardDeleteUser() {

	s.T().Run("ok", func(t *testing.T) {
		user := s.Graph.CreateUser()

		err := s.Application.UserService().HardDeleteUser(s.Ctx, *user.Identity())
		require.NoError(t, err)

		includeSoftDeletes := func(db *gorm.DB) *gorm.DB {
			return db.Unscoped()
		}

		userID := user.User().ID
		loadedUser, err := s.Application.Users().Load(s.Ctx, userID, includeSoftDeletes)
		require.EqualError(s.T(), err, fmt.Sprintf("user with id '%s' not found", userID))
		require.Nil(t, loadedUser)

		loadedUser, err = s.Application.Users().Load(s.Ctx, userID)
		require.EqualError(t, err, fmt.Sprintf("user with id '%s' not found", userID))
		require.Nil(t, loadedUser)

		identityID := user.IdentityID()
		identity, err := s.Application.Identities().Load(s.Ctx, identityID, includeSoftDeletes)
		require.EqualError(t, err, fmt.Sprintf("identity with id '%s' not found", identityID))
		require.Nil(t, identity)

		identity, err = s.Application.Identities().Load(s.Ctx, identityID)
		require.EqualError(t, err, fmt.Sprintf("identity with id '%s' not found", identityID))
		require.Nil(t, identity)
	})
}

func (s *userServiceBlackboxTestSuite) TestResetBan() {
	userToResetDeprovision := s.Graph.CreateUser()
	userToStayIntact := s.Graph.CreateUser()

	identity, err := s.Application.UserService().BanUser(s.Ctx, userToResetDeprovision.Identity().Username)
	require.NoError(s.T(), err)
	assert.True(s.T(), identity.User.Banned)

	identityToStayIntact, err := s.Application.UserService().BanUser(s.Ctx, userToStayIntact.Identity().Username)
	require.NoError(s.T(), err)
	assert.True(s.T(), identityToStayIntact.User.Banned)

	err = s.Application.UserService().ResetBan(s.Ctx, identity.User)
	require.NoError(s.T(), err)

	loadedUser := s.Graph.LoadUser(userToResetDeprovision.IdentityID())
	assert.False(s.T(), loadedUser.User().Banned)

	loadedUser = s.Graph.LoadUser(userToStayIntact.IdentityID())
	assert.True(s.T(), loadedUser.User().Banned)
}

func (s *userServiceBlackboxTestSuite) TestIdentityByUsernameAndEmail() {
	s.T().Run("found", func(t *testing.T) {
		user := s.Graph.CreateUser()
		s.Graph.CreateUser() // noise

		identity, err := s.Application.UserService().IdentityByUsernameAndEmail(s.Ctx, user.Identity().Username, user.User().Email)
		require.NoError(t, err)
		loadedUser := s.Graph.LoadUser(user.IdentityID())
		testsupport.AssertIdentityEqual(t, identity, loadedUser.Identity())
	})

	s.T().Run("unknown", func(t *testing.T) {
		user := s.Graph.CreateUser()
		s.T().Run("unknown email", func(t *testing.T) {
			identity, err := s.Application.UserService().IdentityByUsernameAndEmail(s.Ctx, user.Identity().Username, uuid.NewV4().String())
			require.NoError(t, err)
			assert.Nil(t, identity)
		})
		s.T().Run("unknown username", func(t *testing.T) {
			identity, err := s.Application.UserService().IdentityByUsernameAndEmail(s.Ctx, uuid.NewV4().String(), user.User().Email)
			require.NoError(t, err)
			assert.Nil(t, identity)
		})
		s.T().Run("unknown username and email", func(t *testing.T) {
			identity, err := s.Application.UserService().IdentityByUsernameAndEmail(s.Ctx, uuid.NewV4().String(), uuid.NewV4().String())
			require.NoError(t, err)
			assert.Nil(t, identity)
		})
	})
}

func (s *userServiceBlackboxTestSuite) TestShowUserInfoOK() {

	s.T().Run("ok", func(t *testing.T) {
		// given a sample user and identity
		identity, ctx, err := testsupport.EmbedTestIdentityTokenInContext(s.DB, "UserServiceBlackBoxTest-User")
		require.Nil(t, err)
		// when
		retrievedUser, retrievedIdentity, err := s.Application.UserService().UserInfo(ctx, identity.ID)
		require.Nil(t, err)
		// then
		assert.Equal(t, identity.User.Email, retrievedUser.Email)
		assert.Equal(t, identity.User.FullName, retrievedUser.FullName)
		assert.Equal(t, identity.Username, retrievedIdentity.Username)
		assert.Equal(t, identity.ID, retrievedIdentity.ID)
		assert.Equal(t, identity.ID, retrievedIdentity.ID)

	})

	s.T().Run("not found", func(t *testing.T) {
		// given a random ID
		id := uuid.NewV4()
		// when
		_, _, err := s.Application.UserService().UserInfo(context.Background(), id)
		// then
		require.Error(t, err)
		assert.IsType(t, errors.UnauthorizedError{}, errs.Cause(err))
	})

}<|MERGE_RESOLUTION|>--- conflicted
+++ resolved
@@ -408,13 +408,6 @@
 	ctx := context.Background()
 	yesterday := time.Now().Add(-1 * 24 * time.Hour)
 	ago40days := time.Now().Add(-40 * 24 * time.Hour) // 40 days since last activity and notified...
-<<<<<<< HEAD
-=======
-
-	// identity1.DeactivationNotification = &ago10days
-	// err := s.Application.Identities().Save(ctx, &identity1)
-	// require.NoError(s.T(), err)
->>>>>>> b3aa93c5
 
 	notificationServiceMock := servicemock.NewNotificationServiceMock(s.T())
 	notificationServiceMock.SendMessageAsyncFunc = func(ctx context.Context, msg notification.Message, options ...rest.HTTPClientOption) (r chan error, r1 error) {
