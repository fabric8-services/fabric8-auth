package service_test

import (
	"context"
	"fmt"
	"net/http"
	"strings"
	"testing"
	"time"

	"github.com/fabric8-services/fabric8-auth/application/service/factory"
	"github.com/fabric8-services/fabric8-auth/authentication/account/repository"
	userservice "github.com/fabric8-services/fabric8-auth/authentication/account/service"
	"github.com/fabric8-services/fabric8-auth/authentication/provider"
	"github.com/fabric8-services/fabric8-auth/authorization/token"
	"github.com/fabric8-services/fabric8-auth/authorization/token/manager"
	"github.com/fabric8-services/fabric8-auth/errors"
	"github.com/fabric8-services/fabric8-auth/gormtestsupport"
	"github.com/fabric8-services/fabric8-auth/notification"
	"github.com/fabric8-services/fabric8-auth/rest"
	testsupport "github.com/fabric8-services/fabric8-auth/test"
	servicemock "github.com/fabric8-services/fabric8-auth/test/generated/application/service"
	userservicemock "github.com/fabric8-services/fabric8-auth/test/generated/authentication/account/service"
	"github.com/fabric8-services/fabric8-auth/test/graph"
	testtoken "github.com/fabric8-services/fabric8-auth/test/token"
	"github.com/fabric8-services/fabric8-common/gocksupport"
	testsuite "github.com/fabric8-services/fabric8-common/test/suite"

	"github.com/dgrijalva/jwt-go"
	"github.com/jinzhu/gorm"
	errs "github.com/pkg/errors"
	uuid "github.com/satori/go.uuid"
	"github.com/stretchr/testify/assert"
	"github.com/stretchr/testify/require"
	"github.com/stretchr/testify/suite"
	gock "gopkg.in/h2non/gock.v1"
)

func TestUserService(t *testing.T) {
	suite.Run(t, &userServiceBlackboxTestSuite{
		DBTestSuite: gormtestsupport.NewDBTestSuite(),
	})
}

type userServiceBlackboxTestSuite struct {
	gormtestsupport.DBTestSuite
}

func (s *userServiceBlackboxTestSuite) TestNotifyIdentitiesBeforeDeactivation() {
	ctx := context.Background()
	config := userservicemock.NewUserServiceConfigurationMock(s.T())
	config.GetUserDeactivationInactivityPeriodFunc = func() time.Duration {
		return 97 * 24 * time.Hour
	}
<<<<<<< HEAD
	config.GetPostDeactivationNotificationDelayMillisFunc = func() time.Duration {
=======
	ctx := context.Background()
	config.GetPostDeactivationNotificationDelayFunc = func() time.Duration {
>>>>>>> 344b7daa
		return 5 * time.Millisecond
	}
	now := time.Now() // make sure we use the same 'now' everywhere in the test
	nowf := func() time.Time {
		return now
	}
	// configure the `SetupSubtest` and `TearDownSubtest` to setup/reset data after each subtest
	var identity1, identity2, identity3 repository.Identity
	var user1, user2 repository.User
	s.SetupSubtest = func() {
		s.CleanTest = testsuite.DeleteCreatedEntities(s.DB, s.Configuration)
		yesterday := time.Now().Add(-1 * 24 * time.Hour)
		ago65days := time.Now().Add(-65 * 24 * time.Hour) // 65 days since last activity and notified...
		ago40days := time.Now().Add(-40 * 24 * time.Hour) // 40 days since last activity and notified...
		ago70days := time.Now().Add(-70 * 24 * time.Hour) // 70 days since last activity and notified...
		// user/identity1: 40 days since last activity and not notified
		user1 = *s.Graph.CreateUser().User()
		identity1 = user1.Identities[0]
		identity1.LastActive = &ago40days
		err := s.Application.Identities().Save(ctx, &identity1)
		require.NoError(s.T(), err)
		// user/identity2: 70 days since last activity and not notified
		user2 = *s.Graph.CreateUser().User()
		identity2 = user2.Identities[0]
		identity2.LastActive = &ago70days
		err = s.Application.Identities().Save(ctx, &identity2)
		require.NoError(s.T(), err)
		// noise: user/identity: 1 day since last activity and not notified yet
		user3 := s.Graph.CreateUser().User()
		s.Graph.CreateIdentity(yesterday)
		identity3 = user3.Identities[0]
		identity3.LastActive = &yesterday
		err = s.Application.Identities().Save(ctx, &identity3)
		require.NoError(s.T(), err)
		// noise: user/identity: 65 days since last activity but banned
		user4 := s.Graph.CreateUser().User()
		identity4 := user4.Identities[0]
		identity4.LastActive = &ago65days
		err = s.Application.Identities().Save(ctx, &identity4)
		require.NoError(s.T(), err)
		user4.Banned = true
		err = s.Application.Users().Save(ctx, user4)
		require.NoError(s.T(), err)
	}
	s.TearDownSubtest = func() {
		err := s.CleanTest()
		require.NoError(s.T(), err)
	}

	s.Run("no user to deactivate", func() {
		// given
		config.GetUserDeactivationFetchLimitFunc = func() int {
			return 100
		}
		config.GetUserDeactivationInactivityNotificationPeriodFunc = func() time.Duration {
			return 90 * 24 * time.Hour // 90 days
		}
		notificationServiceMock := servicemock.NewNotificationServiceMock(s.T())
		notificationServiceMock.SendMessageAsyncFunc = func(ctx context.Context, msg notification.Message, options ...rest.HTTPClientOption) (r chan error, r1 error) {
			return nil, nil
		}
		userSvc := userservice.NewUserService(factory.NewServiceContext(s.Application, s.Application, nil, nil, factory.WithNotificationService(notificationServiceMock)), config)
		// when
		result, err := userSvc.NotifyIdentitiesBeforeDeactivation(ctx, nowf)
		// then
		require.NoError(s.T(), err)
		assert.Empty(s.T(), result)
		assert.Equal(s.T(), uint64(0), notificationServiceMock.SendMessageAsyncCounter)
	})

	s.Run("one user to deactivate without limit", func() {
		// given
		config.GetUserDeactivationFetchLimitFunc = func() int {
			return 100
		}
		config.GetUserDeactivationInactivityNotificationPeriodFunc = func() time.Duration {
			return 60 * 24 * time.Hour // 60 days
		}
		var msgToSend notification.Message
		notificationServiceMock := servicemock.NewNotificationServiceMock(s.T())
		notificationServiceMock.SendMessageAsyncFunc = func(ctx context.Context, msg notification.Message, options ...rest.HTTPClientOption) (r chan error, r1 error) {
			msgToSend = msg
			return nil, nil
		}
		userSvc := userservice.NewUserService(factory.NewServiceContext(s.Application, s.Application, nil, nil, factory.WithNotificationService(notificationServiceMock)), config)
		// when
		result, err := userSvc.NotifyIdentitiesBeforeDeactivation(ctx, nowf)
		// then
		require.NoError(s.T(), err)
		require.Len(s.T(), result, 1)
		assert.Equal(s.T(), identity2.ID, result[0].ID)
		assert.Equal(s.T(), uint64(1), notificationServiceMock.SendMessageAsyncCounter)
		// also check that the `DeactivationNotification` field was set in the DB
		identity, err := s.Application.Identities().Load(ctx, identity2.ID)
		require.NoError(s.T(), err)
		require.NotNil(s.T(), identity.DeactivationNotification)
		assert.True(s.T(), time.Now().Sub(*identity.DeactivationNotification) < time.Second*2)
		// also verify that the message to send to the user has the correct data
		assert.Equal(s.T(), identity2.ID.String(), msgToSend.TargetID)
		expiryDate := userservice.GetExpiryDate(config, nowf)
		assert.Equal(s.T(), expiryDate, msgToSend.Custom["expiryDate"])
		assert.Equal(s.T(), user2.Email, msgToSend.Custom["userEmail"])
	})

	s.Run("one user to deactivate with limit reached", func() {
		// given
		config.GetUserDeactivationFetchLimitFunc = func() int {
			return 1
		}
		config.GetUserDeactivationInactivityNotificationPeriodFunc = func() time.Duration {
			return 30 * 24 * time.Hour // 30 days
		}
		notificationServiceMock := servicemock.NewNotificationServiceMock(s.T())
		notificationServiceMock.SendMessageAsyncFunc = func(ctx context.Context, msg notification.Message, options ...rest.HTTPClientOption) (r chan error, r1 error) {
			return nil, nil
		}
		userSvc := userservice.NewUserService(factory.NewServiceContext(s.Application, s.Application, nil, nil, factory.WithNotificationService(notificationServiceMock)), config)
		// when
		result, err := userSvc.NotifyIdentitiesBeforeDeactivation(ctx, nowf)
		// then
		require.NoError(s.T(), err)
		require.Len(s.T(), result, 1)
		assert.Equal(s.T(), identity2.ID, result[0].ID)
		assert.Equal(s.T(), uint64(1), notificationServiceMock.SendMessageAsyncCounter)
		// also check that the `DeactivationNotification` field was set in the DB
		identity, err := s.Application.Identities().Load(ctx, identity2.ID)
		require.NoError(s.T(), err)
		require.NotNil(s.T(), identity.DeactivationNotification)
		assert.True(s.T(), time.Now().Sub(*identity.DeactivationNotification) < time.Second*2)
	})

	s.Run("two users to deactivate", func() {
		// given
		config.GetUserDeactivationFetchLimitFunc = func() int {
			return 100
		}
		config.GetUserDeactivationInactivityNotificationPeriodFunc = func() time.Duration {
			return 30 * 24 * time.Hour // 30 days
		}
		var msgToSend []notification.Message
		notificationServiceMock := servicemock.NewNotificationServiceMock(s.T())
		notificationServiceMock.SendMessageAsyncFunc = func(ctx context.Context, msg notification.Message, options ...rest.HTTPClientOption) (r chan error, r1 error) {
			msgToSend = append(msgToSend, msg)
			return nil, nil
		}
		userSvc := userservice.NewUserService(factory.NewServiceContext(s.Application, s.Application, nil, nil, factory.WithNotificationService(notificationServiceMock)), config)
		// when
		result, err := userSvc.NotifyIdentitiesBeforeDeactivation(ctx, nowf)
		// then
		require.NoError(s.T(), err)
		require.Len(s.T(), result, 2)
		assert.Equal(s.T(), identity2.ID, result[0].ID)
		assert.Equal(s.T(), identity1.ID, result[1].ID)
		assert.Equal(s.T(), uint64(2), notificationServiceMock.SendMessageAsyncCounter)
		// also check that the `DeactivationNotification` fields were set for both identities in the DB
		expiryDate := userservice.GetExpiryDate(config, nowf)
		customs := []map[string]interface{}{}
		targetIDs := []string{}
		for _, msg := range msgToSend {
			targetIDs = append(targetIDs, msg.TargetID)
		}
		require.Len(s.T(), msgToSend, 2)
		for i, id := range []uuid.UUID{identity1.ID, identity2.ID} {
			identity, err := s.Application.Identities().Load(ctx, id)
			require.NoError(s.T(), err)
			require.NotNil(s.T(), identity.DeactivationNotification)
			assert.True(s.T(), time.Now().Sub(*identity.DeactivationNotification) < time.Second*2)
			// also verify that the message to send to the user has the correct data
			require.Contains(s.T(), targetIDs, identity.ID.String())
			customs = append(customs, msgToSend[i].Custom)
		}
		// verify that 2 messages were sent, although, we can't be sure in which order
		assert.ElementsMatch(s.T(), customs, []map[string]interface{}{
			{
				"expiryDate": expiryDate,
				"userEmail":  user1.Email,
			},
			{
				"expiryDate": expiryDate,
				"userEmail":  user2.Email,
			},
		})
	})

	s.Run("error while sending second notification", func() {
		// given
		config.GetUserDeactivationFetchLimitFunc = func() int {
			return 100
		}
		config.GetUserDeactivationInactivityNotificationPeriodFunc = func() time.Duration {
			return 30 * 24 * time.Hour
		}
		notificationServiceMock := servicemock.NewNotificationServiceMock(s.T())
		notificationServiceMock.SendMessageAsyncFunc = func(ctx context.Context, msg notification.Message, options ...rest.HTTPClientOption) (r chan error, r1 error) {
			if msg.UserID != nil && *msg.UserID == identity2.ID.String() {
				return nil, fmt.Errorf("mock error!")
			}
			return nil, nil
		}
		userSvc := userservice.NewUserService(factory.NewServiceContext(s.Application, s.Application, nil, nil, factory.WithNotificationService(notificationServiceMock)), config)
		// when
		result, err := userSvc.NotifyIdentitiesBeforeDeactivation(ctx, time.Now)
		// then
		require.NoError(s.T(), err)
		require.Len(s.T(), result, 2)
		assert.Equal(s.T(), identity2.ID, result[0].ID)
		assert.Equal(s.T(), identity1.ID, result[1].ID)
		assert.Equal(s.T(), uint64(2), notificationServiceMock.SendMessageAsyncCounter)
		// also check that the `DeactivationNotification` fields were NOT set for identity #2 in the DB
		identity, err := s.Application.Identities().Load(ctx, identity2.ID)
		require.NoError(s.T(), err)
		require.Nil(s.T(), identity.DeactivationNotification)
		// but it worked for identity #1
		identity, err = s.Application.Identities().Load(ctx, identity1.ID)
		require.NoError(s.T(), err)
		require.NotNil(s.T(), identity.DeactivationNotification)
		assert.True(s.T(), time.Now().Sub(*identity.DeactivationNotification) < time.Second*2)
	})

}
func (s *userServiceBlackboxTestSuite) TestListUsersToDeactivate() {
	config := userservicemock.NewUserServiceConfigurationMock(s.T())
	config.GetUserDeactivationInactivityPeriodFunc = func() time.Duration {
		return 31 * 24 * time.Hour // 31 days
	}
	ctx := context.Background()
	yesterday := time.Now().Add(-1 * 24 * time.Hour)
	ago3days := time.Now().Add(-3 * 24 * time.Hour)
	ago10days := time.Now().Add(-10 * 24 * time.Hour)
	ago65days := time.Now().Add(-65 * 24 * time.Hour) // 65 days since last activity and notified...
	ago40days := time.Now().Add(-40 * 24 * time.Hour) // 40 days since last activity and notified...
	ago70days := time.Now().Add(-70 * 24 * time.Hour) // 70 days since last activity and notified...
	// user/identity1: 40 days since last activity and notified
	user1 := s.Graph.CreateUser().User()
	identity1 := user1.Identities[0]
	identity1.LastActive = &ago40days
	identity1.DeactivationNotification = &ago10days
	identity1.DeactivationScheduled = &ago3days
	err := s.Application.Identities().Save(ctx, &identity1)
	require.NoError(s.T(), err)
	// user/identity2: 70 days since last activity and notified
	user2 := s.Graph.CreateUser().User()
	identity2 := user2.Identities[0]
	identity2.LastActive = &ago70days
	identity2.DeactivationNotification = &ago10days
	identity2.DeactivationScheduled = &ago3days
	err = s.Application.Identities().Save(ctx, &identity2)
	require.NoError(s.T(), err)
	// noise: user/identity: 1 day since last activity and not notified yet
	user3 := s.Graph.CreateUser().User()
	s.Graph.CreateIdentity(time.Now().Add(-24 * time.Hour))
	identity3 := user3.Identities[0]
	identity3.LastActive = &yesterday
	err = s.Application.Identities().Save(ctx, &identity3)
	require.NoError(s.T(), err)
	// noise: user/identity: 65 days since last activity and notified, but also banned
	user4 := s.Graph.CreateUser().User()
	identity4 := user4.Identities[0]
	identity4.LastActive = &ago65days
	identity4.DeactivationNotification = &yesterday
	err = s.Application.Identities().Save(ctx, &identity4)
	require.NoError(s.T(), err)
	user4.Banned = true
	err = s.Application.Users().Save(ctx, user4)
	require.NoError(s.T(), err)

	s.Run("no user to deactivate", func() {
		// given
		config.GetUserDeactivationFetchLimitFunc = func() int {
			return 100
		}
		config.GetUserDeactivationInactivityPeriodFunc = func() time.Duration {
			return 90 * 24 * time.Hour // 90 days
		}
		config.GetUserDeactivationInactivityNotificationPeriodFunc = func() time.Duration {
			return 80 * 24 * time.Hour // 80 days
		}
		userSvc := userservice.NewUserService(factory.NewServiceContext(s.Application, s.Application, nil, nil), config)
		// when
		result, err := userSvc.ListIdentitiesToDeactivate(ctx, time.Now)
		// then
		require.NoError(s.T(), err)
		assert.Empty(s.T(), result)
	})

	s.Run("one user to deactivate without limit", func() {
		// given
		config.GetUserDeactivationFetchLimitFunc = func() int {
			return 100
		}
		config.GetUserDeactivationInactivityPeriodFunc = func() time.Duration {
			return 60 * 24 * time.Hour // 60 days
		}
		config.GetUserDeactivationInactivityNotificationPeriodFunc = func() time.Duration {
			return 55 * 24 * time.Hour // 55 days
		}
		userSvc := userservice.NewUserService(factory.NewServiceContext(s.Application, s.Application, nil, nil), config)
		// when
		result, err := userSvc.ListIdentitiesToDeactivate(ctx, time.Now)
		// then
		require.NoError(s.T(), err)
		require.Len(s.T(), result, 1)
		assert.Equal(s.T(), identity2.ID, result[0].ID) // user 2 was inactive for 70 days and notified 10 days ago
	})

	s.Run("one user to deactivate with limit reached", func() {
		// given
		config.GetUserDeactivationFetchLimitFunc = func() int {
			return 1
		}
		config.GetUserDeactivationInactivityPeriodFunc = func() time.Duration {
			return 30 * 24 * time.Hour // 30 days
		}
		config.GetUserDeactivationInactivityNotificationPeriodFunc = func() time.Duration {
			return 20 * 24 * time.Hour // 20 days
		}
		userSvc := userservice.NewUserService(factory.NewServiceContext(s.Application, s.Application, nil, nil), config)
		// when
		result, err := userSvc.ListIdentitiesToDeactivate(ctx, time.Now)
		// then
		require.NoError(s.T(), err)
		require.Len(s.T(), result, 1)
		assert.Equal(s.T(), identity2.ID, result[0].ID) // user 2 was inactive for 70 days and notified 10 days ago
	})

	s.Run("two users to deactivate", func() {
		// given
		config.GetUserDeactivationFetchLimitFunc = func() int {
			return 100
		}
		config.GetUserDeactivationInactivityPeriodFunc = func() time.Duration {
			return 30 * 24 * time.Hour // 30 days
		}
		config.GetUserDeactivationInactivityNotificationPeriodFunc = func() time.Duration {
			return 20 * 24 * time.Hour // 20 days
		}
		userSvc := userservice.NewUserService(factory.NewServiceContext(s.Application, s.Application, nil, nil), config)
		// when
		result, err := userSvc.ListIdentitiesToDeactivate(ctx, time.Now)
		// then
		require.NoError(s.T(), err)
		require.Len(s.T(), result, 2)
		assert.Equal(s.T(), identity2.ID, result[0].ID) // user 2 was inactive for 70 days and notified 10 days ago
		assert.Equal(s.T(), identity1.ID, result[1].ID) // user 1 was inactive for 40 days and notified 10 days ago
	})

}

// Testing workflow of user to notify and deactivate, or not, depending on their activity, etc.
func (s *userServiceBlackboxTestSuite) TestUserDeactivationFlow() {
	// given
	config := userservicemock.NewUserServiceConfigurationMock(s.T())
	config.GetUserDeactivationFetchLimitFunc = func() int {
		return 100
	}
	config.GetUserDeactivationInactivityPeriodFunc = func() time.Duration {
		return 30 * 24 * time.Hour // 31 days, ie, 7 days after notification
	}
	config.GetUserDeactivationInactivityNotificationPeriodFunc = func() time.Duration {
		return 20 * 24 * time.Hour // 24 days
	}
	config.GetPostDeactivationNotificationDelayFunc = func() time.Duration {
		return 5 * time.Millisecond
	}
	ctx := context.Background()
	yesterday := time.Now().Add(-1 * 24 * time.Hour)
	ago40days := time.Now().Add(-40 * 24 * time.Hour) // 40 days since last activity and notified...

	notificationServiceMock := servicemock.NewNotificationServiceMock(s.T())
	notificationServiceMock.SendMessageAsyncFunc = func(ctx context.Context, msg notification.Message, options ...rest.HTTPClientOption) (r chan error, r1 error) {
		return nil, nil
	}

	userSvc := userservice.NewUserService(factory.NewServiceContext(s.Application, s.Application, nil, nil, factory.WithNotificationService(notificationServiceMock)), config)

	// ----------------------------------------
	// Step 1: User A is not active for 40 days
	// and was not notified yet.
	// ----------------------------------------
	user1 := s.Graph.CreateUser().User()
	identity1 := user1.Identities[0]
	identity1.LastActive = &ago40days
	err := s.Application.Identities().Save(ctx, &identity1)
	require.NoError(s.T(), err)
	// Check if User A is returned to be notified.
	notified, err := userSvc.NotifyIdentitiesBeforeDeactivation(ctx, time.Now)
	require.NoError(s.T(), err)
	require.Len(s.T(), notified, 1)
	assert.Equal(s.T(), identity1.ID, notified[0].ID)
	// Check if User A is not returned to be deactivated yet.
	deactivated, err := userSvc.ListIdentitiesToDeactivate(ctx, time.Now)
	require.NoError(s.T(), err)
	require.Empty(s.T(), deactivated)

	// -----------------------------------------------------------
	// Step 2: Run the notification emitting again (ie, next day),
	// and check that user A is not notified again.
	// -----------------------------------------------------------
	notified, err = userSvc.NotifyIdentitiesBeforeDeactivation(ctx, time.Now)
	require.NoError(s.T(), err)
	require.Empty(s.T(), notified)

	// ----------------------------------
	// Step 3: User A does some activity.
	// ----------------------------------
	identity1.LastActive = &yesterday
	err = s.Application.Identities().Save(ctx, &identity1)
	require.NoError(s.T(), err)
	// Check if User A is not returned to be notified (activity is too recent)
	notified, err = userSvc.NotifyIdentitiesBeforeDeactivation(ctx, time.Now)
	require.NoError(s.T(), err)
	require.Empty(s.T(), notified)
	// Check if User A is not returned to be deactivated yet.
	deactivated, err = userSvc.ListIdentitiesToDeactivate(ctx, time.Now)
	require.NoError(s.T(), err)
	require.Empty(s.T(), deactivated)

	// ------------------------------------------------------------
	// Step 4: After notification period the user A still not among
	// users to be notified nor deactivated: she was notified but
	// came back to the platform in the mean time.
	// ------------------------------------------------------------
	// 10 days later...
	in10days := func() time.Time {
		return time.Now().Add(10 * 24 * time.Hour)
	}
	// Check if User A is not returned to be notified (activity is too recent)
	notified, err = userSvc.NotifyIdentitiesBeforeDeactivation(ctx, in10days)
	require.NoError(s.T(), err)
	require.Empty(s.T(), notified)
	// Check if User A is not returned to be deactivated yet.
	deactivated, err = userSvc.ListIdentitiesToDeactivate(ctx, in10days)
	require.NoError(s.T(), err)
	require.Empty(s.T(), deactivated)
}

func (s *userServiceBlackboxTestSuite) TestBanUser() {

	s.T().Run("ok", func(t *testing.T) {
		userToBan := s.Graph.CreateUser()
		userToStayIntact := s.Graph.CreateUser()

		identity, err := s.Application.UserService().BanUser(s.Ctx, userToBan.Identity().Username)
		require.NoError(t, err)
		assert.True(t, identity.User.Banned)
		assert.True(t, identity.User.Deprovisioned) // for backward compatibility
		assert.Equal(t, userToBan.User().ID, identity.User.ID)
		assert.Equal(t, userToBan.IdentityID(), identity.ID)

		loadedUser := s.Graph.LoadUser(userToBan.IdentityID())
		assert.True(t, loadedUser.User().Banned)
		userToBan.Identity().User.Banned = true
		testsupport.AssertIdentityEqual(t, userToBan.Identity(), loadedUser.Identity())

		loadedUser = s.Graph.LoadUser(userToStayIntact.IdentityID())
		assert.Equal(t, false, loadedUser.User().Banned)
		assert.Equal(t, false, loadedUser.User().Deprovisioned) // for backward compatibility
		testsupport.AssertIdentityEqual(t, userToStayIntact.Identity(), loadedUser.Identity())
	})

	s.T().Run("fail", func(t *testing.T) {

		s.T().Run("unknown user", func(t *testing.T) {
			// given
			username := uuid.NewV4().String()
			// when
			_, err := s.Application.UserService().BanUser(s.Ctx, username)
			// then
			testsupport.AssertError(t, err, errors.NotFoundError{}, "user identity with username '%s' not found", username)

		})
	})
}

func (s *userServiceBlackboxTestSuite) TestDeactivate() {

	// given
	ctx, _, reqID := testtoken.ContextWithTokenAndRequestID(s.T())
	ctx = testtoken.ContextWithRequest(ctx)

	saToken := testtoken.TokenManager.AuthServiceAccountToken()

	s.T().Run("ok", func(t *testing.T) {
		// given 2 users with tokens
		userToDeactivate := s.Graph.CreateUser()
		token1 := s.Graph.CreateToken(userToDeactivate)
		token2 := s.Graph.CreateToken(userToDeactivate)
		githubTokenToRemove := s.Graph.CreateExternalToken(userToDeactivate, provider.GitHubProviderID)
		openshiftTokenToRemove := s.Graph.CreateExternalToken(userToDeactivate, "33456e01-0ce4-4da2-b94d-daa968412662") // ID of the OpenShift cluster returned by gock on behalf of the cluster service
		userToStayIntact := s.Graph.CreateUser()
		token3 := s.Graph.CreateToken(userToStayIntact)
		token4 := s.Graph.CreateToken(userToStayIntact)
		githubTokenToKeep := s.Graph.CreateExternalToken(userToStayIntact, provider.GitHubProviderAlias)
		openshiftTokenToKeep := s.Graph.CreateExternalToken(userToStayIntact, "02f2eee5-d01a-4119-9893-292a7d39b49e") // ID of the OpenShift cluster returned by gock on behalf of the cluster service

		defer gock.OffAll()
		// call to Cluster Service
		gock.New("http://f8cluster").
			Get("/api/clusters/auth").
			Reply(200).
			BodyString(
				fmt.Sprintf(`{
					"data": [
						{
							"token-provider-id": "33456e01-0ce4-4da2-b94d-daa968412662",
							"api-url": "%s",
							"app-dns": "a347.foo.openshiftapps.com",
							"auth-client-default-scope": "user:full",
							"auth-client-id": "openshift-io",
							"auth-client-secret": "067da2df-b721-48cd-8e76-ac26e9140218",
							"capacity-exhausted": false,
							"console-url": "https://console.foo.openshift.com/console/",
							"logging-url": "https://console.foo.openshift.com/console/",
							"metrics-url": "https://metrics.foo.openshift.com/",
							"name": "foo",
							"service-account-token": "1d147ba1-2832-4048-b1c5-21ae37377f0d",
							"service-account-username": "devtools-sre"
						},
						{
							"token-provider-id": "02f2eee5-d01a-4119-9893-292a7d39b49e",
							"api-url": "%s",
							"app-dns": "a347.foo.openshiftapps.com",
							"auth-client-default-scope": "user:full",
							"auth-client-id": "openshift-io",
							"auth-client-secret": "90ceb4c9-842a-4a82-8f1b-e2fd2e0117fe",
							"capacity-exhausted": false,
							"console-url": "https://console.foo.openshift.com/console/",
							"logging-url": "https://console.foo.openshift.com/console/",
							"metrics-url": "https://metrics.foo.openshift.com/",
							"name": "foo",
							"service-account-token": "1d147ba1-2832-4048-b1c5-21ae37377f0d",
							"service-account-username": "devtools-sre"
						}
					]
				}`, userToDeactivate.User().Cluster, userToStayIntact.User().Cluster))
		// call to WIT Service
		witCallsCounter := 0
		gock.Observe(gock.DumpRequest)
		gock.New("http://localhost:8080").
			Delete(fmt.Sprintf("/api/users/username/%s", userToDeactivate.Identity().Username)).
			MatchHeader("Authorization", "Bearer "+saToken).
			MatchHeader("X-Request-Id", reqID).
			SetMatcher(gocksupport.SpyOnCalls(&witCallsCounter)).
			Reply(200)
		// call to Tenant Service
		tenantCallsCounter := 0
		gock.New("http://localhost:8090").
			Delete(fmt.Sprintf("/api/tenants/%s", userToDeactivate.IdentityID().String())).
			MatchHeader("Authorization", "Bearer "+saToken).
			MatchHeader("X-Request-Id", reqID).
			SetMatcher(gocksupport.SpyOnCalls(&tenantCallsCounter)).
			Reply(204)
		// call to Che
		cheCallsCounter := 0
		gock.New("http://localhost:8091").
			Delete(fmt.Sprintf("/api/user/%s", userToDeactivate.IdentityID().String())).
			SetMatcher(gocksupport.SpyOnCalls(&cheCallsCounter)).
			Reply(204)

		tokenManager, err := manager.DefaultManager(s.Configuration)
		require.NoError(s.T(), err)
		tokenMatcher := gock.NewBasicMatcher()
		tokenMatcher.Add(func(req *http.Request, ereq *gock.Request) (bool, error) {
			h := req.Header.Get("Authorization")
			if strings.HasPrefix(h, "Bearer ") {
				token := h[len("Bearer "):]
				// parse the token and check the 'sub' claim
				tk, err := tokenManager.Parse(context.Background(), token)
				if err != nil {
					return false, err
				}
				if claims, ok := tk.Claims.(jwt.MapClaims); ok {
					return claims["sub"] == userToDeactivate.IdentityID().String(), nil
				}
			}
			return false, nil
		})
		// when
		identity, err := s.Application.UserService().DeactivateUser(ctx, userToDeactivate.Identity().Username)
		// then
		require.NoError(t, err)
		assert.False(t, identity.User.Active) // user is inactive...
		assert.False(t, identity.User.Banned) // ... but user NOT banned
		assert.Equal(t, userToDeactivate.User().ID, identity.User.ID)
		assert.Equal(t, userToDeactivate.IdentityID(), identity.ID)
		// verify that user's fields were obfuscated and that the record was soft-deleted
		loadedUser := s.Graph.LoadUser(userToDeactivate.IdentityID(), graph.Unscoped())
		require.NotNil(t, loadedUser)
		testsupport.AssertIdentityObfuscated(t, userToDeactivate.Identity(), loadedUser.Identity())
		testsupport.AssertIdentitySoftDeleted(t, loadedUser.Identity())
		// also, verify that user's tokens were revoked
		for _, tID := range []uuid.UUID{token1.TokenID(), token2.TokenID()} {
			tok := s.Graph.LoadToken(tID)
			require.NotNil(t, tok)
			assert.Equal(t, tok.Token().Status, token.TOKEN_STATUS_REVOKED)
		}
		// also, verify that WIT, che, and tenant services were called
		assert.Equal(t, 1, witCallsCounter)
		assert.Equal(t, 1, tenantCallsCounter)
		assert.Equal(t, 1, cheCallsCounter)
		// also, verify that the external accounts where unlinked
		_, err = s.Application.ExternalTokens().Load(ctx, githubTokenToRemove.ID())
		testsupport.AssertError(t, err, errors.NotFoundError{}, fmt.Sprintf("external_token with id '%s' not found", githubTokenToRemove.ID()))
		_, err = s.Application.ExternalTokens().Load(ctx, openshiftTokenToRemove.ID())
		testsupport.AssertError(t, err, errors.NotFoundError{}, fmt.Sprintf("external_token with id '%s' not found", openshiftTokenToRemove.ID()))
		// lastly, verify that everything belonging to the user to keep intact remained as-is
		loadedUser = s.Graph.LoadUser(userToStayIntact.IdentityID())
		assert.True(t, loadedUser.User().Active)
		testsupport.AssertIdentityEqual(t, userToStayIntact.Identity(), loadedUser.Identity())
		for _, tID := range []uuid.UUID{token3.TokenID(), token4.TokenID()} {
			tok := s.Graph.LoadToken(tID)
			require.NotNil(t, tok)
			assert.True(t, tok.Token().Valid())
		}
		_, err = s.Application.ExternalTokens().Load(ctx, githubTokenToKeep.ID())
		require.NoError(t, err)
		_, err = s.Application.ExternalTokens().Load(ctx, openshiftTokenToKeep.ID())
		require.NoError(t, err)

	})

	s.T().Run("not found", func(t *testing.T) {
		// when
		_, err := s.Application.UserService().DeactivateUser(s.Ctx, "unknown")
		// then
		testsupport.AssertError(t, err, errors.NotFoundError{}, "user identity with username 'unknown' not found")
	})
}

func (s *userServiceBlackboxTestSuite) TestHardDeleteUser() {

	s.T().Run("ok", func(t *testing.T) {
		user := s.Graph.CreateUser()

		err := s.Application.UserService().HardDeleteUser(s.Ctx, *user.Identity())
		require.NoError(t, err)

		includeSoftDeletes := func(db *gorm.DB) *gorm.DB {
			return db.Unscoped()
		}

		userID := user.User().ID
		loadedUser, err := s.Application.Users().Load(s.Ctx, userID, includeSoftDeletes)
		require.EqualError(s.T(), err, fmt.Sprintf("user with id '%s' not found", userID))
		require.Nil(t, loadedUser)

		loadedUser, err = s.Application.Users().Load(s.Ctx, userID)
		require.EqualError(t, err, fmt.Sprintf("user with id '%s' not found", userID))
		require.Nil(t, loadedUser)

		identityID := user.IdentityID()
		identity, err := s.Application.Identities().Load(s.Ctx, identityID, includeSoftDeletes)
		require.EqualError(t, err, fmt.Sprintf("identity with id '%s' not found", identityID))
		require.Nil(t, identity)

		identity, err = s.Application.Identities().Load(s.Ctx, identityID)
		require.EqualError(t, err, fmt.Sprintf("identity with id '%s' not found", identityID))
		require.Nil(t, identity)
	})
}

func (s *userServiceBlackboxTestSuite) TestResetBan() {
	userToResetDeprovision := s.Graph.CreateUser()
	userToStayIntact := s.Graph.CreateUser()

	identity, err := s.Application.UserService().BanUser(s.Ctx, userToResetDeprovision.Identity().Username)
	require.NoError(s.T(), err)
	assert.True(s.T(), identity.User.Banned)

	identityToStayIntact, err := s.Application.UserService().BanUser(s.Ctx, userToStayIntact.Identity().Username)
	require.NoError(s.T(), err)
	assert.True(s.T(), identityToStayIntact.User.Banned)

	err = s.Application.UserService().ResetBan(s.Ctx, identity.User)
	require.NoError(s.T(), err)

	loadedUser := s.Graph.LoadUser(userToResetDeprovision.IdentityID())
	assert.False(s.T(), loadedUser.User().Banned)

	loadedUser = s.Graph.LoadUser(userToStayIntact.IdentityID())
	assert.True(s.T(), loadedUser.User().Banned)
}

func (s *userServiceBlackboxTestSuite) TestIdentityByUsernameAndEmail() {
	s.T().Run("found", func(t *testing.T) {
		user := s.Graph.CreateUser()
		s.Graph.CreateUser() // noise

		identity, err := s.Application.UserService().IdentityByUsernameAndEmail(s.Ctx, user.Identity().Username, user.User().Email)
		require.NoError(t, err)
		loadedUser := s.Graph.LoadUser(user.IdentityID())
		testsupport.AssertIdentityEqual(t, identity, loadedUser.Identity())
	})

	s.T().Run("unknown", func(t *testing.T) {
		user := s.Graph.CreateUser()
		s.T().Run("unknown email", func(t *testing.T) {
			identity, err := s.Application.UserService().IdentityByUsernameAndEmail(s.Ctx, user.Identity().Username, uuid.NewV4().String())
			require.NoError(t, err)
			assert.Nil(t, identity)
		})
		s.T().Run("unknown username", func(t *testing.T) {
			identity, err := s.Application.UserService().IdentityByUsernameAndEmail(s.Ctx, uuid.NewV4().String(), user.User().Email)
			require.NoError(t, err)
			assert.Nil(t, identity)
		})
		s.T().Run("unknown username and email", func(t *testing.T) {
			identity, err := s.Application.UserService().IdentityByUsernameAndEmail(s.Ctx, uuid.NewV4().String(), uuid.NewV4().String())
			require.NoError(t, err)
			assert.Nil(t, identity)
		})
	})
}

func (s *userServiceBlackboxTestSuite) TestShowUserInfoOK() {

	s.T().Run("ok", func(t *testing.T) {
		// given a sample user and identity
		identity, ctx, err := testsupport.EmbedTestIdentityTokenInContext(s.DB, "UserServiceBlackBoxTest-User")
		require.Nil(t, err)
		// when
		retrievedUser, retrievedIdentity, err := s.Application.UserService().UserInfo(ctx, identity.ID)
		require.Nil(t, err)
		// then
		assert.Equal(t, identity.User.Email, retrievedUser.Email)
		assert.Equal(t, identity.User.FullName, retrievedUser.FullName)
		assert.Equal(t, identity.Username, retrievedIdentity.Username)
		assert.Equal(t, identity.ID, retrievedIdentity.ID)
		assert.Equal(t, identity.ID, retrievedIdentity.ID)

	})

	s.T().Run("not found", func(t *testing.T) {
		// given a random ID
		id := uuid.NewV4()
		// when
		_, _, err := s.Application.UserService().UserInfo(context.Background(), id)
		// then
		require.Error(t, err)
		assert.IsType(t, errors.UnauthorizedError{}, errs.Cause(err))
	})

}<|MERGE_RESOLUTION|>--- conflicted
+++ resolved
@@ -50,14 +50,9 @@
 	ctx := context.Background()
 	config := userservicemock.NewUserServiceConfigurationMock(s.T())
 	config.GetUserDeactivationInactivityPeriodFunc = func() time.Duration {
-		return 97 * 24 * time.Hour
-	}
-<<<<<<< HEAD
-	config.GetPostDeactivationNotificationDelayMillisFunc = func() time.Duration {
-=======
-	ctx := context.Background()
+		return 31 * 24 * time.Hour // 31 days
+	}
 	config.GetPostDeactivationNotificationDelayFunc = func() time.Duration {
->>>>>>> 344b7daa
 		return 5 * time.Millisecond
 	}
 	now := time.Now() // make sure we use the same 'now' everywhere in the test
