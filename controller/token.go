package controller

import (
	"context"
	"fmt"
	"net/http"
	"net/url"
	"strconv"
	"time"

	jwtrequest "github.com/dgrijalva/jwt-go/request"
	account "github.com/fabric8-services/fabric8-auth/account/repository"
	"github.com/fabric8-services/fabric8-auth/app"
	"github.com/fabric8-services/fabric8-auth/application"
	"github.com/fabric8-services/fabric8-auth/application/transaction"
	"github.com/fabric8-services/fabric8-auth/client"
	"github.com/fabric8-services/fabric8-auth/errors"
	"github.com/fabric8-services/fabric8-auth/jsonapi"
	"github.com/fabric8-services/fabric8-auth/log"
	"github.com/fabric8-services/fabric8-auth/login"
	"github.com/fabric8-services/fabric8-auth/rest"
	"github.com/fabric8-services/fabric8-auth/token"
	"github.com/fabric8-services/fabric8-auth/token/jwk"
	"github.com/fabric8-services/fabric8-auth/token/link"
	"github.com/fabric8-services/fabric8-auth/token/provider"
	"github.com/goadesign/goa"
	goajwt "github.com/goadesign/goa/middleware/security/jwt"
	errs "github.com/pkg/errors"
	"github.com/satori/go.uuid"
	"golang.org/x/crypto/bcrypt"
	"golang.org/x/oauth2"
)

// TokenController implements the login resource.
type TokenController struct {
	*goa.Controller
	app           application.Application
	Auth          login.KeycloakOAuthService
	LinkService   link.LinkOAuthService
	TokenManager  token.Manager
	Configuration LoginConfiguration

	providerConfigFactory link.OauthProviderFactory
}

// NewTokenController creates a token controller.
func NewTokenController(service *goa.Service, app application.Application, auth login.KeycloakOAuthService, linkService link.LinkOAuthService, providerConfigFactory link.OauthProviderFactory, tokenManager token.Manager, configuration LoginConfiguration) *TokenController {
	return &TokenController{
		Controller:            service.NewController("token"),
		Auth:                  auth,
		LinkService:           linkService,
		TokenManager:          tokenManager,
		Configuration:         configuration,
		providerConfigFactory: providerConfigFactory,
		app: app,
	}
}

// Keys returns public keys which should be used to verify tokens
func (c *TokenController) Keys(ctx *app.KeysTokenContext) error {
	var publicKeys jwk.JSONKeys
	if ctx.Format != nil && *ctx.Format == "pem" {
		publicKeys = c.TokenManager.PemKeys()
	} else {
		publicKeys = c.TokenManager.JSONWebKeys()
	}

	return ctx.OK(&app.PublicKeys{Keys: publicKeys.Keys})
}

// Refresh obtains a new access token using the refresh token.
func (c *TokenController) Refresh(ctx *app.RefreshTokenContext) error {
	// retrieve the access token if it exists (otherwise, a jwtrequest.ErrNoTokenInRequest is returned, but it can be ignored here)
	accessToken := goajwt.ContextJWT(ctx)
	refreshToken := ctx.Payload.RefreshToken
	if refreshToken == nil {
		return jsonapi.JSONErrorResponse(ctx, errors.NewBadParameterError("refresh_token", nil).Expected("not nil"))
	}
	refreshClaims, err := c.TokenManager.ParseToken(ctx, *refreshToken)
	if err != nil {
		log.Error(ctx, map[string]interface{}{
			"err": err,
		}, "Unable to get parse the refresh token")
		return jsonapi.JSONErrorResponse(ctx, errors.NewBadParameterErrorFromString("refresh_token", "<hidden>", "unable to parse the refresh token"))
	}

<<<<<<< HEAD
	endpoint, err := c.Configuration.GetKeycloakEndpointToken(ctx.RequestData)
	if err != nil {
		log.Error(ctx, map[string]interface{}{
			"err": err,
		}, "Unable to get Keycloak token endpoint URL")
		return jsonapi.JSONErrorResponse(ctx, errors.NewInternalError(ctx, errs.Wrap(err, "unable to get Keycloak token endpoint URL")))
	}

	t, err := c.Auth.ExchangeRefreshToken(ctx, accessToken, refreshClaims, endpoint, c.Configuration)
=======
	t, err := c.Auth.ExchangeRefreshToken(ctx, *refreshToken, c.Configuration)
>>>>>>> 7ab68d7f
	if err != nil {
		c.TokenManager.AddLoginRequiredHeaderToUnauthorizedError(err, ctx.ResponseData)
		return jsonapi.JSONErrorResponse(ctx, err)
	}
	ctx.ResponseData.Header().Set("Cache-Control", "no-cache")
	return ctx.OK(convertToken(*t))
}

func convertToken(t token.TokenSet) *app.AuthToken {
	return &app.AuthToken{Token: &app.TokenData{
		AccessToken:      t.AccessToken,
		ExpiresIn:        t.ExpiresIn,
		NotBeforePolicy:  t.NotBeforePolicy,
		RefreshExpiresIn: t.RefreshExpiresIn,
		RefreshToken:     t.RefreshToken,
		TokenType:        t.TokenType,
	}}
}

// Generate obtain the access token from Keycloak for the test user
func (c *TokenController) Generate(ctx *app.GenerateTokenContext) error {
	if !c.Configuration.IsPostgresDeveloperModeEnabled() {
		log.Error(ctx, map[string]interface{}{}, "developer mode not enabled")
		return jsonapi.JSONErrorResponse(ctx, errors.NewInternalError(ctx, errs.New("postgres developer mode is not enabled")))
	}

	devUsername := "developer"
	var identities []account.Identity
	err := transaction.Transactional(c.app, func(tr transaction.TransactionalResources) error {
		var err error
		identities, err = tr.Identities().Query(account.IdentityWithUser(), account.IdentityFilterByUsername(devUsername), account.IdentityFilterByProviderType(account.KeycloakIDP))
		return err
	})
	if err != nil {
		return jsonapi.JSONErrorResponse(ctx, err)
	}

	var devIdentity account.Identity
	if len(identities) == 0 {
		// Dev user doesn't exist yet. Let's create it.
		devUser := account.User{
			EmailVerified: true,
			FullName:      "OSIO Developer",
			Email:         "osio-developer@email.com",
		}
		devIdentity = account.Identity{
			User:                  devUser,
			Username:              devUsername,
			ProviderType:          account.KeycloakIDP,
			RegistrationCompleted: true,
		}
	} else {
		devIdentity = identities[0]
	}

	generatedToken, err := c.TokenManager.GenerateUserTokenForIdentity(ctx, devIdentity, false)
	if err != nil {
		return jsonapi.JSONErrorResponse(ctx, err)
	}

	idpService := login.NewIdentityProvider(c.Configuration)
	_, token, err := c.Auth.CreateOrUpdateIdentityAndUser(ctx, ctx.RequestData.URL, generatedToken, ctx.RequestData, idpService, c.Configuration)
	if err != nil {
		return jsonapi.JSONErrorResponse(ctx, err)
	}
	tokenSet, err := c.TokenManager.ConvertToken(*token)
	if err != nil {
		return jsonapi.JSONErrorResponse(ctx, err)
	}
	tokens := app.AuthTokenCollection{convertToken(*tokenSet)}

	err = c.app.WITService().CreateUser(ctx, &devIdentity, devIdentity.ID.String())
	if err != nil {
		log.Warn(ctx, map[string]interface{}{
			"err":         err,
			"identity_id": devIdentity.ID,
			"username":    devIdentity.Username,
		}, "unable to create user in WIT ")
	}

	ctx.ResponseData.Header().Set("Cache-Control", "no-cache")
	return ctx.OK(tokens)
}

func (c *TokenController) getKeycloakExternalTokenURL(providerName string) string {
	// not moving this to config because this is temporary.
	return fmt.Sprintf("%s/auth/realms/%s/broker/%s/token", c.Configuration.GetKeycloakURL(), c.Configuration.GetKeycloakRealm(), providerName)
}

func (c *TokenController) getKeycloakIdentityProviderURL(identityID string, providerName string) string {
	// not moving this to config because this is temporary.
	return fmt.Sprintf("%s/auth/admin/realms/%s/users/%s/federated-identity/%s", c.Configuration.GetKeycloakURL(), c.Configuration.GetKeycloakRealm(), identityID, providerName)
}

// Retrieve fetches the stored external provider token.
func (c *TokenController) Retrieve(ctx *app.RetrieveTokenContext) error {
	appToken, errorResponse, err := c.retrieveToken(ctx, ctx.For, ctx.RequestData, ctx.ForcePull)
	if errorResponse != nil {
		ctx.ResponseData.Header().Add("Access-Control-Expose-Headers", "WWW-Authenticate")
		ctx.ResponseData.Header().Set("WWW-Authenticate", *errorResponse)
	}
	if err != nil {
		return jsonapi.JSONErrorResponse(ctx, err)
	}
	return ctx.OK(appToken)
}

// Status checks if the stored external provider token is available.
func (c *TokenController) Status(ctx *app.StatusTokenContext) error {
	appToken, errorResponse, err := c.retrieveToken(ctx, ctx.For, ctx.RequestData, ctx.ForcePull)
	if errorResponse != nil {
		ctx.ResponseData.Header().Add("Access-Control-Expose-Headers", "WWW-Authenticate")
		ctx.ResponseData.Header().Set("WWW-Authenticate", *errorResponse)
	}
	if err != nil {
		return jsonapi.JSONErrorResponse(ctx, err)
	}

	tokenStatus := &app.ExternalTokenStatus{
		Username:       appToken.Username,
		ProviderAPIURL: appToken.ProviderAPIURL,
	}
	return ctx.OK(tokenStatus)
}

func (c *TokenController) retrieveToken(ctx context.Context, forResource string, req *goa.RequestData, forcePull *bool) (*app.ExternalToken, *string, error) {
	if forResource == "" {
		return nil, nil, errors.NewBadParameterError("for", "").Expected("git or OpenShift resource URL")
	}

	var currentIdentityID uuid.UUID
	serviceAccount := token.IsSpecificServiceAccount(ctx, token.OsoProxy, token.Tenant, token.JenkinsIdler, token.JenkinsProxy)
	if serviceAccount {
		// Extract SA ID
		id, err := login.ContextIdentity(ctx)
		if err != nil {
			return nil, nil, err
		}
		currentIdentityID = *id
	} else {
		// Extract user ID
		currentIdentity, err := login.LoadContextIdentityIfNotDeprovisioned(ctx, c.app)
		if err != nil {
			return nil, nil, err
		}
		currentIdentityID = currentIdentity.ID
	}

	var appResponse app.ExternalToken

	providerConfig, err := c.providerConfigFactory.NewOauthProvider(ctx, currentIdentityID, req, forResource)
	if err != nil {
		return nil, nil, err
	}

	osConfig, ok := providerConfig.(link.OpenShiftIdentityProviderConfig)
	if ok && serviceAccount {
		// This is a request from OSO proxy, tenant, Jenkins Idler, or Jenkins proxy service to obtain a cluster wide token
		return c.retrieveClusterToken(ctx, forResource, forcePull, osConfig)
	}

	externalToken, err := c.loadToken(ctx, providerConfig, currentIdentityID)
	if err != nil {
		return nil, nil, err
	}
	if externalToken != nil {
		updatedToken, errorResponse, err := c.updateProfileIfEmpty(ctx, forResource, req, providerConfig, externalToken, forcePull)
		if err != nil {
			return nil, errorResponse, err
		}
		appResponse = modelToAppExternalToken(updatedToken, providerConfig.URL())
		return &appResponse, nil, nil
	}
	providerName := providerConfig.TypeName()
	linkURL := rest.AbsoluteURL(req, fmt.Sprintf("%s?for=%s", client.LinkTokenPath(), forResource), nil)
	errorResponse := fmt.Sprintf("LINK url=%s, description=\"%s token is missing. Link %s account\"", linkURL, providerName, providerName)
	return nil, &errorResponse, errors.NewUnauthorizedError("token is missing")

}

func (c *TokenController) retrieveClusterToken(ctx context.Context, forResource string, forcePull *bool, osConfig link.OpenShiftIdentityProviderConfig) (*app.ExternalToken, *string, error) {
	username := osConfig.OSOCluster().ServiceAccountUsername
	if forcePull != nil && *forcePull {
		userProfile, err := osConfig.Profile(ctx, oauth2.Token{AccessToken: osConfig.OSOCluster().ServiceAccountToken})
		if err != nil {
			log.Error(ctx, map[string]interface{}{
				"err": err,
				"for": forResource,
			}, "unable to fetch user profile for cluster token")
			errorResponse := fmt.Sprintf("LINK description=\"%s cluster token is not valid or expired", osConfig.OSOCluster().APIURL)
			return nil, &errorResponse, errors.NewUnauthorizedError(err.Error())
		}
		if osConfig.OSOCluster().ServiceAccountUsername != userProfile.Username {
			log.Warn(ctx, map[string]interface{}{
				"for": forResource,
				"configuration_username": osConfig.OSOCluster().ServiceAccountUsername,
				"user_profile_username":  userProfile.Username,
			}, "username from user profile for cluster token does not match username stored in configuration")
			username = userProfile.Username
		}
	}

	clusterToken := app.ExternalToken{
		Scope:          "<unknown>",
		AccessToken:    osConfig.OSOCluster().ServiceAccountToken,
		TokenType:      "bearer",
		Username:       username,
		ProviderAPIURL: osConfig.OSOCluster().APIURL,
	}
	log.Info(ctx, map[string]interface{}{
		"cluster": osConfig.OSOCluster().Name,
	}, "Returning a cluster wide token")
	return &clusterToken, nil, nil
}

// Delete deletes the stored external provider token.
func (c *TokenController) Delete(ctx *app.DeleteTokenContext) error {
	currentIdentity, err := login.ContextIdentity(ctx)
	if err != nil {
		return jsonapi.JSONErrorResponse(ctx, err)
	}
	if ctx.For == "" {
		return jsonapi.JSONErrorResponse(ctx, errors.NewBadParameterError("for", "").Expected("git or OpenShift resource URL"))
	}
	providerConfig, err := c.providerConfigFactory.NewOauthProvider(ctx, *currentIdentity, ctx.RequestData, ctx.For)
	if err != nil {
		return jsonapi.JSONErrorResponse(ctx, err)
	}

	// Delete from local DB
	err = transaction.Transactional(c.app, func(tr transaction.TransactionalResources) error {
		err := tr.Identities().CheckExists(ctx, currentIdentity.String())
		if err != nil {
			return errors.NewUnauthorizedError(err.Error())
		}
		tokens, err := tr.ExternalTokens().LoadByProviderIDAndIdentityID(ctx, providerConfig.ID(), *currentIdentity)
		if err != nil {
			return err
		}
		if len(tokens) > 0 {
			for _, token := range tokens {
				err = tr.ExternalTokens().Delete(ctx, token.ID)
				if err != nil {
					return err
				}
			}
		}
		return nil
	})
	if err != nil {
		return jsonapi.JSONErrorResponse(ctx, err)
	}

	return ctx.OK([]byte{})
}

// Exchange provides OAuth2 and OpenID Connect token exchange.
// Currently only grant_type="client_credentials", "authorization_code", and "refresh_token" are supported.
//
// grant_type="client_credentials" allows clients to authenticate using a service account ID and secret value.
// A service account token is returned as the result of successful exchange.
//
// grant_type="authorization_code" is part of OAuth2 authorization flow.
//
// grant_type="refresh_token" covers OpenID Connect token refresh flow.
func (c *TokenController) Exchange(ctx *app.ExchangeTokenContext) error {
	payload := ctx.Payload
	if payload == nil {
		return jsonapi.JSONErrorResponse(ctx, errors.NewBadParameterError("payload", "nil").Expected("not empty payload"))
	}

	log.Debug(ctx, map[string]interface{}{
		"client_id":  payload.ClientID,
		"grant_type": payload.GrantType,
	}, "token exchange")

	var err error
	var token *app.OauthToken
	var notApprovedRedirect *string

	switch payload.GrantType {
	case "client_credentials":
		token, err = c.exchangeWithGrantTypeClientCredentials(ctx)
	case "authorization_code":
		notApprovedRedirect, token, err = c.exchangeWithGrantTypeAuthorizationCode(ctx)
	case "refresh_token":
		token, err = c.exchangeWithGrantTypeRefreshToken(ctx)
	default:
		return jsonapi.JSONErrorResponse(ctx, errors.NewBadParameterError("grant_type", payload.GrantType).Expected("grant_type=client_credentials or grant_type=authorization_code or grant_type=refresh_token"))
	}

	if err != nil {
		return jsonapi.JSONErrorResponse(ctx, err)
	}

	if notApprovedRedirect != nil && token == nil {
		// the code enters this block only if the user is not provisioned on OSO.
		return jsonapi.JSONErrorResponse(ctx, errors.NewForbiddenError("user is not authorized to access OpenShift"))
	}

	return ctx.OK(token)
}

func (c *TokenController) exchangeWithGrantTypeRefreshToken(ctx *app.ExchangeTokenContext) (*app.OauthToken, error) {
	// retrieve the access token from the request header, but ignore if it was not found
	authorizationToken, err := jwtrequest.AuthorizationHeaderExtractor.ExtractToken(ctx.Request)
	if err != nil && err != jwtrequest.ErrNoTokenInRequest {
		log.Error(ctx, map[string]interface{}{
			"err": err,
		}, "failed to parse the token in the request's authorization header")
		return nil, errors.NewBadParameterErrorFromString("authorization_header", "", "failed to parse the token in the request's authorization header")
	}

	payload := ctx.Payload
	refreshToken := payload.RefreshToken
	if refreshToken == nil {
		return nil, errors.NewBadParameterError("refresh_token", nil).Expected("not nil")
	}

	// Default value of this public client id is set to "740650a2-9c44-4db5-b067-a3d1b2cd2d01"
	if payload.ClientID != c.Configuration.GetPublicOauthClientID() {
		log.Error(ctx, map[string]interface{}{
			"client_id": payload.ClientID,
		}, "unknown oauth client id")
		return nil, errors.NewUnauthorizedError("invalid oauth client id")
	}

<<<<<<< HEAD
	endpoint, err := c.Configuration.GetKeycloakEndpointToken(ctx.RequestData)
	if err != nil {
		log.Error(ctx, map[string]interface{}{
			"err": err,
		}, "Unable to get Keycloak token endpoint URL")
		return nil, errors.NewInternalErrorFromString(ctx, "unable to get Keycloak token endpoint URL")
	}

	t, err := c.Auth.ExchangeRefreshToken(ctx, authorizationToken, *refreshToken, endpoint, c.Configuration)
=======
	t, err := c.Auth.ExchangeRefreshToken(ctx, *refreshToken, c.Configuration)
>>>>>>> 7ab68d7f
	if err != nil {
		c.TokenManager.AddLoginRequiredHeaderToUnauthorizedError(err, ctx.ResponseData)
		return nil, err
	}
	ctx.ResponseData.Header().Set("Cache-Control", "no-cache")

	var expiresIn *string
	if t.ExpiresIn != nil {
		expIn := strconv.FormatInt(int64(*t.ExpiresIn), 10)
		expiresIn = &expIn
	}
	token := &app.OauthToken{
		AccessToken:  t.AccessToken,
		ExpiresIn:    expiresIn,
		RefreshToken: t.RefreshToken,
		TokenType:    t.TokenType,
	}

	return token, nil
}

func (c *TokenController) exchangeWithGrantTypeAuthorizationCode(ctx *app.ExchangeTokenContext) (*string, *app.OauthToken, error) {
	payload := ctx.Payload
	if payload.Code == nil {
		return nil, nil, errors.NewBadParameterError("code", "nil").Expected("authorization code")
	}
	// Default value of this public client id is set to "740650a2-9c44-4db5-b067-a3d1b2cd2d01"
	if payload.ClientID != c.Configuration.GetPublicOauthClientID() {
		log.Error(ctx, map[string]interface{}{
			"client_id": payload.ClientID,
		}, "unknown oauth client id")
		return nil, nil, errors.NewUnauthorizedError("invalid oauth client id")
	}
	authEndpoint, err := c.Configuration.GetKeycloakEndpointAuth(ctx.RequestData)
	if err != nil {
		log.Error(ctx, map[string]interface{}{
			"err": err,
		}, "unable to get keycloak auth endpoint url")
		return nil, nil, errors.NewInternalErrorFromString(ctx, "unable to get keycloak auth endpoint url")
	}

	tokenEndpoint, err := c.Configuration.GetKeycloakEndpointToken(ctx.RequestData)
	if err != nil {
		log.Error(ctx, map[string]interface{}{
			"err": err,
		}, "unable to get keycloak token endpoint url")
		return nil, nil, errors.NewInternalErrorFromString(ctx, "unable to get keycloak token endpoint url")
	}

	oauth := &oauth2.Config{
		ClientID:     c.Configuration.GetKeycloakClientID(),
		ClientSecret: c.Configuration.GetKeycloakSecret(),
		Endpoint:     oauth2.Endpoint{AuthURL: authEndpoint, TokenURL: tokenEndpoint},
		RedirectURL:  rest.AbsoluteURL(ctx.RequestData, client.CallbackAuthorizePath(), nil),
	}

	ctx.ResponseData.Header().Set("Cache-Control", "no-cache")

	keycloakToken, err := c.Auth.Exchange(ctx, *payload.Code, oauth)

	if err != nil {
		return nil, nil, err
	}

	redirectURL, err := url.Parse(oauth.RedirectURL)
	if err != nil {
		log.Error(ctx, map[string]interface{}{
			"redirectURL": oauth.RedirectURL,
			"err":         err,
		}, "failed to parse referrer")
		return nil, nil, errors.NewInternalError(ctx, err)
	}

	idpService := login.NewIdentityProvider(c.Configuration)
	notApprovedRedirectURL, userToken, err := c.Auth.CreateOrUpdateIdentityAndUser(ctx, redirectURL, keycloakToken, ctx.RequestData, idpService, c.Configuration)

	if err != nil {
		return nil, nil, err
	}

	var token *app.OauthToken

	if userToken != nil {
		// Convert expiry to expire_in
		expiry := userToken.Expiry
		var expireIn *string
		if expiry != *new(time.Time) {
			exp := expiry.Sub(time.Now())
			if exp > 0 {
				seconds := strconv.FormatInt(int64(exp/time.Second), 10)
				expireIn = &seconds
			}
		}

		token = &app.OauthToken{
			AccessToken:  &userToken.AccessToken,
			ExpiresIn:    expireIn,
			RefreshToken: &userToken.RefreshToken,
			TokenType:    &userToken.TokenType,
		}
	}

	return notApprovedRedirectURL, token, nil
}

func (c *TokenController) exchangeWithGrantTypeClientCredentials(ctx *app.ExchangeTokenContext) (*app.OauthToken, error) {
	payload := ctx.Payload
	if payload.ClientSecret == nil {
		return nil, errors.NewBadParameterError("client_secret", "nil").Expected("Service Account secret")
	}

	sa, found := c.Configuration.GetServiceAccounts()[payload.ClientID]
	if !found {
		log.Error(ctx, map[string]interface{}{
			"client_id":     payload.ClientID,
			"client_secret": *payload.ClientSecret,
		}, "Unknown Service Account ID")
		return nil, errors.NewUnauthorizedError("invalid Service Account ID or secret")
	}
	secret := []byte(*payload.ClientSecret)
	for _, hash := range sa.Secrets {
		if bcrypt.CompareHashAndPassword([]byte(hash), secret) == nil {
			tokenType := "bearer"
			accessToken, err := c.TokenManager.GenerateServiceAccountToken(sa.ID, sa.Name)
			if err != nil {
				return nil, err
			}
			pat := &app.OauthToken{
				AccessToken: &accessToken,
				TokenType:   &tokenType,
			}
			return pat, nil
		}
	}
	log.Error(ctx, map[string]interface{}{
		"client_id":     payload.ClientID,
		"client_secret": *payload.ClientSecret,
	}, "Service Account secret doesn't match")
	return nil, errors.NewUnauthorizedError("invalid Service Account ID or secret")
}

// updateProfileIfEmpty checks if the username is missing in the token record (may happen to old accounts)
// loads the user profile from the identity provider and saves the username in the external token
func (c *TokenController) updateProfileIfEmpty(ctx context.Context, forResource string, req *goa.RequestData, providerConfig link.ProviderConfig, token *provider.ExternalToken, forcePull *bool) (provider.ExternalToken, *string, error) {
	externalToken := *token
	if externalToken.Username == "" || (forcePull != nil && *forcePull) {
		userProfile, err := providerConfig.Profile(ctx, oauth2.Token{AccessToken: token.Token})
		if err != nil {
			log.Error(ctx, map[string]interface{}{
				"err":           err,
				"for":           forResource,
				"provider_name": providerConfig.TypeName(),
			}, "Unable to fetch user profile for external token. Account relinking may be required.")
			linkURL := rest.AbsoluteURL(req, fmt.Sprintf("%s?for=%s", client.LinkTokenPath(), forResource), nil)
			errorResponse := fmt.Sprintf("LINK url=%s, description=\"%s token is not valid or expired. Relink %s account\"", linkURL, providerConfig.TypeName(), providerConfig.TypeName())
			return externalToken, &errorResponse, errors.NewUnauthorizedError(err.Error())
		}
		externalToken.Username = userProfile.Username
		err = transaction.Transactional(c.app, func(tr transaction.TransactionalResources) error {
			return tr.ExternalTokens().Save(ctx, &externalToken)
		})
		return externalToken, nil, err
	}
	return externalToken, nil, nil
}

func (c *TokenController) loadToken(ctx context.Context, providerConfig link.ProviderConfig, currentIdentity uuid.UUID) (*provider.ExternalToken, error) {
	var externalToken *provider.ExternalToken
	err := transaction.Transactional(c.app, func(tr transaction.TransactionalResources) error {
		err := tr.Identities().CheckExists(ctx, currentIdentity.String())
		if err != nil {
			return errors.NewUnauthorizedError(err.Error())
		}
		tokens, err := tr.ExternalTokens().LoadByProviderIDAndIdentityID(ctx, providerConfig.ID(), currentIdentity)
		if err != nil {
			return err
		}
		if len(tokens) > 0 {
			externalToken = &tokens[0]
		}
		return nil
	})
	return externalToken, err
}

func modelToAppExternalToken(externalToken provider.ExternalToken, providerAPIURL string) app.ExternalToken {
	return app.ExternalToken{
		Scope:          externalToken.Scope,
		AccessToken:    externalToken.Token,
		TokenType:      "bearer", // We aren't saving the token_type in the database
		Username:       externalToken.Username,
		ProviderAPIURL: providerAPIURL,
	}
}

// ObtainKeycloakUserToken obtains the access token from Keycloak for the user
func ObtainKeycloakUserToken(ctx context.Context, tokenEndpoint string, configuration LoginConfiguration, username string, userSecret string) (*app.AuthToken, error) {
	if !configuration.IsPostgresDeveloperModeEnabled() {
		log.Error(ctx, map[string]interface{}{
			"method": "Generate",
		}, "Postgres developer mode not enabled")
		return nil, errors.NewInternalError(ctx, errs.New("postgres developer mode is not enabled"))
	}

	client := &http.Client{Timeout: 10 * time.Second}

	res, err := client.PostForm(tokenEndpoint, url.Values{
		"client_id":     {configuration.GetKeycloakClientID()},
		"client_secret": {configuration.GetKeycloakSecret()},
		"username":      {username},
		"password":      {userSecret},
		"grant_type":    {"password"},
	})
	if err != nil {
		return nil, errors.NewInternalError(ctx, errs.Wrap(err, "error when obtaining token"))
	}
	defer rest.CloseResponse(res)
	if res.StatusCode != http.StatusOK {
		bodyString := rest.ReadBody(res.Body)
		log.Error(ctx, map[string]interface{}{
			"response_status": res.Status,
			"response_body":   bodyString,
		}, "unable to obtain token")
		return nil, errors.NewInternalError(ctx, errs.Errorf("unable to obtain token. Response status: %s. Response body: %s", res.Status, bodyString))
	}
	t, err := token.ReadTokenSet(ctx, res)
	if err != nil {
		log.Error(ctx, map[string]interface{}{
			"token_endpoint": res,
			"err":            err,
		}, "Error when unmarshal json with access token")
		return nil, errors.NewInternalError(ctx, errs.Wrap(err, "error when unmarshal json with access token"))
	}

	return convertToken(*t), nil
}

// Link links the user account to an external resource provider such as GitHub
func (c *TokenController) Link(ctx *app.LinkTokenContext) error {
	if ctx.For == "" {
		return jsonapi.JSONErrorResponse(ctx, errors.NewBadParameterError("for", "").Expected("git or OpenShift resource URL"))
	}
	currentIdentity, err := login.ContextIdentityIfExists(ctx, c.app)
	if err != nil {
		return jsonapi.JSONErrorResponse(ctx, err)
	}

	var redirectURL string
	if ctx.Redirect == nil {
		redirectURL = ctx.RequestData.Header.Get("Referer")
		if redirectURL == "" {
			return jsonapi.JSONErrorResponse(ctx, errors.NewBadParameterError("redirect", "empty").Expected("redirect param or Referer header should be specified"))
		}
	} else {
		redirectURL = *ctx.Redirect
	}

	redirectLocation, err := c.LinkService.ProviderLocation(ctx, ctx.RequestData, currentIdentity.String(), ctx.For, redirectURL)
	if err != nil {
		return jsonapi.JSONErrorResponse(ctx, err)
	}

	locationPayload := &app.RedirectLocation{RedirectLocation: redirectLocation}
	return ctx.OK(locationPayload)
}

// Callback is called by an external oauth2 resource provider such as GitHub as part of user's account linking flow
func (c *TokenController) Callback(ctx *app.CallbackTokenContext) error {
	redirectLocation, err := c.LinkService.Callback(ctx, ctx.RequestData, ctx.State, ctx.Code)
	if err != nil {
		return jsonapi.JSONErrorResponse(ctx, err)
	}
	ctx.ResponseData.Header().Set("Location", redirectLocation)
	return ctx.TemporaryRedirect()
}

func (c *TokenController) Audit(ctx *app.AuditTokenContext) error {
	token := goajwt.ContextJWT(ctx)
	if token == nil {
		return jsonapi.JSONErrorResponse(ctx, errors.NewUnauthorizedError("no token in request"))
	}

	currentIdentity, err := login.LoadContextIdentityIfNotDeprovisioned(ctx, c.app)
	if err != nil {
		return jsonapi.JSONErrorResponse(ctx, err)
	}

	tokenString := token.Raw

	auditedToken, err := c.app.TokenService().Audit(ctx, currentIdentity, tokenString, ctx.ResourceID)
	if err != nil {
		switch t := err.(type) {
		case errors.UnauthorizedError:
			{
				if t.UnauthorizedCode == errors.UNAUTHORIZED_CODE_TOKEN_DEPROVISIONED {
					ctx.ResponseData.Header().Add("Access-Control-Expose-Headers", "WWW-Authenticate")
					ctx.ResponseData.Header().Set("WWW-Authenticate", "DEPROVISIONED description=\"Token has been deprovisioned\"")
					return jsonapi.JSONErrorResponse(ctx, err)
				} else if t.UnauthorizedCode == errors.UNAUTHORIZED_CODE_TOKEN_REVOKED {
					ctx.ResponseData.Header().Add("Access-Control-Expose-Headers", "WWW-Authenticate")
					ctx.ResponseData.Header().Set("WWW-Authenticate", "LOGIN description=\"Token has been revoked or logged out\"")
					return jsonapi.JSONErrorResponse(ctx, err)
				}
			}
		}

		return jsonapi.JSONErrorResponse(ctx, err)
	}

	if auditedToken != nil {
		rptToken := *auditedToken
		rptTokenPayload := &app.RPTToken{
			RptToken: &rptToken,
		}
		return ctx.OK(rptTokenPayload)
	}
	return ctx.OK(nil)
}<|MERGE_RESOLUTION|>--- conflicted
+++ resolved
@@ -84,19 +84,7 @@
 		return jsonapi.JSONErrorResponse(ctx, errors.NewBadParameterErrorFromString("refresh_token", "<hidden>", "unable to parse the refresh token"))
 	}
 
-<<<<<<< HEAD
-	endpoint, err := c.Configuration.GetKeycloakEndpointToken(ctx.RequestData)
-	if err != nil {
-		log.Error(ctx, map[string]interface{}{
-			"err": err,
-		}, "Unable to get Keycloak token endpoint URL")
-		return jsonapi.JSONErrorResponse(ctx, errors.NewInternalError(ctx, errs.Wrap(err, "unable to get Keycloak token endpoint URL")))
-	}
-
-	t, err := c.Auth.ExchangeRefreshToken(ctx, accessToken, refreshClaims, endpoint, c.Configuration)
-=======
-	t, err := c.Auth.ExchangeRefreshToken(ctx, *refreshToken, c.Configuration)
->>>>>>> 7ab68d7f
+	t, err := c.Auth.ExchangeRefreshToken(ctx, accessToken, refreshClaims, c.Configuration)
 	if err != nil {
 		c.TokenManager.AddLoginRequiredHeaderToUnauthorizedError(err, ctx.ResponseData)
 		return jsonapi.JSONErrorResponse(ctx, err)
@@ -424,19 +412,7 @@
 		return nil, errors.NewUnauthorizedError("invalid oauth client id")
 	}
 
-<<<<<<< HEAD
-	endpoint, err := c.Configuration.GetKeycloakEndpointToken(ctx.RequestData)
-	if err != nil {
-		log.Error(ctx, map[string]interface{}{
-			"err": err,
-		}, "Unable to get Keycloak token endpoint URL")
-		return nil, errors.NewInternalErrorFromString(ctx, "unable to get Keycloak token endpoint URL")
-	}
-
-	t, err := c.Auth.ExchangeRefreshToken(ctx, authorizationToken, *refreshToken, endpoint, c.Configuration)
-=======
-	t, err := c.Auth.ExchangeRefreshToken(ctx, *refreshToken, c.Configuration)
->>>>>>> 7ab68d7f
+	t, err := c.Auth.ExchangeRefreshToken(ctx, authorizationToken, *refreshToken, c.Configuration)
 	if err != nil {
 		c.TokenManager.AddLoginRequiredHeaderToUnauthorizedError(err, ctx.ResponseData)
 		return nil, err
