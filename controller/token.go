--- conflicted
+++ resolved
@@ -389,32 +389,6 @@
 		}, "Unable to get Keycloak token endpoint URL")
 		return nil, errors.NewInternalErrorFromString(ctx, "unable to get Keycloak token endpoint URL")
 	}
-<<<<<<< HEAD
-=======
-	res, err := client.PostForm(endpoint, url.Values{
-		"client_id":     {c.Configuration.GetKeycloakClientID()},
-		"client_secret": {c.Configuration.GetKeycloakSecret()},
-		"refresh_token": {*refreshToken},
-		"grant_type":    {"refresh_token"},
-	})
-	if err != nil {
-		log.Error(ctx, map[string]interface{}{
-			"err": err,
-		}, "unable to refresh token in Keycloak")
-		return nil, errors.NewInternalErrorFromString(ctx, "unable to refresh token in Keycloak")
-	}
-	defer rest.CloseResponse(res)
-	switch res.StatusCode {
-	case 200:
-		// OK
-	case 401:
-		return nil, errors.NewUnauthorizedError(res.Status + " " + rest.ReadBody(res.Body))
-	case 400:
-		return nil, errors.NewUnauthorizedError(res.Status + " " + rest.ReadBody(res.Body))
-	default:
-		return nil, errors.NewInternalError(ctx, errs.New(res.Status+" "+rest.ReadBody(res.Body)))
-	}
->>>>>>> de72ba4a
 
 	t, err := c.Auth.ExchangeRefreshToken(ctx, *refreshToken, endpoint, c.Configuration)
 	if err != nil {
