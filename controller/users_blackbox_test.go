package controller_test

import (
	"context"
	"fmt"
	"net/http"
	"testing"
	"time"

	"github.com/fabric8-services/fabric8-auth/account"
	"github.com/fabric8-services/fabric8-auth/app"
	"github.com/fabric8-services/fabric8-auth/app/test"
	. "github.com/fabric8-services/fabric8-auth/controller"
	"github.com/fabric8-services/fabric8-auth/gormsupport"
	"github.com/fabric8-services/fabric8-auth/gormtestsupport"
	"github.com/fabric8-services/fabric8-auth/log"
	"github.com/fabric8-services/fabric8-auth/login"
	"github.com/fabric8-services/fabric8-auth/login/link"
	"github.com/fabric8-services/fabric8-auth/resource"
	testsupport "github.com/fabric8-services/fabric8-auth/test"
	"github.com/goadesign/goa"
	uuid "github.com/satori/go.uuid"
	"github.com/stretchr/testify/assert"
	"github.com/stretchr/testify/require"
	"github.com/stretchr/testify/suite"
)

func TestUsersController(t *testing.T) {
	resource.Require(t, resource.Database)
	suite.Run(t, &UsersControllerTestSuite{DBTestSuite: gormtestsupport.NewDBTestSuite()})
}

type UsersControllerTestSuite struct {
	gormtestsupport.DBTestSuite
	svc            *goa.Service
	controller     *UsersController
	userRepo       account.UserRepository
	identityRepo   account.IdentityRepository
	profileService login.UserProfileService
	linkAPIService link.KeycloakIDPService
}

func (s *UsersControllerTestSuite) SetupSuite() {
	s.DBTestSuite.SetupSuite()
	s.svc = goa.New("test")
	testAttributeValue := "a"
	dummyProfileResponse := createDummyUserProfileResponse(&testAttributeValue, &testAttributeValue, &testAttributeValue)
	keycloakUserProfileService := newDummyUserProfileService(dummyProfileResponse)
	s.profileService = keycloakUserProfileService
	s.linkAPIService = &dummyKeycloakLinkService{}
	s.controller = NewUsersController(s.svc, s.Application, s.Configuration, s.profileService, s.linkAPIService)
	s.userRepo = s.Application.Users()
	s.identityRepo = s.Application.Identities()
	s.controller.RemoteWITService = &dummyRemoteWITService{}
}

func (s *UsersControllerTestSuite) SecuredController(identity account.Identity) (*goa.Service, *UsersController) {
	svc := testsupport.ServiceAsUser("Users-Service", identity)
	controller := NewUsersController(s.svc, s.Application, s.Configuration, s.profileService, s.linkAPIService)
	controller.RemoteWITService = &dummyRemoteWITService{}
	return svc, controller
}

func (s *UsersControllerTestSuite) SecuredServiceAccountController(identity account.Identity) (*goa.Service, *UsersController) {
	svc := testsupport.ServiceAsServiceAccountUser("Users-ServiceAccount-Service", identity)
	controller := NewUsersController(s.svc, s.Application, s.Configuration, s.profileService, s.linkAPIService)
	controller.RemoteWITService = &dummyRemoteWITService{}
	return svc, controller
}

<<<<<<< HEAD
// testing the utility function here, so we know it works ;)
func (s *UsersControllerTestSuite) TestCreateRandomUser() {

	s.T().Run("ok with defaults", func(t *testing.T) {
		// given
		user := s.createRandomUser("TestUpdateUserOK")
		identity := s.createRandomIdentity(user, account.KeycloakIDP)
		//when
		_, result := test.ShowUsersOK(t, nil, nil, s.controller, identity.ID.String(), nil, nil)
		// then
		assert.Equal(t, identity.ID.String(), *result.Data.ID)
		assert.Equal(t, user.FullName, *result.Data.Attributes.FullName)
		assert.Equal(t, user.ImageURL, *result.Data.Attributes.ImageURL)
		assert.Equal(t, identity.ProviderType, *result.Data.Attributes.ProviderType)
		assert.Equal(t, identity.Username, *result.Data.Attributes.Username)
		assert.Equal(t, user.Company, *result.Data.Attributes.Company)
		assert.Nil(t, result.Data.Attributes.FeatureLevel)
	})

}
func (s *UsersControllerTestSuite) TestUpdateUser() {

	s.T().Run("ok", func(t *testing.T) {

		t.Run("ok", func(t *testing.T) {
			// given
			user := s.createRandomUser("TestUpdateUserOK")
			identity := s.createRandomIdentity(user, account.KeycloakIDP)

			// when
			newEmail := "TestUpdateUserOK-" + uuid.NewV4().String() + "@email.com"
			newFullName := "TestUpdateUserOK"
			newImageURL := "http://new.image.io/imageurl"
			newBio := "new bio"
			newProfileURL := "http://new.profile.url/url"
			newCompany := "updateCompany " + uuid.NewV4().String()
			newFeatureLevel := "beta"
			secureService, secureController := s.SecuredController(identity)
			contextInformation := map[string]interface{}{
				"last_visited": "yesterday",
				"space":        "3d6dab8d-f204-42e8-ab29-cdb1c93130ad",
				"rate":         100.00,
				"count":        3,
			}
			updateUsersPayload := newUpdateUsersPayload(
				WithUpdatedEmail(newEmail),
				WithUpdatedFullName(newFullName),
				WithUpdatedBio(newBio),
				WithUpdatedImageURL(newImageURL),
				WithUpdatedURL(newProfileURL),
				WithUpdatedCompany(newCompany),
				WithUpdatedFeatureLevel(newFeatureLevel),
				WithUpdatedContextInformation(contextInformation))
			_, result := test.UpdateUsersOK(t, secureService.Context, secureService, secureController, updateUsersPayload)

			// then
			require.NotNil(t, result)
			// let's fetch it and validate
			_, result = test.ShowUsersOK(t, nil, nil, s.controller, identity.ID.String(), nil, nil)
			require.NotNil(t, result)
			assert.Equal(t, identity.ID.String(), *result.Data.ID)
			assert.Equal(t, newFullName, *result.Data.Attributes.FullName)
			assert.Equal(t, newImageURL, *result.Data.Attributes.ImageURL)
			assert.Equal(t, newBio, *result.Data.Attributes.Bio)
			assert.Equal(t, newProfileURL, *result.Data.Attributes.URL)
			assert.Equal(t, newCompany, *result.Data.Attributes.Company)
			require.NotNil(t, result.Data.Attributes.FeatureLevel)
			assert.Equal(t, newFeatureLevel, *result.Data.Attributes.FeatureLevel)

			updatedContextInformation := result.Data.Attributes.ContextInformation
			assert.Equal(t, contextInformation["last_visited"], updatedContextInformation["last_visited"])

			countValue, ok := updatedContextInformation["count"].(float64)
			assert.True(t, ok)
			assert.Equal(t, contextInformation["count"], int(countValue))
			assert.Equal(t, contextInformation["rate"], updatedContextInformation["rate"])
		})

		t.Run("add feature level", func(t *testing.T) {
			// given
			user := s.createRandomUser("TestUpdateUserOK")
			identity := s.createRandomIdentity(user, account.KeycloakIDP)
			// when
			newFeatureLevel := "beta"
			secureService, secureController := s.SecuredController(identity)
			updateUsersPayload := newUpdateUsersPayload(WithUpdatedFeatureLevel(newFeatureLevel))
			_, result := test.UpdateUsersOK(t, secureService.Context, secureService, secureController, updateUsersPayload)
			// then
			require.NotNil(t, result)
			// let's fetch it and validate
			_, result = test.ShowUsersOK(t, nil, nil, s.controller, identity.ID.String(), nil, nil)
			require.NotNil(t, result)
			require.NotNil(t, result.Data.Attributes.FeatureLevel)
			assert.Equal(t, newFeatureLevel, *result.Data.Attributes.FeatureLevel)
		})

		t.Run("internal level allowed", func(t *testing.T) {
			// given
			user := s.createRandomUser("TestUpdateUserOK", WithEmailAddress("user@redhat.com"))
			identity := s.createRandomIdentity(user, account.KeycloakIDP)
			// when
			newFeatureLevel := "internal"
			secureService, secureController := s.SecuredController(identity)
			updateUsersPayload := newUpdateUsersPayload(WithUpdatedFeatureLevel(newFeatureLevel))
			_, result := test.UpdateUsersOK(t, secureService.Context, secureService, secureController, updateUsersPayload)
			// then
			require.NotNil(t, result)
			// let's fetch it and validate
			_, result = test.ShowUsersOK(t, nil, nil, s.controller, identity.ID.String(), nil, nil)
			require.NotNil(t, result)
			require.NotNil(t, result.Data.Attributes.FeatureLevel)
			assert.Equal(t, newFeatureLevel, *result.Data.Attributes.FeatureLevel)
		})

		t.Run("change feature level", func(t *testing.T) {
			// given
			user := s.createRandomUser("TestUpdateUserOK", WithFeatureLevel("experimental"))
			identity := s.createRandomIdentity(user, account.KeycloakIDP)
			// when
			newFeatureLevel := "beta"
			secureService, secureController := s.SecuredController(identity)
			updateUsersPayload := newUpdateUsersPayload(WithUpdatedFeatureLevel(newFeatureLevel))
			_, result := test.UpdateUsersOK(t, secureService.Context, secureService, secureController, updateUsersPayload)

			// then
			require.NotNil(t, result)
			// let's fetch it and validate
			_, result = test.ShowUsersOK(t, nil, nil, s.controller, identity.ID.String(), nil, nil)
			require.NotNil(t, result)
			require.NotNil(t, result.Data.Attributes.FeatureLevel)
			assert.Equal(t, newFeatureLevel, *result.Data.Attributes.FeatureLevel)
		})

		t.Run("reset feature level", func(t *testing.T) {
			t.Run("with released value", func(t *testing.T) {
				user := s.createRandomUser("TestUpdateUserOK", WithFeatureLevel("experimental"))
				identity := s.createRandomIdentity(user, account.KeycloakIDP)
				// when
				newFeatureLevel := "released"
				secureService, secureController := s.SecuredController(identity)
				updateUsersPayload := newUpdateUsersPayload(WithUpdatedFeatureLevel(newFeatureLevel))
				_, result := test.UpdateUsersOK(t, secureService.Context, secureService, secureController, updateUsersPayload)
				// then
				require.NotNil(t, result)
				// let's fetch it and validate
				_, result = test.ShowUsersOK(t, nil, nil, s.controller, identity.ID.String(), nil, nil)
				require.NotNil(t, result)
				require.Nil(t, result.Data.Attributes.FeatureLevel)
			})
			t.Run("with empty value", func(t *testing.T) {
				user := s.createRandomUser("TestUpdateUserOK", WithFeatureLevel("experimental"))
				identity := s.createRandomIdentity(user, account.KeycloakIDP)
				// when
				newFeatureLevel := ""
				secureService, secureController := s.SecuredController(identity)
				updateUsersPayload := newUpdateUsersPayload(WithUpdatedFeatureLevel(newFeatureLevel))
				_, result := test.UpdateUsersOK(t, secureService.Context, secureService, secureController, updateUsersPayload)
				// then
				require.NotNil(t, result)
				// let's fetch it and validate
				_, result = test.ShowUsersOK(t, nil, nil, s.controller, identity.ID.String(), nil, nil)
				require.NotNil(t, result)
				require.Nil(t, result.Data.Attributes.FeatureLevel)
			})
		})

		t.Run("username multiple times ok", func(t *testing.T) {
			// given
			user := s.createRandomUser("OK")
			identity := s.createRandomIdentity(user, account.KeycloakIDP)
			newUsername := identity.Username // new username = old userame
			secureService, secureController := s.SecuredController(identity)
			contextInformation := map[string]interface{}{
				"last_visited": "yesterday",
			}
			// when
			updateUsersPayload := newUpdateUsersPayload(
				WithUpdatedUsername(newUsername),
				WithUpdatedContextInformation(contextInformation))
			_, result := test.UpdateUsersOK(t, secureService.Context, secureService, secureController, updateUsersPayload)
			// then
			require.False(t, *result.Data.Attributes.RegistrationCompleted)
			// next attempt should PASS.
			_, result = test.UpdateUsersOK(t, secureService.Context, secureService, secureController, updateUsersPayload)
			require.False(t, *result.Data.Attributes.RegistrationCompleted)
		})

		t.Run("registration completed ok", func(t *testing.T) {
			// given
			user := s.createRandomUser("OK")
			identity := s.createRandomIdentity(user, account.KeycloakIDP)
			secureService, secureController := s.SecuredController(identity)
			contextInformation := map[string]interface{}{
				"last_visited": "yesterday",
			}
			updateUsersPayload := newUpdateUsersPayload(WithUpdatedContextInformation(contextInformation))
			// when
			_, result := test.UpdateUsersOK(t, secureService.Context, secureService, secureController, updateUsersPayload)
			// then
			require.False(t, *result.Data.Attributes.RegistrationCompleted)
			// next attempt should PASS.
			updateUsersPayload = newUpdateUsersPayload(
				WithRegistrationCompleted(true),
				WithUpdatedContextInformation(contextInformation))
			test.UpdateUsersOK(t, secureService.Context, secureService, secureController, updateUsersPayload)
		})

		t.Run("registration completed bad request", func(t *testing.T) {
			// given
			user := s.createRandomUser("OKRegCompleted")
			identity := s.createRandomIdentity(user, account.KeycloakIDP)
			secureService, secureController := s.SecuredController(identity)
			contextInformation := map[string]interface{}{
				"last_visited": "yesterday",
			}
			// when
			updateUsersPayload := newUpdateUsersPayload(WithUpdatedContextInformation(contextInformation))
			// then
			_, result := test.UpdateUsersOK(t, secureService.Context, secureService, secureController, updateUsersPayload)
			require.False(t, *result.Data.Attributes.RegistrationCompleted)

			// next attempt should fail.
			updateUsersPayload = newUpdateUsersPayload(
				WithRegistrationCompleted(false),
				WithUpdatedContextInformation(contextInformation))
			test.UpdateUsersBadRequest(t, secureService.Context, secureService, secureController, updateUsersPayload)
		})

		t.Run("registration completed and username ok", func(t *testing.T) {
			// In this test case, we send both registrationCompleted=True and an updated username
			// as part of HTTP PATCH.
			user := s.createRandomUser("OKRegCompleted")
			identity := s.createRandomIdentity(user, account.KeycloakIDP)
			secureService, secureController := s.SecuredController(identity)
			contextInformation := map[string]interface{}{
				"last_visited": "yesterday",
			}
			// when
			updateUsersPayload := newUpdateUsersPayload(WithUpdatedContextInformation(contextInformation))
			_, result := test.UpdateUsersOK(t, secureService.Context, secureService, secureController, updateUsersPayload)
			// then
			require.False(t, *result.Data.Attributes.RegistrationCompleted)
			newUsername := identity.Username + uuid.NewV4().String()
			updateUsersPayload = newUpdateUsersPayload(
				WithUpdatedUsername(newUsername),
				WithRegistrationCompleted(true),
				WithUpdatedContextInformation(contextInformation))

			test.UpdateUsersOK(t, secureService.Context, secureService, secureController, updateUsersPayload)
		})

		t.Run("spaces in name", func(t *testing.T) {
			// given
			user := s.createRandomUser("OK")
			identity := s.createRandomIdentity(user, account.KeycloakIDP)
			// when
			newEmail := "updated-" + uuid.NewV4().String() + "@email.com"

			// This is the special thing we are testing - everything else
			// has been tested in other tests.
			// We use the full name to derive the first and the last name
			// This test checks that the splitting is done correctly,
			// ie, the first word is the first name ,and the rest is the last name

			newFullName := " This name   has a   lot of spaces   in it"
			expectedFullName := "This name has a lot of spaces in it"
			newImageURL := "http://new.image.io/imageurl"
			newBio := "new bio"
			newProfileURL := "http://new.profile.url/url"
			newCompany := "updateCompany " + uuid.NewV4().String()

			secureService, secureController := s.SecuredController(identity)

			contextInformation := map[string]interface{}{
				"last_visited": "yesterday",
				"space":        "3d6dab8d-f204-42e8-ab29-cdb1c93130ad",
				"rate":         100.00,
				"count":        3,
			}
			//secureController, secureService := createSecureController(t, identity)
			updateUsersPayload := newUpdateUsersPayload(
				WithUpdatedEmail(newEmail),
				WithUpdatedFullName(newFullName),
				WithUpdatedBio(newBio),
				WithUpdatedImageURL(newImageURL),
				WithUpdatedURL(newProfileURL),
				WithUpdatedCompany(newCompany),
				WithUpdatedContextInformation(contextInformation))

			_, result := test.UpdateUsersOK(t, secureService.Context, secureService, secureController, updateUsersPayload)
			// then
			require.NotNil(t, result)
			// let's fetch it and validate
			_, result = test.ShowUsersOK(t, nil, nil, s.controller, identity.ID.String(), nil, nil)
			require.NotNil(t, result)
			assert.Equal(t, identity.ID.String(), *result.Data.ID)
			assert.Equal(t, expectedFullName, *result.Data.Attributes.FullName)
			assert.Equal(t, newImageURL, *result.Data.Attributes.ImageURL)
			assert.Equal(t, newBio, *result.Data.Attributes.Bio)
			assert.Equal(t, newProfileURL, *result.Data.Attributes.URL)
			assert.Equal(t, newCompany, *result.Data.Attributes.Company)

			updatedContextInformation := result.Data.Attributes.ContextInformation
			assert.Equal(t, contextInformation["last_visited"], updatedContextInformation["last_visited"])
			countValue, ok := updatedContextInformation["count"].(float64)
			assert.True(t, ok)
			assert.Equal(t, contextInformation["count"], int(countValue))
			assert.Equal(t, contextInformation["rate"], updatedContextInformation["rate"])
		})

		t.Run("unset variable in context information", func(t *testing.T) {
			// given
			user := s.createRandomUser("TestUpdateUserUnsetVariableInContextInfo")
			identity := s.createRandomIdentity(user, account.KeycloakIDP)
			// when
			newEmail := "TestUpdateUserUnsetVariableInContextInfo-" + uuid.NewV4().String() + "@email.com"
			newFullName := "TestUpdateUserUnsetVariableInContextInfo"
			newImageURL := "http://new.image.io/imageurl"
			newBio := "new bio"
			newProfileURL := "http://new.profile.url/url"
			secureService, secureController := s.SecuredController(identity)
			contextInformation := map[string]interface{}{
				"last_visited": "yesterday",
				"space":        "3d6dab8d-f204-42e8-ab29-cdb1c93130ad",
				"rate":         100.00,
				"count":        3,
			}
			//secureController, secureService := createSecureController(t, identity)
			updateUsersPayload := newUpdateUsersPayload(
				WithUpdatedEmail(newEmail),
				WithUpdatedFullName(newFullName),
				WithUpdatedBio(newBio),
				WithUpdatedImageURL(newImageURL),
				WithUpdatedURL(newProfileURL),
				WithUpdatedContextInformation(contextInformation))
			_, result := test.UpdateUsersOK(t, secureService.Context, secureService, secureController, updateUsersPayload)
			// then
			require.NotNil(t, result)
			// let's fetch it and validate the usual stuff.
			_, result = test.ShowUsersOK(t, nil, nil, s.controller, identity.ID.String(), nil, nil)
			require.NotNil(t, result)
			assert.Equal(t, identity.ID.String(), *result.Data.ID)
			assert.Equal(t, newFullName, *result.Data.Attributes.FullName)
			assert.Equal(t, newImageURL, *result.Data.Attributes.ImageURL)
			assert.Equal(t, newBio, *result.Data.Attributes.Bio)
			assert.Equal(t, newProfileURL, *result.Data.Attributes.URL)
			updatedContextInformation := result.Data.Attributes.ContextInformation
			assert.Equal(t, contextInformation["last_visited"], updatedContextInformation["last_visited"])
			// Usual stuff done, now lets unset
			contextInformation = map[string]interface{}{
				"last_visited": nil,
				"space":        "3d6dab8d-f204-42e8-ab29-cdb1c93130ad",
				"rate":         100.00,
				"count":        3,
			}
			updateUsersPayload = newUpdateUsersPayload(
				WithUpdatedEmail(newEmail),
				WithUpdatedFullName(newFullName),
				WithUpdatedBio(newBio),
				WithUpdatedImageURL(newImageURL),
				WithUpdatedURL(newProfileURL),
				WithUpdatedContextInformation(contextInformation))
			_, result = test.UpdateUsersOK(t, secureService.Context, secureService, secureController, updateUsersPayload)
			// then
			require.NotNil(t, result)
			// let's fetch it and validate the usual stuff.
			_, result = test.ShowUsersOK(t, nil, nil, s.controller, identity.ID.String(), nil, nil)
			require.NotNil(t, result)
			updatedContextInformation = result.Data.Attributes.ContextInformation

			// what was passed as non-nill should be intact.
			assert.Equal(t, contextInformation["space"], updatedContextInformation["space"])

			// what was pass as nil should not be found!
			_, ok := updatedContextInformation["last_visited"]
			assert.Equal(t, false, ok)
		})

		t.Run("without context info", func(t *testing.T) {
			// given
			user := s.createRandomUser("TestUpdateUserOKWithoutContextInfo")
			identity := s.createRandomIdentity(user, account.KeycloakIDP)
			// when
			newEmail := "TestUpdateUserOKWithoutContextInfo-" + uuid.NewV4().String() + "@email.com"
			newFullName := "TestUpdateUserOKWithoutContextInfo"
			newImageURL := "http://new.image.io/imageurl"
			newBio := "new bio"
			newProfileURL := "http://new.profile.url/url"
			secureService, secureController := s.SecuredController(identity)
			updateUsersPayload := newUpdateUsersPayload(
				WithUpdatedEmail(newEmail),
				WithUpdatedFullName(newFullName),
				WithUpdatedBio(newBio),
				WithUpdatedImageURL(newImageURL),
				WithUpdatedURL(newProfileURL))
			test.UpdateUsersOK(t, secureService.Context, secureService, secureController, updateUsersPayload)
		})

		t.Run("patch content info", func(t *testing.T) {
			// given
			user := s.createRandomUser("TestPatchUserContextInformation")
			identity := s.createRandomIdentity(user, account.KeycloakIDP)
			// when
			secureService, secureController := s.SecuredController(identity)

			contextInformation := map[string]interface{}{
				"last_visited": "yesterday",
				"count":        3,
			}
			//secureController, secureService := createSecureController(t, identity)
			updateUsersPayload := newUpdateUsersPayload(WithUpdatedContextInformation(contextInformation))

			_, result := test.UpdateUsersOK(t, secureService.Context, secureService, secureController, updateUsersPayload)
			// then
			require.NotNil(t, result)

			// let's fetch it and validate the usual stuff.
			_, result = test.ShowUsersOK(t, nil, nil, s.controller, identity.ID.String(), nil, nil)
			require.NotNil(t, result)
			assert.Equal(t, identity.ID.String(), *result.Data.ID)
			updatedContextInformation := result.Data.Attributes.ContextInformation

			// Before we PATCH, ensure that the 1st time update has worked well.
			assert.Equal(t, contextInformation["last_visited"], updatedContextInformation["last_visited"])
			countValue, ok := updatedContextInformation["count"].(float64)
			assert.True(t, ok)
			assert.Equal(t, contextInformation["count"], int(countValue))

			// Usual stuff done, now lets PATCH only 1 contextInformation attribute
			patchedContextInformation := map[string]interface{}{
				"count": 5,
			}
			updateUsersPayload = newUpdateUsersPayload(WithUpdatedContextInformation(patchedContextInformation))
			_, result = test.UpdateUsersOK(t, secureService.Context, secureService, secureController, updateUsersPayload)
			require.NotNil(t, result)

			// let's fetch it and validate the usual stuff.
			_, result = test.ShowUsersOK(t, nil, nil, s.controller, identity.ID.String(), nil, nil)
			require.NotNil(t, result)
			updatedContextInformation = result.Data.Attributes.ContextInformation

			// what was NOT passed, should remain intact.
			assert.Equal(t, contextInformation["last_visited"], updatedContextInformation["last_visited"])

			// what WAS PASSED, should be updated.
			countValue, ok = updatedContextInformation["count"].(float64)
			assert.True(t, ok)
			assert.Equal(t, patchedContextInformation["count"], int(countValue))
		})
	})

	s.T().Run("bad request", func(t *testing.T) {

		t.Run("invalid email address", func(t *testing.T) {
			// given
			user := s.createRandomUser("TestUpdateUserOKWithoutContextInfo")
			identity := s.createRandomIdentity(user, account.KeycloakIDP)
			// when
			newEmail := " "
			newFullName := "TestUpdateUserOKWithoutContextInfo"
			newImageURL := "http://new.image.io/imageurl"
			newBio := "new bio"
			newProfileURL := "http://new.profile.url/url"
			secureService, secureController := s.SecuredController(identity)

			//then
			updateUsersPayload := newUpdateUsersPayload(
				WithUpdatedEmail(newEmail),
				WithUpdatedFullName(newFullName),
				WithUpdatedBio(newBio),
				WithUpdatedImageURL(newImageURL),
				WithUpdatedURL(newProfileURL))
			test.UpdateUsersBadRequest(t, secureService.Context, secureService, secureController, updateUsersPayload)
		})

		t.Run("invalid username", func(t *testing.T) {
			// given
			user := s.createRandomUser("TestUpdateUserOKWithoutContextInfo")
			identity := s.createRandomIdentity(user, account.KeycloakIDP)
			contextInformation := map[string]interface{}{
				"last_visited": "yesterday",
				"count":        3,
			}
			//when
			newUsername := " "
			secureService, secureController := s.SecuredController(identity)
			updateUsersPayload := newUpdateUsersPayload(
				WithUpdatedUsername(newUsername),
				WithUpdatedContextInformation(contextInformation))

			//then
			test.UpdateUsersBadRequest(t, secureService.Context, secureService, secureController, updateUsersPayload)
		})

		t.Run("existing username", func(t *testing.T) {
			// create 2 users.
			user := s.createRandomUser("OK")
			identity := s.createRandomIdentity(user, account.KeycloakIDP)
			user2 := s.createRandomUser("OK2")
			identity2 := s.createRandomIdentity(user2, account.KeycloakIDP)

			// try updating using the username of an existing ( just created ) user.
			secureService, secureController := s.SecuredController(identity2)

			contextInformation := map[string]interface{}{
				"last_visited": "yesterday",
			}
			newUsername := identity.Username
			updateUsersPayload := newUpdateUsersPayload(
				WithUpdatedUsername(newUsername),
				WithUpdatedContextInformation(contextInformation))

			test.UpdateUsersBadRequest(t, secureService.Context, secureService, secureController, updateUsersPayload)
		})

		t.Run("existing email", func(t *testing.T) {
			// create 2 users.
			user := s.createRandomUser("OK")
			s.createRandomIdentity(user, account.KeycloakIDP)
			user2 := s.createRandomUser("OK2")
			identity2 := s.createRandomIdentity(user2, account.KeycloakIDP)
			// try updating using the email of an existing ( just created ) user.
			secureService, secureController := s.SecuredController(identity2)
			contextInformation := map[string]interface{}{
				"last_visited": "yesterday",
			}
			newEmail := user.Email
			updateUsersPayload := newUpdateUsersPayload(
				WithUpdatedEmail(newEmail),
				WithUpdatedContextInformation(contextInformation))
			test.UpdateUsersBadRequest(t, secureService.Context, secureService, secureController, updateUsersPayload)
		})

	})

	s.T().Run("forbidden", func(t *testing.T) {

		t.Run("username multiple times forbidden", func(t *testing.T) {
			user := s.createRandomUser("OK")
			identity := s.createRandomIdentity(user, account.KeycloakIDP)
			newUsername := identity.Username + uuid.NewV4().String()
			secureService, secureController := s.SecuredController(identity)
			contextInformation := map[string]interface{}{
				"last_visited": "yesterday",
			}

			// you can update username multiple times.
			// also omit registrationCompleted
			updateUsersPayload := newUpdateUsersPayload(
				WithUpdatedUsername(newUsername),
				WithUpdatedContextInformation(contextInformation))

			test.UpdateUsersOK(t, secureService.Context, secureService, secureController, updateUsersPayload)

			updateUsersPayload = newUpdateUsersPayload(
				WithUpdatedUsername(newUsername),
				WithRegistrationCompleted(true),
				WithUpdatedContextInformation(contextInformation))

			test.UpdateUsersOK(t, secureService.Context, secureService, secureController, updateUsersPayload)

			// next attempt should fail.
			newUsername = identity.Username + uuid.NewV4().String()
			updateUsersPayload = newUpdateUsersPayload(
				WithUpdatedUsername(newUsername),
				WithUpdatedContextInformation(contextInformation))
			test.UpdateUsersForbidden(t, secureService.Context, secureService, secureController, updateUsersPayload)
		})

		t.Run("internal level for non-employee", func(t *testing.T) {
			// given
			user := s.createRandomUser("TestUpdateUserOK", WithEmailAddress("user@foo.com"))
			identity := s.createRandomIdentity(user, account.KeycloakIDP)
			// when/then
			newFeatureLevel := "internal"
			secureService, secureController := s.SecuredController(identity)
			updateUsersPayload := newUpdateUsersPayload(WithUpdatedFeatureLevel(newFeatureLevel))
			test.UpdateUsersForbidden(t, secureService.Context, secureService, secureController, updateUsersPayload)
		})
	})

	s.T().Run("unauthorized", func(t *testing.T) {
		// given
		user := s.createRandomUser("TestUpdateUserUnauthorized")
		s.createRandomIdentity(user, account.KeycloakIDP)
		newEmail := "TestUpdateUserUnauthorized-" + uuid.NewV4().String() + "@email.com"
		newFullName := "TestUpdateUserUnauthorized"
		newImageURL := "http://new.image.io/imageurl"
		newBio := "new bio"
		newProfileURL := "http://new.profile.url/url"
		contextInformation := map[string]interface{}{
			"last_visited": "yesterday",
			"space":        "3d6dab8d-f204-42e8-ab29-cdb1c93130ad",
		}
		//secureController, secureService := createSecureController(t, identity)
		updateUsersPayload := newUpdateUsersPayload(
			WithUpdatedEmail(newEmail),
			WithUpdatedFullName(newFullName),
			WithUpdatedBio(newBio),
			WithUpdatedImageURL(newImageURL),
			WithUpdatedURL(newProfileURL),
			WithUpdatedContextInformation(contextInformation))
=======
func (s *TestUsersSuite) TestUpdateUserOK() {
	// given
	user := s.createRandomUser("TestUpdateUserOK")
	identity, err := testsupport.CreateTestUser(s.DB, &user)
	require.NoError(s.T(), err)

	_, result := test.ShowUsersOK(s.T(), nil, nil, s.controller, identity.ID.String(), nil, nil)
	assert.Equal(s.T(), identity.ID.String(), *result.Data.ID)
	assert.Equal(s.T(), user.FullName, *result.Data.Attributes.FullName)
	assert.Equal(s.T(), user.ImageURL, *result.Data.Attributes.ImageURL)
	assert.Equal(s.T(), identity.ProviderType, *result.Data.Attributes.ProviderType)
	assert.Equal(s.T(), identity.Username, *result.Data.Attributes.Username)
	assert.Equal(s.T(), user.Company, *result.Data.Attributes.Company)

	// when
	newEmail := "TestUpdateUserOK-" + uuid.NewV4().String() + "@email.com"
	newFullName := "TestUpdateUserOK"
	newImageURL := "http://new.image.io/imageurl"
	newBio := "new bio"
	newProfileURL := "http://new.profile.url/url"
	newCompany := "updateCompany " + uuid.NewV4().String()
	secureService, secureController := s.SecuredController(identity)

	contextInformation := map[string]interface{}{
		"last_visited": "yesterday",
		"space":        "3d6dab8d-f204-42e8-ab29-cdb1c93130ad",
		"rate":         100.00,
		"count":        3,
	}
	//secureController, secureService := createSecureController(t, identity)
	updateUsersPayload := createUpdateUsersPayload(&newEmail, &newFullName, &newBio, &newImageURL, &newProfileURL, &newCompany, nil, nil, contextInformation)
	_, result = test.UpdateUsersOK(s.T(), secureService.Context, secureService, secureController, updateUsersPayload)

	// then
	require.NotNil(s.T(), result)
	// let's fetch it and validate
	_, result = test.ShowUsersOK(s.T(), nil, nil, s.controller, identity.ID.String(), nil, nil)
	require.NotNil(s.T(), result)
	assert.Equal(s.T(), identity.ID.String(), *result.Data.ID)
	assert.Equal(s.T(), newFullName, *result.Data.Attributes.FullName)
	assert.Equal(s.T(), newImageURL, *result.Data.Attributes.ImageURL)
	assert.Equal(s.T(), newBio, *result.Data.Attributes.Bio)
	assert.Equal(s.T(), newProfileURL, *result.Data.Attributes.URL)
	assert.Equal(s.T(), newCompany, *result.Data.Attributes.Company)

	updatedContextInformation := result.Data.Attributes.ContextInformation
	assert.Equal(s.T(), contextInformation["last_visited"], updatedContextInformation["last_visited"])

	countValue, ok := updatedContextInformation["count"].(float64)
	assert.True(s.T(), ok)
	assert.Equal(s.T(), contextInformation["count"], int(countValue))
	assert.Equal(s.T(), contextInformation["rate"], updatedContextInformation["rate"])
}

func (s *TestUsersSuite) TestUpdateUserNameMulitpleTimesForbidden() {

	user := s.createRandomUser("OK")
	identity, err := testsupport.CreateTestUser(s.DB, &user)
	require.NoError(s.T(), err)

	_, result := test.ShowUsersOK(s.T(), nil, nil, s.controller, identity.ID.String(), nil, nil)
	assert.Equal(s.T(), identity.ID.String(), *result.Data.ID)

	newUserName := identity.Username + uuid.NewV4().String()
	secureService, secureController := s.SecuredController(identity)

	contextInformation := map[string]interface{}{
		"last_visited": "yesterday",
	}

	// you can update username multiple times.
	// also omit registrationCompleted
	updateUsersPayload := createUpdateUsersPayload(nil, nil, nil, nil, nil, nil, &newUserName, nil, contextInformation)
	_, result = test.UpdateUsersOK(s.T(), secureService.Context, secureService, secureController, updateUsersPayload)

	boolTrue := true
	updateUsersPayload = createUpdateUsersPayload(nil, nil, nil, nil, nil, nil, &newUserName, &boolTrue, contextInformation)
	_, result = test.UpdateUsersOK(s.T(), secureService.Context, secureService, secureController, updateUsersPayload)

	// next attempt should fail.
	newUserName = identity.Username + uuid.NewV4().String()
	updateUsersPayload = createUpdateUsersPayload(nil, nil, nil, nil, nil, nil, &newUserName, nil, contextInformation)
	test.UpdateUsersForbidden(s.T(), secureService.Context, secureService, secureController, updateUsersPayload)
}

func (s *TestUsersSuite) TestUpdateUserNameMulitpleTimesOK() {

	user := s.createRandomUser("OK")
	identity, err := testsupport.CreateTestUser(s.DB, &user)
	require.NoError(s.T(), err)

	_, result := test.ShowUsersOK(s.T(), nil, nil, s.controller, identity.ID.String(), nil, nil)
	assert.Equal(s.T(), identity.ID.String(), *result.Data.ID)

	newUserName := identity.Username // new username = old userame
	secureService, secureController := s.SecuredController(identity)

	contextInformation := map[string]interface{}{
		"last_visited": "yesterday",
	}

	updateUsersPayload := createUpdateUsersPayload(nil, nil, nil, nil, nil, nil, &newUserName, nil, contextInformation)
	_, result = test.UpdateUsersOK(s.T(), secureService.Context, secureService, secureController, updateUsersPayload)
	require.False(s.T(), *result.Data.Attributes.RegistrationCompleted)

	// next attempt should PASS.
	_, result = test.UpdateUsersOK(s.T(), secureService.Context, secureService, secureController, updateUsersPayload)
	require.False(s.T(), *result.Data.Attributes.RegistrationCompleted)

}

func (s *TestUsersSuite) TestUpdateRegistrationCompletedOK() {
	user := s.createRandomUser("OK")
	identity, err := testsupport.CreateTestUser(s.DB, &user)
	require.NoError(s.T(), err)

	_, result := test.ShowUsersOK(s.T(), nil, nil, s.controller, identity.ID.String(), nil, nil)
	assert.Equal(s.T(), identity.ID.String(), *result.Data.ID)

	secureService, secureController := s.SecuredController(identity)

	contextInformation := map[string]interface{}{
		"last_visited": "yesterday",
	}

	updateUsersPayload := createUpdateUsersPayload(nil, nil, nil, nil, nil, nil, nil, nil, contextInformation)
	_, result = test.UpdateUsersOK(s.T(), secureService.Context, secureService, secureController, updateUsersPayload)
	require.False(s.T(), *result.Data.Attributes.RegistrationCompleted)

	// next attempt should PASS.
	boolTrue := true
	updateUsersPayload = createUpdateUsersPayload(nil, nil, nil, nil, nil, nil, nil, &boolTrue, contextInformation)
	test.UpdateUsersOK(s.T(), secureService.Context, secureService, secureController, updateUsersPayload)
}

func (s *TestUsersSuite) TestUpdateRegistrationCompletedBadRequest() {
	user := s.createRandomUser("OKRegCompleted")
	identity, err := testsupport.CreateTestUser(s.DB, &user)
	require.NoError(s.T(), err)

	_, result := test.ShowUsersOK(s.T(), nil, nil, s.controller, identity.ID.String(), nil, nil)
	assert.Equal(s.T(), identity.ID.String(), *result.Data.ID)

	secureService, secureController := s.SecuredController(identity)

	contextInformation := map[string]interface{}{
		"last_visited": "yesterday",
	}

	updateUsersPayload := createUpdateUsersPayload(nil, nil, nil, nil, nil, nil, nil, nil, contextInformation)
	_, result = test.UpdateUsersOK(s.T(), secureService.Context, secureService, secureController, updateUsersPayload)
	require.False(s.T(), *result.Data.Attributes.RegistrationCompleted)

	// next attempt should fail.
	boolFalse := false
	updateUsersPayload = createUpdateUsersPayload(nil, nil, nil, nil, nil, nil, nil, &boolFalse, contextInformation)
	test.UpdateUsersBadRequest(s.T(), secureService.Context, secureService, secureController, updateUsersPayload)

}

func (s *TestUsersSuite) TestUpdateRegistrationCompletedAndUsernameOK() {

	// In this test case, we send both registrationCompleted=True and an updated username
	// as part of HTTP PATCH.

	user := s.createRandomUser("OKRegCompleted")
	identity, err := testsupport.CreateTestUser(s.DB, &user)
	require.NoError(s.T(), err)

	_, result := test.ShowUsersOK(s.T(), nil, nil, s.controller, identity.ID.String(), nil, nil)
	assert.Equal(s.T(), identity.ID.String(), *result.Data.ID)

	secureService, secureController := s.SecuredController(identity)

	contextInformation := map[string]interface{}{
		"last_visited": "yesterday",
	}

	updateUsersPayload := createUpdateUsersPayload(nil, nil, nil, nil, nil, nil, nil, nil, contextInformation)
	_, result = test.UpdateUsersOK(s.T(), secureService.Context, secureService, secureController, updateUsersPayload)
	require.False(s.T(), *result.Data.Attributes.RegistrationCompleted)

	boolTrue := true
	newUserName := identity.Username + uuid.NewV4().String()
	updateUsersPayload = createUpdateUsersPayload(nil, nil, nil, nil, nil, nil, &newUserName, &boolTrue, contextInformation)
	test.UpdateUsersOK(s.T(), secureService.Context, secureService, secureController, updateUsersPayload)

}

func (s *TestUsersSuite) TestUpdateExistingUsernameForbidden() {
	// create 2 users.
	user := s.createRandomUser("OK")
	identity, err := testsupport.CreateTestUser(s.DB, &user)
	require.NoError(s.T(), err)

	_, result := test.ShowUsersOK(s.T(), nil, nil, s.controller, identity.ID.String(), nil, nil)
	assert.Equal(s.T(), identity.ID.String(), *result.Data.ID)

	user2 := s.createRandomUser("OK2")
	identity2, err := testsupport.CreateTestUser(s.DB, &user2)
	require.NoError(s.T(), err)
	_, result2 := test.ShowUsersOK(s.T(), nil, nil, s.controller, identity2.ID.String(), nil, nil)
	assert.Equal(s.T(), identity2.ID.String(), *result2.Data.ID)

	// try updating using the username of an existing ( just created ) user.
	secureService, secureController := s.SecuredController(identity2)

	contextInformation := map[string]interface{}{
		"last_visited": "yesterday",
	}

	newUserName := identity.Username
	updateUsersPayload := createUpdateUsersPayload(nil, nil, nil, nil, nil, nil, &newUserName, nil, contextInformation)
	test.UpdateUsersBadRequest(s.T(), secureService.Context, secureService, secureController, updateUsersPayload)
}

func (s *TestUsersSuite) TestUpdateExistingEmailForbidden() {
	// create 2 users.
	user := s.createRandomUser("OK")
	identity, err := testsupport.CreateTestUser(s.DB, &user)
	require.NoError(s.T(), err)

	_, result := test.ShowUsersOK(s.T(), nil, nil, s.controller, identity.ID.String(), nil, nil)
	assert.Equal(s.T(), identity.ID.String(), *result.Data.ID)

	user2 := s.createRandomUser("OK2")
	identity2, err := testsupport.CreateTestUser(s.DB, &user2)
	require.NoError(s.T(), err)

	_, result2 := test.ShowUsersOK(s.T(), nil, nil, s.controller, identity2.ID.String(), nil, nil)
	assert.Equal(s.T(), identity2.ID.String(), *result2.Data.ID)

	// try updating using the email of an existing ( just created ) user.
	secureService, secureController := s.SecuredController(identity2)

	contextInformation := map[string]interface{}{
		"last_visited": "yesterday",
	}

	newEmail := user.Email
	updateUsersPayload := createUpdateUsersPayload(&newEmail, nil, nil, nil, nil, nil, nil, nil, contextInformation)
	test.UpdateUsersBadRequest(s.T(), secureService.Context, secureService, secureController, updateUsersPayload)
}

func (s *TestUsersSuite) TestUpdateUserVariableSpacesInNameOK() {

	// given
	user := s.createRandomUser("OK")
	identity, err := testsupport.CreateTestUser(s.DB, &user)
	require.NoError(s.T(), err)

	_, result := test.ShowUsersOK(s.T(), nil, nil, s.controller, identity.ID.String(), nil, nil)
	assertUser(s.T(), result.Data, user, identity)
	// when
	newEmail := "updated-" + uuid.NewV4().String() + "@email.com"

	// This is the special thing we are testing - everything else
	// has been tested in other tests.
	// We use the full name to derive the first and the last name
	// This test checks that the splitting is done correctly,
	// ie, the first word is the first name ,and the rest is the last name

	newFullName := " This name   has a   lot of spaces   in it"
	newImageURL := "http://new.image.io/imageurl"
	newBio := "new bio"
	newProfileURL := "http://new.profile.url/url"
	newCompany := "updateCompany " + uuid.NewV4().String()

	secureService, secureController := s.SecuredController(identity)

	contextInformation := map[string]interface{}{
		"last_visited": "yesterday",
		"space":        "3d6dab8d-f204-42e8-ab29-cdb1c93130ad",
		"rate":         100.00,
		"count":        3,
	}
	//secureController, secureService := createSecureController(t, identity)
	updateUsersPayload := createUpdateUsersPayload(&newEmail, &newFullName, &newBio, &newImageURL, &newProfileURL, &newCompany, nil, nil, contextInformation)
	_, result = test.UpdateUsersOK(s.T(), secureService.Context, secureService, secureController, updateUsersPayload)
	// then
	require.NotNil(s.T(), result)
	// let's fetch it and validate
	_, result = test.ShowUsersOK(s.T(), nil, nil, s.controller, identity.ID.String(), nil, nil)
	require.NotNil(s.T(), result)
	assert.Equal(s.T(), identity.ID.String(), *result.Data.ID)
	assert.Equal(s.T(), newFullName, *result.Data.Attributes.FullName)
	assert.Equal(s.T(), newImageURL, *result.Data.Attributes.ImageURL)
	assert.Equal(s.T(), newBio, *result.Data.Attributes.Bio)
	assert.Equal(s.T(), newProfileURL, *result.Data.Attributes.URL)
	assert.Equal(s.T(), newCompany, *result.Data.Attributes.Company)

	updatedContextInformation := result.Data.Attributes.ContextInformation
	assert.Equal(s.T(), contextInformation["last_visited"], updatedContextInformation["last_visited"])
	countValue, ok := updatedContextInformation["count"].(float64)
	assert.True(s.T(), ok)
	assert.Equal(s.T(), contextInformation["count"], int(countValue))
	assert.Equal(s.T(), contextInformation["rate"], updatedContextInformation["rate"])
}

//Test to unset variable in contextInformation

func (s *TestUsersSuite) TestUpdateUserUnsetVariableInContextInfo() {
	// given
	user := s.createRandomUser("TestUpdateUserUnsetVariableInContextInfo")
	identity, err := testsupport.CreateTestUser(s.DB, &user)
	require.NoError(s.T(), err)

	_, result := test.ShowUsersOK(s.T(), nil, nil, s.controller, identity.ID.String(), nil, nil)
	assert.Equal(s.T(), identity.ID.String(), *result.Data.ID)
	assert.Equal(s.T(), user.FullName, *result.Data.Attributes.FullName)
	assert.Equal(s.T(), user.ImageURL, *result.Data.Attributes.ImageURL)
	assert.Equal(s.T(), identity.ProviderType, *result.Data.Attributes.ProviderType)
	assert.Equal(s.T(), identity.Username, *result.Data.Attributes.Username)

	// when
	newEmail := "TestUpdateUserUnsetVariableInContextInfo-" + uuid.NewV4().String() + "@email.com"
	newFullName := "TestUpdateUserUnsetVariableInContextInfo"
	newImageURL := "http://new.image.io/imageurl"
	newBio := "new bio"
	newProfileURL := "http://new.profile.url/url"
	secureService, secureController := s.SecuredController(identity)
	contextInformation := map[string]interface{}{
		"last_visited": "yesterday",
		"space":        "3d6dab8d-f204-42e8-ab29-cdb1c93130ad",
		"rate":         100.00,
		"count":        3,
	}
	//secureController, secureService := createSecureController(t, identity)
	updateUsersPayload := createUpdateUsersPayload(&newEmail, &newFullName, &newBio, &newImageURL, &newProfileURL, nil, nil, nil, contextInformation)
	_, result = test.UpdateUsersOK(s.T(), secureService.Context, secureService, secureController, updateUsersPayload)
	// then
	require.NotNil(s.T(), result)
	// let's fetch it and validate the usual stuff.
	_, result = test.ShowUsersOK(s.T(), nil, nil, s.controller, identity.ID.String(), nil, nil)
	require.NotNil(s.T(), result)
	assert.Equal(s.T(), identity.ID.String(), *result.Data.ID)
	assert.Equal(s.T(), newFullName, *result.Data.Attributes.FullName)
	assert.Equal(s.T(), newImageURL, *result.Data.Attributes.ImageURL)
	assert.Equal(s.T(), newBio, *result.Data.Attributes.Bio)
	assert.Equal(s.T(), newProfileURL, *result.Data.Attributes.URL)
	updatedContextInformation := result.Data.Attributes.ContextInformation
	assert.Equal(s.T(), contextInformation["last_visited"], updatedContextInformation["last_visited"])

	// Usual stuff done, now lets unset
	contextInformation = map[string]interface{}{
		"last_visited": nil,
		"space":        "3d6dab8d-f204-42e8-ab29-cdb1c93130ad",
		"rate":         100.00,
		"count":        3,
	}

	updateUsersPayload = createUpdateUsersPayload(&newEmail, &newFullName, &newBio, &newImageURL, &newProfileURL, nil, nil, nil, contextInformation)
	_, result = test.UpdateUsersOK(s.T(), secureService.Context, secureService, secureController, updateUsersPayload)
	// then
	require.NotNil(s.T(), result)
	// let's fetch it and validate the usual stuff.
	_, result = test.ShowUsersOK(s.T(), nil, nil, s.controller, identity.ID.String(), nil, nil)
	require.NotNil(s.T(), result)
	updatedContextInformation = result.Data.Attributes.ContextInformation

	// what was passed as non-nill should be intact.
	assert.Equal(s.T(), contextInformation["space"], updatedContextInformation["space"])

	// what was pass as nil should not be found!
	_, ok := updatedContextInformation["last_visited"]
	assert.Equal(s.T(), false, ok)
}

//Pass no contextInformation and no one complains.
//This is as per general service behaviour.

func (s *TestUsersSuite) TestUpdateUserOKWithoutContextInfo() {
	// given
	user := s.createRandomUser("TestUpdateUserOKWithoutContextInfo")
	identity, err := testsupport.CreateTestUser(s.DB, &user)
	require.NoError(s.T(), err)

	_, result := test.ShowUsersOK(s.T(), nil, nil, s.controller, identity.ID.String(), nil, nil)
	assert.Equal(s.T(), identity.ID.String(), *result.Data.ID)
	assert.Equal(s.T(), user.FullName, *result.Data.Attributes.FullName)
	assert.Equal(s.T(), user.ImageURL, *result.Data.Attributes.ImageURL)
	assert.Equal(s.T(), identity.ProviderType, *result.Data.Attributes.ProviderType)
	assert.Equal(s.T(), identity.Username, *result.Data.Attributes.Username)
	// when
	newEmail := "TestUpdateUserOKWithoutContextInfo-" + uuid.NewV4().String() + "@email.com"
	newFullName := "TestUpdateUserOKWithoutContextInfo"
	newImageURL := "http://new.image.io/imageurl"
	newBio := "new bio"
	newProfileURL := "http://new.profile.url/url"
	secureService, secureController := s.SecuredController(identity)

	updateUsersPayload := createUpdateUsersPayloadWithoutContextInformation(&newEmail, &newFullName, &newBio, &newImageURL, &newProfileURL)
	test.UpdateUsersOK(s.T(), secureService.Context, secureService, secureController, updateUsersPayload)
}

//Pass " " as email in HTTP PATCH  /api/Users

func (s *TestUsersSuite) TestUpdateUserWithInvalidEmail() {
	// given
	user := s.createRandomUser("TestUpdateUserOKWithoutContextInfo")
	identity, err := testsupport.CreateTestUser(s.DB, &user)
	require.NoError(s.T(), err)

	test.ShowUsersOK(s.T(), nil, nil, s.controller, identity.ID.String(), nil, nil)

	// when
	newEmail := " "
	newFullName := "TestUpdateUserOKWithoutContextInfo"
	newImageURL := "http://new.image.io/imageurl"
	newBio := "new bio"
	newProfileURL := "http://new.profile.url/url"
	secureService, secureController := s.SecuredController(identity)

	//then
	updateUsersPayload := createUpdateUsersPayloadWithoutContextInformation(&newEmail, &newFullName, &newBio, &newImageURL, &newProfileURL)
	test.UpdateUsersBadRequest(s.T(), secureService.Context, secureService, secureController, updateUsersPayload)
}

//Pass " " as username in HTTP PATCH  /api/Users

func (s *TestUsersSuite) TestUpdateUserWithInvalidUsername() {
	// given
	user := s.createRandomUser("TestUpdateUserOKWithoutContextInfo")
	identity, err := testsupport.CreateTestUser(s.DB, &user)
	require.NoError(s.T(), err)

	test.ShowUsersOK(s.T(), nil, nil, s.controller, identity.ID.String(), nil, nil)

	contextInformation := map[string]interface{}{
		"last_visited": "yesterday",
		"count":        3,
	}
	//when
	username := " "
	secureService, secureController := s.SecuredController(identity)
	updateUsersPayload := createUpdateUsersPayload(nil, nil, nil, nil, nil, nil, &username, nil, contextInformation)

	//then
	test.UpdateUsersBadRequest(s.T(), secureService.Context, secureService, secureController, updateUsersPayload)
}

func (s *TestUsersSuite) TestPatchUserContextInformation() {

	// given
	user := s.createRandomUser("TestPatchUserContextInformation")
	identity, err := testsupport.CreateTestUser(s.DB, &user)
	require.NoError(s.T(), err)

	_, result := test.ShowUsersOK(s.T(), nil, nil, s.controller, identity.ID.String(), nil, nil)
	assertUser(s.T(), result.Data, user, identity)
	// when
	secureService, secureController := s.SecuredController(identity)

	contextInformation := map[string]interface{}{
		"last_visited": "yesterday",
		"count":        3,
	}
	//secureController, secureService := createSecureController(t, identity)
	updateUsersPayload := createUpdateUsersPayload(nil, nil, nil, nil, nil, nil, nil, nil, contextInformation)
	_, result = test.UpdateUsersOK(s.T(), secureService.Context, secureService, secureController, updateUsersPayload)
	// then
	require.NotNil(s.T(), result)

	// let's fetch it and validate the usual stuff.
	_, result = test.ShowUsersOK(s.T(), nil, nil, s.controller, identity.ID.String(), nil, nil)
	require.NotNil(s.T(), result)
	assert.Equal(s.T(), identity.ID.String(), *result.Data.ID)
	updatedContextInformation := result.Data.Attributes.ContextInformation

	// Before we PATCH, ensure that the 1st time update has worked well.
	assert.Equal(s.T(), contextInformation["last_visited"], updatedContextInformation["last_visited"])
	countValue, ok := updatedContextInformation["count"].(float64)
	assert.True(s.T(), ok)
	assert.Equal(s.T(), contextInformation["count"], int(countValue))

	// Usual stuff done, now lets PATCH only 1 contextInformation attribute
	patchedContextInformation := map[string]interface{}{
		"count": 5,
	}

	updateUsersPayload = createUpdateUsersPayload(nil, nil, nil, nil, nil, nil, nil, nil, patchedContextInformation)
	_, result = test.UpdateUsersOK(s.T(), secureService.Context, secureService, secureController, updateUsersPayload)
	require.NotNil(s.T(), result)

	// let's fetch it and validate the usual stuff.
	_, result = test.ShowUsersOK(s.T(), nil, nil, s.controller, identity.ID.String(), nil, nil)
	require.NotNil(s.T(), result)
	updatedContextInformation = result.Data.Attributes.ContextInformation

	// what was NOT passed, should remain intact.
	assert.Equal(s.T(), contextInformation["last_visited"], updatedContextInformation["last_visited"])

	// what WAS PASSED, should be updated.
	countValue, ok = updatedContextInformation["count"].(float64)
	assert.True(s.T(), ok)
	assert.Equal(s.T(), patchedContextInformation["count"], int(countValue))
>>>>>>> 19a5e4dc

		// when/then
		test.UpdateUsersUnauthorized(s.T(), context.Background(), nil, s.controller, updateUsersPayload)
	})

<<<<<<< HEAD
=======
func (s *TestUsersSuite) TestUpdateUserUnauthorized() {
	// given
	user := s.createRandomUser("TestUpdateUserUnauthorized")
	identity, err := testsupport.CreateTestUser(s.DB, &user)
	require.NoError(s.T(), err)

	_, result := test.ShowUsersOK(s.T(), nil, nil, s.controller, identity.ID.String(), nil, nil)
	assert.Equal(s.T(), identity.ID.String(), *result.Data.ID)
	assert.Equal(s.T(), user.FullName, *result.Data.Attributes.FullName)
	assert.Equal(s.T(), user.ImageURL, *result.Data.Attributes.ImageURL)
	assert.Equal(s.T(), identity.ProviderType, *result.Data.Attributes.ProviderType)
	assert.Equal(s.T(), identity.Username, *result.Data.Attributes.Username)
	newEmail := "TestUpdateUserUnauthorized-" + uuid.NewV4().String() + "@email.com"
	newFullName := "TestUpdateUserUnauthorized"
	newImageURL := "http://new.image.io/imageurl"
	newBio := "new bio"
	newProfileURL := "http://new.profile.url/url"
	contextInformation := map[string]interface{}{
		"last_visited": "yesterday",
		"space":        "3d6dab8d-f204-42e8-ab29-cdb1c93130ad",
	}
	//secureController, secureService := createSecureController(t, identity)
	updateUsersPayload := createUpdateUsersPayload(&newEmail, &newFullName, &newBio, &newImageURL, &newProfileURL, nil, nil, nil, contextInformation)
	// when/then
	test.UpdateUsersUnauthorized(s.T(), context.Background(), nil, s.controller, updateUsersPayload)
>>>>>>> 19a5e4dc
}

func (s *UsersControllerTestSuite) TestShowUserOK() {
	// given user
	user := s.createRandomUser("TestShowUserOK")
	identity, err := testsupport.CreateTestUser(s.DB, &user)
	require.NoError(s.T(), err)

	// when
	res, result := test.ShowUsersOK(s.T(), nil, nil, s.controller, identity.ID.String(), nil, nil)
	// then
	assertUser(s.T(), result.Data, user, identity)
	assertSingleUserResponseHeaders(s.T(), res, result, user)
}

func (s *UsersControllerTestSuite) TestShowUserOKUsingExpiredIfModifedSinceHeader() {
	// given user
	user := s.createRandomUser("TestShowUserOKUsingExpiredIfModifedSinceHeader")
	identity, err := testsupport.CreateTestUser(s.DB, &user)
	require.NoError(s.T(), err)

	// when
	ifModifiedSince := app.ToHTTPTime(user.UpdatedAt.Add(-1 * time.Hour))
	res, result := test.ShowUsersOK(s.T(), nil, nil, s.controller, identity.ID.String(), &ifModifiedSince, nil)
	// then
	assertUser(s.T(), result.Data, user, identity)
	assertSingleUserResponseHeaders(s.T(), res, result, user)
}

func (s *UsersControllerTestSuite) TestShowUserOKUsingExpiredIfNoneMatchHeader() {
	// given user
	user := s.createRandomUser("TestShowUserOKUsingExpiredIfNoneMatchHeader")
	identity, err := testsupport.CreateTestUser(s.DB, &user)
	require.NoError(s.T(), err)

	// when
	ifNoneMatch := "foo"
	res, result := test.ShowUsersOK(s.T(), nil, nil, s.controller, identity.ID.String(), nil, &ifNoneMatch)
	// then
	assertUser(s.T(), result.Data, user, identity)
	assertSingleUserResponseHeaders(s.T(), res, result, user)
}

func (s *UsersControllerTestSuite) TestShowUserNotModifiedUsingIfModifedSinceHeader() {
	// given user
	user := s.createRandomUser("TestShowUserNotModifiedUsingIfModifedSinceHeader")
	identity, err := testsupport.CreateTestUser(s.DB, &user)
	require.NoError(s.T(), err)

	// when/then
	ifModifiedSince := app.ToHTTPTime(user.UpdatedAt.UTC())
	test.ShowUsersNotModified(s.T(), nil, nil, s.controller, identity.ID.String(), &ifModifiedSince, nil)
}

func (s *UsersControllerTestSuite) TestShowUserNotModifiedUsingIfNoneMatchHeader() {
	// given user
	user := s.createRandomUser("TestShowUserNotModifiedUsingIfNoneMatchHeader")
	identity, err := testsupport.CreateTestUser(s.DB, &user)
	require.NoError(s.T(), err)

	// when/then
	ifNoneMatch := app.GenerateEntityTag(user)
	test.ShowUsersNotModified(s.T(), nil, nil, s.controller, identity.ID.String(), nil, &ifNoneMatch)
}

func (s *UsersControllerTestSuite) TestShowUserNotFound() {
	// given user
	user := s.createRandomUser("TestShowUserNotFound")
	_, err := testsupport.CreateTestUser(s.DB, &user)
	require.NoError(s.T(), err)

	// when/then
	test.ShowUsersNotFound(s.T(), nil, nil, s.controller, uuid.NewV4().String(), nil, nil)
}

func (s *UsersControllerTestSuite) TestShowUserBadRequest() {
	// given user
	user := s.createRandomUser("TestShowUserBadRequest")
	_, err := testsupport.CreateTestUser(s.DB, &user)
	require.NoError(s.T(), err)

	// when/then
	test.ShowUsersBadRequest(s.T(), nil, nil, s.controller, "invaliduuid", nil, nil)
}

func (s *UsersControllerTestSuite) TestListUsersOK() {
	// given user1
	user1 := s.createRandomUser("TestListUsersOK1")
	identity1, err := testsupport.CreateTestUser(s.DB, &user1)
	require.NoError(s.T(), err)

	// given user2
	user2 := s.createRandomUser("TestListUsersOK2")
	identity2, err := testsupport.CreateTestUser(s.DB, &user2)
	require.NoError(s.T(), err)

	// when
	res, result := test.ListUsersOK(s.T(), nil, nil, s.controller, nil, &identity1.Username, nil, nil)
	// then
	assertUser(s.T(), findUser(identity1.ID, result.Data), user1, identity1)

	res, result = test.ListUsersOK(s.T(), nil, nil, s.controller, nil, &identity2.Username, nil, nil)
	assertUser(s.T(), findUser(identity2.ID, result.Data), user2, identity2)
	assertMultiUsersResponseHeaders(s.T(), res, user2)
}

// a user should always have a KC identity, but just in case, the server should not fail
// to respond to the query if data some data is invalid.
func (s *UsersControllerTestSuite) TestListUsersWithMissingKeycloakIdentityOK() {
	// given user1
	user1 := s.createRandomUser("TestListUsersOK1")
	identity1, err := testsupport.CreateTestUser(s.DB, &user1)
	require.NoError(s.T(), err)

	identity1.ProviderType = ""
	err = s.Application.Identities().Save(context.Background(), &identity1)
	require.NoError(s.T(), err)

	// given user2
	user2 := s.createRandomUser("TestListUsersOK2")
	identity2, err := testsupport.CreateTestUser(s.DB, &user2)
	require.NoError(s.T(), err)
	// when
	res, result := test.ListUsersOK(s.T(), nil, nil, s.controller, nil, &identity2.Username, nil, nil)
	// then
	assertUser(s.T(), findUser(identity2.ID, result.Data), user2, identity2)
	assertMultiUsersResponseHeaders(s.T(), res, user2)
}

func (s *UsersControllerTestSuite) TestListUsersOKUsingExpiredIfModifiedSinceHeader() {
	// given user1
	user1 := s.createRandomUser("TestListUsersOKUsingExpiredIfModifiedSinceHeader")
	identity1, err := testsupport.CreateTestUser(s.DB, &user1)
	require.NoError(s.T(), err)

	// given user2
	user2 := s.createRandomUser("TestListUsersOKUsingExpiredIfModifiedSinceHeader2")
	identity2, err := testsupport.CreateTestUser(s.DB, &user2)
	require.NoError(s.T(), err)

	// when
	ifModifiedSinceHeader := app.ToHTTPTime(user2.UpdatedAt.Add(-1 * time.Hour))
	res, result := test.ListUsersOK(s.T(), nil, nil, s.controller, nil, &identity1.Username, &ifModifiedSinceHeader, nil)
	// then
	assertUser(s.T(), findUser(identity1.ID, result.Data), user1, identity1)

	res, result = test.ListUsersOK(s.T(), nil, nil, s.controller, nil, &identity2.Username, &ifModifiedSinceHeader, nil)
	assertUser(s.T(), findUser(identity2.ID, result.Data), user2, identity2)
	assertMultiUsersResponseHeaders(s.T(), res, user2)
}

func (s *UsersControllerTestSuite) TestListUsersOKUsingExpiredIfNoneMatchHeader() {
	// given user1
	user1 := s.createRandomUser("TestListUsersOKUsingExpiredIfNoneMatchHeader")
	identity1, err := testsupport.CreateTestUser(s.DB, &user1)
	require.NoError(s.T(), err)

	// given user2
	user2 := s.createRandomUser("TestListUsersOKUsingExpiredIfNoneMatchHeader2")
	identity2, err := testsupport.CreateTestUser(s.DB, &user2)
	require.NoError(s.T(), err)

	// when
	ifNoneMatch := "foo"
	res, result := test.ListUsersOK(s.T(), nil, nil, s.controller, nil, &identity1.Username, nil, &ifNoneMatch)
	// then
	assertUser(s.T(), findUser(identity1.ID, result.Data), user1, identity1)

	res, result = test.ListUsersOK(s.T(), nil, nil, s.controller, nil, &identity2.Username, nil, &ifNoneMatch)
	assertUser(s.T(), findUser(identity2.ID, result.Data), user2, identity2)

	assertMultiUsersResponseHeaders(s.T(), res, user2)
}

func (s *UsersControllerTestSuite) TestListUsersNotModifiedUsingIfModifiedSinceHeader() {
	// given user1
	user1 := s.createRandomUser("TestListUsersNotModifiedUsingIfModifiedSinceHeader")
	_, err := testsupport.CreateTestUser(s.DB, &user1)
	require.NoError(s.T(), err)

	// given user2
	user2 := s.createRandomUser("TestListUsersNotModifiedUsingIfModifiedSinceHeader2")
	_, err = testsupport.CreateTestUser(s.DB, &user2)
	require.NoError(s.T(), err)

	// when
	ifModifiedSinceHeader := app.ToHTTPTime(user2.UpdatedAt)
	res := test.ListUsersNotModified(s.T(), nil, nil, s.controller, nil, nil, &ifModifiedSinceHeader, nil)
	// then
	assertResponseHeaders(s.T(), res)
}

<<<<<<< HEAD
func (s *UsersControllerTestSuite) TestListUsersByUsernameOK() {
	// given user1
=======
func (s *TestUsersSuite) TestListUsersByUsernameOK() {
	// given 3 users
>>>>>>> 19a5e4dc
	user1 := s.createRandomUser("TestListUsersOK1")
	identity11, err := testsupport.CreateTestUser(s.DB, &user1)
	require.NoError(s.T(), err)

	user2 := s.createRandomUser("TestListUsersOK2")
	_, err = testsupport.CreateTestUser(s.DB, &user2)
	require.NoError(s.T(), err)

	user3 := s.createRandomUser("TestListUsersOK3")
	_, err = testsupport.CreateTestUser(s.DB, &user3)
	require.NoError(s.T(), err)

	// when
	_, result := test.ListUsersOK(s.T(), nil, nil, s.controller, nil, &identity11.Username, nil, nil)
	// then
	for i, data := range result.Data {
		s.T().Log(fmt.Sprintf("Result #%d: %s %v", i, *data.ID, *data.Attributes.Username))
	}
	require.Len(s.T(), result.Data, 1)
	assertUser(s.T(), findUser(identity11.ID, result.Data), user1, identity11)
}

func (s *UsersControllerTestSuite) TestListUsersByUsernameOKEmptyResult() {
	// given user1
	user1 := s.createRandomUser("TestListUsersOK1")
	_, err := testsupport.CreateTestUser(s.DB, &user1)
	require.NoError(s.T(), err)

	// given user2
	user2 := s.createRandomUser("TestListUsersOK2")
	_, err = testsupport.CreateTestUser(s.DB, &user2)
	require.NoError(s.T(), err)

	// when
	username := "foobar"
	_, result := test.ListUsersOK(s.T(), nil, nil, s.controller, nil, &username, nil, nil)
	// then
	require.Len(s.T(), result.Data, 0)
}

func (s *UsersControllerTestSuite) TestListUsersByUsernameNotModifiedUsingIfNoneMatchHeader() {
	// given user1
	user1 := s.createRandomUser("TestListUsersOK1")
	identity11, err := testsupport.CreateTestUser(s.DB, &user1)
	require.NoError(s.T(), err)

	// given user2
	user2 := s.createRandomUser("TestListUsersOK2")
	_, err = testsupport.CreateTestUser(s.DB, &user2)
	require.NoError(s.T(), err)

	_, filteredUsers := test.ListUsersOK(s.T(), nil, nil, s.controller, nil, &identity11.Username, nil, nil)
	// when/then
	ifNoneMatch := s.generateUsersTag(*filteredUsers)
	// when
	res := test.ListUsersNotModified(s.T(), nil, nil, s.controller, nil, &identity11.Username, nil, &ifNoneMatch)
	// then
	assertResponseHeaders(s.T(), res)
}

func (s *UsersControllerTestSuite) TestListUsersByEmailOK() {
	// given user1
	user1 := s.createRandomUser("TestListUsersOK1")
	identity11, err := testsupport.CreateTestUser(s.DB, &user1)
	require.NoError(s.T(), err)

	// given user2
	user2 := s.createRandomUser("TestListUsersOK2")
	_, err = testsupport.CreateTestUser(s.DB, &user2)
	require.NoError(s.T(), err)

	// when
	_, result := test.ListUsersOK(s.T(), nil, nil, s.controller, &user1.Email, nil, nil, nil)
	// then
	for i, data := range result.Data {
		s.T().Log(fmt.Sprintf("Result #%d: %s %v", i, *data.ID, *data.Attributes.Username))
	}
	// even though 2 identites were created, only 1 app user was returned.
	// this is because only we currently consider only kc identites.
	require.Len(s.T(), result.Data, 1)
	assertUser(s.T(), findUser(identity11.ID, result.Data), user1, identity11)
}

func (s *UsersControllerTestSuite) TestListUsersByEmailOKEmptyResult() {
	// given user1
	user1 := s.createRandomUser("TestListUsersOK1")
	_, err := testsupport.CreateTestUser(s.DB, &user1)
	require.NoError(s.T(), err)

	// given user2
	user2 := s.createRandomUser("TestListUsersOK2")
	_, err = testsupport.CreateTestUser(s.DB, &user2)
	require.NoError(s.T(), err)

	// when
	email := "foo@bar.com"
	_, result := test.ListUsersOK(s.T(), nil, nil, s.controller, &email, nil, nil, nil)
	// then
	require.Len(s.T(), result.Data, 0)
}

<<<<<<< HEAD
func (s *UsersControllerTestSuite) TestListUsersByEmailNotModifiedUsingIfNoneMatchHeader() {
=======
func (s *TestUsersSuite) TestHideEmailOK() {
	boolTrue := true

	// given user1
	user1 := s.createRandomUser("TestListUsersOK1")
	identity, err := testsupport.CreateTestUser(s.DB, &user1)
	require.NoError(s.T(), err)

	secureService, secureController := s.SecuredController(identity)

	// when
	email := user1.Email

	// by default, email is public.
	_, result := test.ListUsersOK(s.T(), nil, nil, s.controller, &email, nil, nil, nil)
	returnedUser := result.Data[0].Attributes
	require.Equal(s.T(), email, *returnedUser.Email)
	require.False(s.T(), *returnedUser.EmailPrivate)

	// check for /api/users/<ID>
	// should show public email when not made private.
	_, singleResult := test.ShowUsersOK(s.T(), secureService.Context, secureService, s.controller, identity.ID.String(), nil, nil)
	returnedUser = singleResult.Data.Attributes
	require.Equal(s.T(), email, *returnedUser.Email)
	require.False(s.T(), *returnedUser.EmailPrivate)

	contextInformation := map[string]interface{}{
		"last_visited": "yesterday",
		"space":        "3d6dab8d-f204-42e8-ab29-cdb1c93130ad",
		"rate":         100.00,
		"count":        3,
	}
	updateUsersPayload := createUpdateUsersPayload(nil, nil, nil, nil, nil, nil, nil, nil, contextInformation)
	updateUsersPayload.Data.Attributes.EmailPrivate = &boolTrue
	_, updateResult := test.UpdateUsersOK(s.T(), secureService.Context, secureService, secureController, updateUsersPayload)

	// Email will be visible to the one who it belongs to
	require.True(s.T(), *updateResult.Data.Attributes.EmailPrivate)
	require.Equal(s.T(), user1.Email, *updateResult.Data.Attributes.Email)

	// But when you try to access the same with an API which doesn't respect auth,
	// it wouldn't be visible.
	_, result = test.ListUsersOK(s.T(), nil, nil, s.controller, &email, nil, nil, nil)
	returnedUserResult := result.Data[0]
	require.Equal(s.T(), "", *returnedUserResult.Attributes.Email)

	// the /api/users/<ID> endpoint should hide out the email.
	_, showUserResponse := test.ShowUsersOK(s.T(), secureService.Context, secureService, s.controller, identity.ID.String(), nil, nil)
	require.NotEqual(s.T(), user1.Email, *showUserResponse.Data.Attributes.Email)
	require.Equal(s.T(), "", *showUserResponse.Data.Attributes.Email)
	require.True(s.T(), *showUserResponse.Data.Attributes.EmailPrivate)

}

func (s *TestUsersSuite) TestListUsersByEmailNotModifiedUsingIfNoneMatchHeader() {

>>>>>>> 19a5e4dc
	// given user1
	user1 := s.createRandomUser("TestListUsersOK1")
	_, err := testsupport.CreateTestUser(s.DB, &user1)
	require.NoError(s.T(), err)

	// given user2
	user2 := s.createRandomUser("TestListUsersOK2")
	_, err = testsupport.CreateTestUser(s.DB, &user2)
	require.NoError(s.T(), err)

	_, filteredUsers := test.ListUsersOK(s.T(), nil, nil, s.controller, &user1.Email, nil, nil, nil)
	// when
	ifNoneMatch := s.generateUsersTag(*filteredUsers)
	res := test.ListUsersNotModified(s.T(), nil, nil, s.controller, &user1.Email, nil, nil, &ifNoneMatch)
	// then
	assertResponseHeaders(s.T(), res)
}

// a function to customize the generated `random` user
type CreateUserOption func(user *account.User)

func WithFeatureLevel(level string) CreateUserOption {
	return func(user *account.User) {
		user.FeatureLevel = &level
	}
}

func WithEmailAddress(email string) CreateUserOption {
	return func(user *account.User) {
		user.Email = email
	}
}

func (s *UsersControllerTestSuite) createRandomUser(fullname string, options ...CreateUserOption) account.User {
	user := account.User{
		Email:        uuid.NewV4().String() + "primaryForUpdat7e@example.com",
		FullName:     fullname,
		ImageURL:     "someURLForUpdate",
		ID:           uuid.NewV4(),
		Company:      uuid.NewV4().String() + "company",
		Cluster:      "My OSO cluster url",
		EmailPrivate: false, // being explicit
	}
<<<<<<< HEAD
	for _, option := range options {
		option(&user)
	}

	err := s.userRepo.Create(context.Background(), &user)
	require.Nil(s.T(), err)
	return user
}
func (s *UsersControllerTestSuite) createRandomIdentity(user account.User, providerType string) account.Identity {
	profile := "foobarforupdate.com/" + uuid.NewV4().String() + "/" + user.ID.String()
	identity := account.Identity{
		Username:     "TestUpdateUserIntegration123" + uuid.NewV4().String(),
		ProviderType: providerType,
		ProfileURL:   &profile,
		User:         user,
		UserID:       account.NullUUID{UUID: user.ID, Valid: true},
	}
	err := s.identityRepo.Create(context.Background(), &identity)
	require.Nil(s.T(), err)
	return identity
}
=======
	return user
}
>>>>>>> 19a5e4dc

func findUser(id uuid.UUID, userData []*app.UserData) *app.UserData {
	for _, user := range userData {
		if *user.ID == id.String() {
			return user
		}
	}
	return nil
}

func assertCreatedUser(t *testing.T, actual *app.UserData, expectedUser account.User, expectedIdentity account.Identity) {
	require.NotNil(t, actual)
	assert.Equal(t, expectedIdentity.Username, *actual.Attributes.Username)
	if expectedIdentity.ProviderType == "" {
		assert.Equal(t, account.KeycloakIDP, *actual.Attributes.ProviderType)
	} else {
		assert.Equal(t, expectedIdentity.ProviderType, *actual.Attributes.ProviderType)
	}
	assert.Equal(t, expectedIdentity.RegistrationCompleted, *actual.Attributes.RegistrationCompleted)
	assert.Equal(t, expectedUser.FullName, *actual.Attributes.FullName)
	assert.Equal(t, expectedUser.ImageURL, *actual.Attributes.ImageURL)
	assert.Equal(t, expectedUser.Email, *actual.Attributes.Email)
	assert.Equal(t, expectedUser.Company, *actual.Attributes.Company)
	assert.Equal(t, expectedUser.Cluster, *actual.Attributes.Cluster)
	assert.Equal(t, expectedUser.URL, *actual.Attributes.URL)
	assert.Equal(t, expectedUser.Bio, *actual.Attributes.Bio)
	assertContextInformation(t, expectedUser.ContextInformation, actual.Attributes.ContextInformation)
}

func assertContextInformation(t *testing.T, expected account.ContextInformation, actual map[string]interface{}) {
	if expected == nil {
		require.Equal(t, 0, len(actual))
		return
	}
	require.Equal(t, len(expected), len(actual))
	for key, value := range expected {
		actualValue, found := actual[key]
		assert.True(t, found, fmt.Sprintf("key [%s] not found", key))
		assert.Equal(t, value, actualValue)
	}
}

func assertUser(t *testing.T, actual *app.UserData, expectedUser account.User, expectedIdentity account.Identity) {
	require.NotNil(t, actual)
	assert.Equal(t, expectedIdentity.ID.String(), *actual.ID)
	assert.Equal(t, expectedIdentity.Username, *actual.Attributes.Username)
	assert.Equal(t, expectedIdentity.ProviderType, *actual.Attributes.ProviderType)
	assert.Equal(t, expectedUser.FullName, *actual.Attributes.FullName)
	assert.Equal(t, expectedUser.ImageURL, *actual.Attributes.ImageURL)
	if !*actual.Attributes.EmailPrivate {
		assert.Equal(t, expectedUser.Email, *actual.Attributes.Email)
	} else {
		assert.Equal(t, "", *actual.Attributes.Email)
	}
	assert.Equal(t, expectedUser.ID.String(), *actual.Attributes.UserID)
	assert.Equal(t, expectedIdentity.ID.String(), *actual.Attributes.IdentityID)
	assert.Equal(t, expectedIdentity.ProviderType, *actual.Attributes.ProviderType)
	assert.Equal(t, expectedUser.Company, *actual.Attributes.Company)
	assert.Equal(t, expectedUser.Cluster, *actual.Attributes.Cluster)
}

func assertSingleUserResponseHeaders(t *testing.T, res http.ResponseWriter, appUser *app.User, modelUser account.User) {
	require.NotNil(t, res.Header()[app.LastModified])
	assert.Equal(t, getUserUpdatedAt(*appUser).UTC().Format(http.TimeFormat), res.Header()[app.LastModified][0])
	require.NotNil(t, res.Header()[app.CacheControl])
	require.NotNil(t, res.Header()[app.ETag])
	assert.Equal(t, app.GenerateEntityTag(modelUser), res.Header()[app.ETag][0])
}

func assertMultiUsersResponseHeaders(t *testing.T, res http.ResponseWriter, lastCreatedUser account.User) {
	require.NotNil(t, res.Header()[app.LastModified])
	assert.Equal(t, lastCreatedUser.UpdatedAt.Truncate(time.Second).UTC().Format(http.TimeFormat), res.Header()[app.LastModified][0])
	require.NotNil(t, res.Header()[app.CacheControl])
	require.NotNil(t, res.Header()[app.ETag])
}

type UpdateUserOption func(attrs *app.UpdateIdentityDataAttributes)

func WithUpdatedEmail(email string) UpdateUserOption {
	return func(attrs *app.UpdateIdentityDataAttributes) {
		attrs.Email = &email
	}
}

func WithUpdatedFullName(fullName string) UpdateUserOption {
	return func(attrs *app.UpdateIdentityDataAttributes) {
		attrs.FullName = &fullName
	}
}

func WithUpdatedUsername(username string) UpdateUserOption {
	return func(attrs *app.UpdateIdentityDataAttributes) {
		attrs.Username = &username
	}
}

func WithUpdatedBio(bio string) UpdateUserOption {
	return func(attrs *app.UpdateIdentityDataAttributes) {
		attrs.Bio = &bio
	}
}

func WithUpdatedImageURL(imageURL string) UpdateUserOption {
	return func(attrs *app.UpdateIdentityDataAttributes) {
		attrs.ImageURL = &imageURL
	}
}

func WithUpdatedURL(url string) UpdateUserOption {
	return func(attrs *app.UpdateIdentityDataAttributes) {
		attrs.URL = &url
	}
}

func WithUpdatedCompany(company string) UpdateUserOption {
	return func(attrs *app.UpdateIdentityDataAttributes) {
		attrs.Company = &company
	}
}

func WithUpdatedFeatureLevel(featureLevel string) UpdateUserOption {
	return func(attrs *app.UpdateIdentityDataAttributes) {
		attrs.FeatureLevel = &featureLevel
	}
}

func WithUpdatedContextInformation(contextInformation map[string]interface{}) UpdateUserOption {
	return func(attrs *app.UpdateIdentityDataAttributes) {
		attrs.ContextInformation = contextInformation
	}
}

func WithRegistrationCompleted(registrationCompleted bool) UpdateUserOption {
	return func(attrs *app.UpdateIdentityDataAttributes) {
		attrs.RegistrationCompleted = &registrationCompleted
	}
}

func newUpdateUsersPayload(updateOptions ...UpdateUserOption) *app.UpdateUsersPayload {
	attributes := app.UpdateIdentityDataAttributes{}
	for _, option := range updateOptions {
		option(&attributes)
	}
	return &app.UpdateUsersPayload{
		Data: &app.UpdateUserData{
			Type:       "identities",
			Attributes: &attributes,
		},
	}
}

func getUserUpdatedAt(appUser app.User) time.Time {
	return appUser.Data.Attributes.UpdatedAt.Truncate(time.Second).UTC()
}

func (s *UsersControllerTestSuite) generateUsersTag(allUsers app.UserArray) string {
	entities := make([]app.ConditionalRequestEntity, len(allUsers.Data))
	for i, user := range allUsers.Data {
		userID, err := uuid.FromString(*user.Attributes.UserID)
		require.Nil(s.T(), err)
		entities[i] = account.User{
			ID: userID,
			Lifecycle: gormsupport.Lifecycle{
				UpdatedAt: *user.Attributes.UpdatedAt,
			},
		}
	}
	log.Info(nil, map[string]interface{}{"users": len(allUsers.Data), "etag": app.GenerateEntitiesTag(entities)}, "generate users tag")
	return app.GenerateEntitiesTag(entities)
}

type dummyRemoteWITService struct{}

func (r *dummyRemoteWITService) UpdateWITUser(ctx context.Context, req *goa.RequestData, updatePayload *app.UpdateUsersPayload, witURL string, identityID string) error {
	return nil
}

func (r *dummyRemoteWITService) CreateWITUser(ctx context.Context, req *goa.RequestData, identity *account.Identity, witURL string, identityID string) error {
	return nil
}

type dummyKeycloakLinkService struct{}

func (d *dummyKeycloakLinkService) Create(ctx context.Context, keycloakLinkIDPRequest *link.KeycloakLinkIDPRequest, protectedAccessToken string, keycloakIDPLinkURL string) error {
	return nil
}

type dummyUserProfileService struct {
	dummyGetResponse *login.KeycloakUserProfileResponse
}

func newDummyUserProfileService(dummyGetResponse *login.KeycloakUserProfileResponse) *dummyUserProfileService {
	return &dummyUserProfileService{
		dummyGetResponse: dummyGetResponse,
	}
}

func (d *dummyUserProfileService) Update(ctx context.Context, keycloakUserProfile *login.KeycloakUserProfile, accessToken string, keycloakProfileURL string) error {
	return nil
}

func (d *dummyUserProfileService) Get(ctx context.Context, accessToken string, keycloakProfileURL string) (*login.KeycloakUserProfileResponse, error) {
	return d.dummyGetResponse, nil
}

func (d *dummyUserProfileService) CreateOrUpdate(ctx context.Context, keycloakUserProfile *login.KeytcloakUserRequest, accessToken string, keycloakProfileURL string) (*string, bool, error) {
	url := "https://someurl/pathinkeycloakurl/" + uuid.NewV4().String()
	return &url, true, nil
}

func (d *dummyUserProfileService) SetDummyGetResponse(dummyGetResponse *login.KeycloakUserProfileResponse) {
	d.dummyGetResponse = dummyGetResponse
}

func createDummyUserProfileResponse(updatedBio, updatedImageURL, updatedURL *string) *login.KeycloakUserProfileResponse {
	profile := &login.KeycloakUserProfileResponse{}
	profile.Attributes = &login.KeycloakUserProfileAttributes{}

	(*profile.Attributes)[login.BioAttributeName] = []string{*updatedBio}
	(*profile.Attributes)[login.ImageURLAttributeName] = []string{*updatedImageURL}
	(*profile.Attributes)[login.URLAttributeName] = []string{*updatedURL}

	return profile

}

func (s *UsersControllerTestSuite) TestCreateUserAsServiceAccountWithAllFieldsOK() {

	// given
	user := testsupport.TestUser
	identity := testsupport.TestIdentity
	identity.User = user
	identity.ProviderType = account.KeycloakIDP
	identity.RegistrationCompleted = true

	user.ContextInformation = map[string]interface{}{
		"last_visited": "yesterday",
		"space":        "3d6dab8d-f204-42e8-ab29-cdb1c93130ad",
		"rate":         100.00,
		"count":        3,
	}
	user.Company = "randomCompany"
	user.Bio = "some bio"
	user.ImageURL = "some image"
	user.URL = "some url"
	user.Cluster = "some cluster"
	rhdUserName := "somerhdusername"
	approved := false

	secureService, secureController := s.SecuredServiceAccountController(testsupport.TestOnlineRegistrationAppIdentity)

	// when
	createUserPayload := createCreateUsersAsServiceAccountPayload(&user.Email, &user.FullName, &user.Bio, &user.ImageURL, &user.URL, &user.Company, &identity.Username, &rhdUserName, &user.Cluster, &identity.RegistrationCompleted, &approved, user.ContextInformation)

	// then
	_, appUser := test.CreateUsersOK(s.T(), secureService.Context, secureService, secureController, createUserPayload)
	assertCreatedUser(s.T(), appUser.Data, user, identity)
}

func (s *UsersControllerTestSuite) TestCreateUserAsServiceAccountForExistingUserInDbFails() {
	user := testsupport.TestUser
	identity := testsupport.TestIdentity
	identity.User = user
	identity.ProviderType = ""
	user.Cluster = "some cluster"

	secureService, secureController := s.SecuredServiceAccountController(testsupport.TestOnlineRegistrationAppIdentity)

	createUserPayload := createCreateUsersAsServiceAccountPayload(&user.Email, nil, nil, nil, nil, nil, &identity.Username, nil, &user.Cluster, nil, nil, nil)

	// First attempt should be OK
	test.CreateUsersOK(s.T(), secureService.Context, secureService, secureController, createUserPayload)

	// Another call with the same email and username should fail
	test.CreateUsersConflict(s.T(), secureService.Context, secureService, secureController, createUserPayload)

	newEmail := uuid.NewV4().String() + user.Email
	payloadWithSameUsername := createCreateUsersAsServiceAccountPayload(&newEmail, nil, nil, nil, nil, nil, &identity.Username, nil, &user.Cluster, nil, nil, nil)
	// Another call with the same username should fail
	test.CreateUsersConflict(s.T(), secureService.Context, secureService, secureController, payloadWithSameUsername)

	newUsername := uuid.NewV4().String() + identity.Username
	payloadWithSameEmail := createCreateUsersAsServiceAccountPayload(&user.Email, nil, nil, nil, nil, nil, &newUsername, nil, &user.Cluster, nil, nil, nil)
	// Another call with the same email should fail
	test.CreateUsersConflict(s.T(), secureService.Context, secureService, secureController, payloadWithSameEmail)
}

func (s *UsersControllerTestSuite) TestCreateUserAsServiceAccountWithRequiredFieldsOnlyOK() {
	user := testsupport.TestUser
	identity := testsupport.TestIdentity
	identity.User = user
	identity.ProviderType = ""
	user.FullName = ""
	user.Cluster = "some cluster"

	secureService, secureController := s.SecuredServiceAccountController(testsupport.TestOnlineRegistrationAppIdentity)

	createUserPayload := createCreateUsersAsServiceAccountPayload(&user.Email, nil, nil, nil, nil, nil, &identity.Username, nil, &user.Cluster, nil, nil, nil)

	// With only required fields should be OK
	_, appUser := test.CreateUsersOK(s.T(), secureService.Context, secureService, secureController, createUserPayload)
	assertCreatedUser(s.T(), appUser.Data, user, identity)
}

func (s *UsersControllerTestSuite) TestCreateUserAsServiceAccountWithMissingRequiredFieldsFails() {
	user := testsupport.TestUser
	identity := testsupport.TestIdentity
	cluster := "some cluster"

	// Missing username
	createUserPayload := createCreateUsersAsServiceAccountPayload(&user.Email, nil, nil, nil, nil, nil, nil, nil, &cluster, nil, nil, nil)
	require.NotNil(s.T(), createUserPayload.Validate())

	// Missing email
	createUserPayload = createCreateUsersAsServiceAccountPayload(nil, nil, nil, nil, nil, nil, &identity.Username, nil, &cluster, nil, nil, nil)
	require.NotNil(s.T(), createUserPayload.Validate())

	// Missing cluster
	createUserPayload = createCreateUsersAsServiceAccountPayload(&user.Email, nil, nil, nil, nil, nil, &identity.Username, nil, nil, nil, nil, nil)
	require.NotNil(s.T(), createUserPayload.Validate())
}

func (s *UsersControllerTestSuite) TestCreateUserAsServiceAccountUnauthorized() {
	// given
	user := testsupport.TestUser
	identity := testsupport.TestIdentity

	secureService, secureController := s.SecuredServiceAccountController(testsupport.TestIdentity)

	// then
	createUserPayload := createCreateUsersAsServiceAccountPayload(&user.Email, &user.FullName, &user.Bio, &user.ImageURL, &user.URL, &user.Company, &identity.Username, nil, &user.Cluster, &identity.RegistrationCompleted, nil, user.ContextInformation)
	test.CreateUsersUnauthorized(s.T(), secureService.Context, secureService, secureController, createUserPayload)
}

func (s *UsersControllerTestSuite) TestCreateUserAsNonServiceAccountUnauthorized() {
	// given
	user := testsupport.TestUser
	identity := testsupport.TestIdentity

	secureService, secureController := s.SecuredController(testsupport.TestIdentity)

	// then
	createUserPayload := createCreateUsersAsServiceAccountPayload(&user.Email, &user.FullName, &user.Bio, &user.ImageURL, &user.URL, &user.Company, &identity.Username, nil, &user.Cluster, &identity.RegistrationCompleted, nil, user.ContextInformation)
	test.CreateUsersUnauthorized(s.T(), secureService.Context, secureService, secureController, createUserPayload)
}

func (s *UsersControllerTestSuite) TestCreateUserUnauthorized() {
	// given
	user := testsupport.TestUser
	identity := testsupport.TestIdentity

	// then
	createUserPayload := createCreateUsersAsServiceAccountPayload(&user.Email, &user.FullName, &user.Bio, &user.ImageURL, &user.URL, &user.Company, &identity.Username, nil, &user.Cluster, &identity.RegistrationCompleted, nil, user.ContextInformation)
	test.CreateUsersUnauthorized(s.T(), context.Background(), nil, s.controller, createUserPayload)
}

func createCreateUsersAsServiceAccountPayload(email, fullName, bio, imageURL, profileURL, company, username, rhdUsername, cluster *string, registrationCompleted, approved *bool, contextInformation map[string]interface{}) *app.CreateUsersPayload {
	providerType := "SomeRandomType" // Should be ignored

	attributes := app.CreateIdentityDataAttributes{
		//UserID:                userID,
		Approved:              approved,
		RhdUsername:           rhdUsername,
		FullName:              fullName,
		Bio:                   bio,
		ImageURL:              imageURL,
		URL:                   profileURL,
		Company:               company,
		ContextInformation:    contextInformation,
		RegistrationCompleted: registrationCompleted,
		ProviderType:          &providerType,
	}

	if email != nil {
		attributes.Email = *email
	}
	if username != nil {
		attributes.Username = *username
	}
	if cluster != nil {
		attributes.Cluster = *cluster
	}

	return &app.CreateUsersPayload{
		Data: &app.CreateUserData{
			Type:       "identities",
			Attributes: &attributes,
		},
	}
}<|MERGE_RESOLUTION|>--- conflicted
+++ resolved
@@ -68,14 +68,15 @@
 	return svc, controller
 }
 
-<<<<<<< HEAD
 // testing the utility function here, so we know it works ;)
 func (s *UsersControllerTestSuite) TestCreateRandomUser() {
 
 	s.T().Run("ok with defaults", func(t *testing.T) {
 		// given
 		user := s.createRandomUser("TestUpdateUserOK")
-		identity := s.createRandomIdentity(user, account.KeycloakIDP)
+		identity, err := testsupport.CreateTestUser(s.DB, &user)
+		require.NoError(s.T(), err)
+
 		//when
 		_, result := test.ShowUsersOK(t, nil, nil, s.controller, identity.ID.String(), nil, nil)
 		// then
@@ -96,8 +97,8 @@
 		t.Run("ok", func(t *testing.T) {
 			// given
 			user := s.createRandomUser("TestUpdateUserOK")
-			identity := s.createRandomIdentity(user, account.KeycloakIDP)
-
+			identity, err := testsupport.CreateTestUser(s.DB, &user)
+			require.NoError(t, err)
 			// when
 			newEmail := "TestUpdateUserOK-" + uuid.NewV4().String() + "@email.com"
 			newFullName := "TestUpdateUserOK"
@@ -150,7 +151,8 @@
 		t.Run("add feature level", func(t *testing.T) {
 			// given
 			user := s.createRandomUser("TestUpdateUserOK")
-			identity := s.createRandomIdentity(user, account.KeycloakIDP)
+			identity, err := testsupport.CreateTestUser(s.DB, &user)
+			require.NoError(t, err)
 			// when
 			newFeatureLevel := "beta"
 			secureService, secureController := s.SecuredController(identity)
@@ -168,7 +170,8 @@
 		t.Run("internal level allowed", func(t *testing.T) {
 			// given
 			user := s.createRandomUser("TestUpdateUserOK", WithEmailAddress("user@redhat.com"))
-			identity := s.createRandomIdentity(user, account.KeycloakIDP)
+			identity, err := testsupport.CreateTestUser(s.DB, &user)
+			require.NoError(t, err)
 			// when
 			newFeatureLevel := "internal"
 			secureService, secureController := s.SecuredController(identity)
@@ -186,7 +189,8 @@
 		t.Run("change feature level", func(t *testing.T) {
 			// given
 			user := s.createRandomUser("TestUpdateUserOK", WithFeatureLevel("experimental"))
-			identity := s.createRandomIdentity(user, account.KeycloakIDP)
+			identity, err := testsupport.CreateTestUser(s.DB, &user)
+			require.NoError(t, err)
 			// when
 			newFeatureLevel := "beta"
 			secureService, secureController := s.SecuredController(identity)
@@ -205,7 +209,8 @@
 		t.Run("reset feature level", func(t *testing.T) {
 			t.Run("with released value", func(t *testing.T) {
 				user := s.createRandomUser("TestUpdateUserOK", WithFeatureLevel("experimental"))
-				identity := s.createRandomIdentity(user, account.KeycloakIDP)
+				identity, err := testsupport.CreateTestUser(s.DB, &user)
+				require.NoError(t, err)
 				// when
 				newFeatureLevel := "released"
 				secureService, secureController := s.SecuredController(identity)
@@ -220,7 +225,8 @@
 			})
 			t.Run("with empty value", func(t *testing.T) {
 				user := s.createRandomUser("TestUpdateUserOK", WithFeatureLevel("experimental"))
-				identity := s.createRandomIdentity(user, account.KeycloakIDP)
+				identity, err := testsupport.CreateTestUser(s.DB, &user)
+				require.NoError(t, err)
 				// when
 				newFeatureLevel := ""
 				secureService, secureController := s.SecuredController(identity)
@@ -238,7 +244,8 @@
 		t.Run("username multiple times ok", func(t *testing.T) {
 			// given
 			user := s.createRandomUser("OK")
-			identity := s.createRandomIdentity(user, account.KeycloakIDP)
+			identity, err := testsupport.CreateTestUser(s.DB, &user)
+			require.NoError(t, err)
 			newUsername := identity.Username // new username = old userame
 			secureService, secureController := s.SecuredController(identity)
 			contextInformation := map[string]interface{}{
@@ -259,7 +266,8 @@
 		t.Run("registration completed ok", func(t *testing.T) {
 			// given
 			user := s.createRandomUser("OK")
-			identity := s.createRandomIdentity(user, account.KeycloakIDP)
+			identity, err := testsupport.CreateTestUser(s.DB, &user)
+			require.NoError(t, err)
 			secureService, secureController := s.SecuredController(identity)
 			contextInformation := map[string]interface{}{
 				"last_visited": "yesterday",
@@ -279,7 +287,8 @@
 		t.Run("registration completed bad request", func(t *testing.T) {
 			// given
 			user := s.createRandomUser("OKRegCompleted")
-			identity := s.createRandomIdentity(user, account.KeycloakIDP)
+			identity, err := testsupport.CreateTestUser(s.DB, &user)
+			require.NoError(t, err)
 			secureService, secureController := s.SecuredController(identity)
 			contextInformation := map[string]interface{}{
 				"last_visited": "yesterday",
@@ -301,7 +310,8 @@
 			// In this test case, we send both registrationCompleted=True and an updated username
 			// as part of HTTP PATCH.
 			user := s.createRandomUser("OKRegCompleted")
-			identity := s.createRandomIdentity(user, account.KeycloakIDP)
+			identity, err := testsupport.CreateTestUser(s.DB, &user)
+			require.NoError(t, err)
 			secureService, secureController := s.SecuredController(identity)
 			contextInformation := map[string]interface{}{
 				"last_visited": "yesterday",
@@ -323,7 +333,8 @@
 		t.Run("spaces in name", func(t *testing.T) {
 			// given
 			user := s.createRandomUser("OK")
-			identity := s.createRandomIdentity(user, account.KeycloakIDP)
+			identity, err := testsupport.CreateTestUser(s.DB, &user)
+			require.NoError(t, err)
 			// when
 			newEmail := "updated-" + uuid.NewV4().String() + "@email.com"
 
@@ -382,7 +393,8 @@
 		t.Run("unset variable in context information", func(t *testing.T) {
 			// given
 			user := s.createRandomUser("TestUpdateUserUnsetVariableInContextInfo")
-			identity := s.createRandomIdentity(user, account.KeycloakIDP)
+			identity, err := testsupport.CreateTestUser(s.DB, &user)
+			require.NoError(t, err)
 			// when
 			newEmail := "TestUpdateUserUnsetVariableInContextInfo-" + uuid.NewV4().String() + "@email.com"
 			newFullName := "TestUpdateUserUnsetVariableInContextInfo"
@@ -450,7 +462,8 @@
 		t.Run("without context info", func(t *testing.T) {
 			// given
 			user := s.createRandomUser("TestUpdateUserOKWithoutContextInfo")
-			identity := s.createRandomIdentity(user, account.KeycloakIDP)
+			identity, err := testsupport.CreateTestUser(s.DB, &user)
+			require.NoError(t, err)
 			// when
 			newEmail := "TestUpdateUserOKWithoutContextInfo-" + uuid.NewV4().String() + "@email.com"
 			newFullName := "TestUpdateUserOKWithoutContextInfo"
@@ -470,7 +483,8 @@
 		t.Run("patch content info", func(t *testing.T) {
 			// given
 			user := s.createRandomUser("TestPatchUserContextInformation")
-			identity := s.createRandomIdentity(user, account.KeycloakIDP)
+			identity, err := testsupport.CreateTestUser(s.DB, &user)
+			require.NoError(t, err)
 			// when
 			secureService, secureController := s.SecuredController(identity)
 
@@ -518,6 +532,56 @@
 			assert.True(t, ok)
 			assert.Equal(t, patchedContextInformation["count"], int(countValue))
 		})
+
+		t.Run("hide email address", func(t *testing.T) {
+			// given user1
+			user1 := s.createRandomUser("TestListUsersOK1")
+			identity, err := testsupport.CreateTestUser(s.DB, &user1)
+			require.NoError(s.T(), err)
+
+			secureService, secureController := s.SecuredController(identity)
+
+			// when
+			email := user1.Email
+
+			// by default, email is public.
+			_, result := test.ListUsersOK(s.T(), nil, nil, s.controller, &email, nil, nil, nil)
+			returnedUser := result.Data[0].Attributes
+			require.Equal(s.T(), email, *returnedUser.Email)
+			require.False(s.T(), *returnedUser.EmailPrivate)
+
+			// check for /api/users/<ID>
+			// should show public email when not made private.
+			_, singleResult := test.ShowUsersOK(s.T(), secureService.Context, secureService, s.controller, identity.ID.String(), nil, nil)
+			returnedUser = singleResult.Data.Attributes
+			require.Equal(s.T(), email, *returnedUser.Email)
+			require.False(s.T(), *returnedUser.EmailPrivate)
+
+			contextInformation := map[string]interface{}{
+				"last_visited": "yesterday",
+				"space":        "3d6dab8d-f204-42e8-ab29-cdb1c93130ad",
+				"rate":         100.00,
+				"count":        3,
+			}
+			updateUsersPayload := newUpdateUsersPayload(WithUpdatedContextInformation(contextInformation), WithUpdatedEmailPrivate(true))
+			_, updateResult := test.UpdateUsersOK(s.T(), secureService.Context, secureService, secureController, updateUsersPayload)
+
+			// Email will be visible to the one who it belongs to
+			require.True(s.T(), *updateResult.Data.Attributes.EmailPrivate)
+			require.Equal(s.T(), user1.Email, *updateResult.Data.Attributes.Email)
+
+			// But when you try to access the same with an API which doesn't respect auth,
+			// it wouldn't be visible.
+			_, result = test.ListUsersOK(s.T(), nil, nil, s.controller, &email, nil, nil, nil)
+			returnedUserResult := result.Data[0]
+			require.Equal(s.T(), "", *returnedUserResult.Attributes.Email)
+
+			// the /api/users/<ID> endpoint should hide out the email.
+			_, showUserResponse := test.ShowUsersOK(s.T(), secureService.Context, secureService, s.controller, identity.ID.String(), nil, nil)
+			require.NotEqual(s.T(), user1.Email, *showUserResponse.Data.Attributes.Email)
+			require.Equal(s.T(), "", *showUserResponse.Data.Attributes.Email)
+			require.True(s.T(), *showUserResponse.Data.Attributes.EmailPrivate)
+		})
 	})
 
 	s.T().Run("bad request", func(t *testing.T) {
@@ -525,7 +589,8 @@
 		t.Run("invalid email address", func(t *testing.T) {
 			// given
 			user := s.createRandomUser("TestUpdateUserOKWithoutContextInfo")
-			identity := s.createRandomIdentity(user, account.KeycloakIDP)
+			identity, err := testsupport.CreateTestUser(s.DB, &user)
+			require.NoError(t, err)
 			// when
 			newEmail := " "
 			newFullName := "TestUpdateUserOKWithoutContextInfo"
@@ -547,7 +612,8 @@
 		t.Run("invalid username", func(t *testing.T) {
 			// given
 			user := s.createRandomUser("TestUpdateUserOKWithoutContextInfo")
-			identity := s.createRandomIdentity(user, account.KeycloakIDP)
+			identity, err := testsupport.CreateTestUser(s.DB, &user)
+			require.NoError(t, err)
 			contextInformation := map[string]interface{}{
 				"last_visited": "yesterday",
 				"count":        3,
@@ -566,9 +632,11 @@
 		t.Run("existing username", func(t *testing.T) {
 			// create 2 users.
 			user := s.createRandomUser("OK")
-			identity := s.createRandomIdentity(user, account.KeycloakIDP)
+			identity, err := testsupport.CreateTestUser(s.DB, &user)
+			require.NoError(t, err)
 			user2 := s.createRandomUser("OK2")
-			identity2 := s.createRandomIdentity(user2, account.KeycloakIDP)
+			identity2, err := testsupport.CreateTestUser(s.DB, &user2)
+			require.NoError(t, err)
 
 			// try updating using the username of an existing ( just created ) user.
 			secureService, secureController := s.SecuredController(identity2)
@@ -587,9 +655,10 @@
 		t.Run("existing email", func(t *testing.T) {
 			// create 2 users.
 			user := s.createRandomUser("OK")
-			s.createRandomIdentity(user, account.KeycloakIDP)
+			_, err := testsupport.CreateTestUser(s.DB, &user)
+			require.NoError(t, err)
 			user2 := s.createRandomUser("OK2")
-			identity2 := s.createRandomIdentity(user2, account.KeycloakIDP)
+			identity2, err := testsupport.CreateTestUser(s.DB, &user2)
 			// try updating using the email of an existing ( just created ) user.
 			secureService, secureController := s.SecuredController(identity2)
 			contextInformation := map[string]interface{}{
@@ -608,7 +677,8 @@
 
 		t.Run("username multiple times forbidden", func(t *testing.T) {
 			user := s.createRandomUser("OK")
-			identity := s.createRandomIdentity(user, account.KeycloakIDP)
+			identity, err := testsupport.CreateTestUser(s.DB, &user)
+			require.NoError(t, err)
 			newUsername := identity.Username + uuid.NewV4().String()
 			secureService, secureController := s.SecuredController(identity)
 			contextInformation := map[string]interface{}{
@@ -641,7 +711,8 @@
 		t.Run("internal level for non-employee", func(t *testing.T) {
 			// given
 			user := s.createRandomUser("TestUpdateUserOK", WithEmailAddress("user@foo.com"))
-			identity := s.createRandomIdentity(user, account.KeycloakIDP)
+			identity, err := testsupport.CreateTestUser(s.DB, &user)
+			require.NoError(t, err)
 			// when/then
 			newFeatureLevel := "internal"
 			secureService, secureController := s.SecuredController(identity)
@@ -653,7 +724,8 @@
 	s.T().Run("unauthorized", func(t *testing.T) {
 		// given
 		user := s.createRandomUser("TestUpdateUserUnauthorized")
-		s.createRandomIdentity(user, account.KeycloakIDP)
+		_, err := testsupport.CreateTestUser(s.DB, &user)
+		require.NoError(t, err)
 		newEmail := "TestUpdateUserUnauthorized-" + uuid.NewV4().String() + "@email.com"
 		newFullName := "TestUpdateUserUnauthorized"
 		newImageURL := "http://new.image.io/imageurl"
@@ -671,537 +743,11 @@
 			WithUpdatedImageURL(newImageURL),
 			WithUpdatedURL(newProfileURL),
 			WithUpdatedContextInformation(contextInformation))
-=======
-func (s *TestUsersSuite) TestUpdateUserOK() {
-	// given
-	user := s.createRandomUser("TestUpdateUserOK")
-	identity, err := testsupport.CreateTestUser(s.DB, &user)
-	require.NoError(s.T(), err)
-
-	_, result := test.ShowUsersOK(s.T(), nil, nil, s.controller, identity.ID.String(), nil, nil)
-	assert.Equal(s.T(), identity.ID.String(), *result.Data.ID)
-	assert.Equal(s.T(), user.FullName, *result.Data.Attributes.FullName)
-	assert.Equal(s.T(), user.ImageURL, *result.Data.Attributes.ImageURL)
-	assert.Equal(s.T(), identity.ProviderType, *result.Data.Attributes.ProviderType)
-	assert.Equal(s.T(), identity.Username, *result.Data.Attributes.Username)
-	assert.Equal(s.T(), user.Company, *result.Data.Attributes.Company)
-
-	// when
-	newEmail := "TestUpdateUserOK-" + uuid.NewV4().String() + "@email.com"
-	newFullName := "TestUpdateUserOK"
-	newImageURL := "http://new.image.io/imageurl"
-	newBio := "new bio"
-	newProfileURL := "http://new.profile.url/url"
-	newCompany := "updateCompany " + uuid.NewV4().String()
-	secureService, secureController := s.SecuredController(identity)
-
-	contextInformation := map[string]interface{}{
-		"last_visited": "yesterday",
-		"space":        "3d6dab8d-f204-42e8-ab29-cdb1c93130ad",
-		"rate":         100.00,
-		"count":        3,
-	}
-	//secureController, secureService := createSecureController(t, identity)
-	updateUsersPayload := createUpdateUsersPayload(&newEmail, &newFullName, &newBio, &newImageURL, &newProfileURL, &newCompany, nil, nil, contextInformation)
-	_, result = test.UpdateUsersOK(s.T(), secureService.Context, secureService, secureController, updateUsersPayload)
-
-	// then
-	require.NotNil(s.T(), result)
-	// let's fetch it and validate
-	_, result = test.ShowUsersOK(s.T(), nil, nil, s.controller, identity.ID.String(), nil, nil)
-	require.NotNil(s.T(), result)
-	assert.Equal(s.T(), identity.ID.String(), *result.Data.ID)
-	assert.Equal(s.T(), newFullName, *result.Data.Attributes.FullName)
-	assert.Equal(s.T(), newImageURL, *result.Data.Attributes.ImageURL)
-	assert.Equal(s.T(), newBio, *result.Data.Attributes.Bio)
-	assert.Equal(s.T(), newProfileURL, *result.Data.Attributes.URL)
-	assert.Equal(s.T(), newCompany, *result.Data.Attributes.Company)
-
-	updatedContextInformation := result.Data.Attributes.ContextInformation
-	assert.Equal(s.T(), contextInformation["last_visited"], updatedContextInformation["last_visited"])
-
-	countValue, ok := updatedContextInformation["count"].(float64)
-	assert.True(s.T(), ok)
-	assert.Equal(s.T(), contextInformation["count"], int(countValue))
-	assert.Equal(s.T(), contextInformation["rate"], updatedContextInformation["rate"])
-}
-
-func (s *TestUsersSuite) TestUpdateUserNameMulitpleTimesForbidden() {
-
-	user := s.createRandomUser("OK")
-	identity, err := testsupport.CreateTestUser(s.DB, &user)
-	require.NoError(s.T(), err)
-
-	_, result := test.ShowUsersOK(s.T(), nil, nil, s.controller, identity.ID.String(), nil, nil)
-	assert.Equal(s.T(), identity.ID.String(), *result.Data.ID)
-
-	newUserName := identity.Username + uuid.NewV4().String()
-	secureService, secureController := s.SecuredController(identity)
-
-	contextInformation := map[string]interface{}{
-		"last_visited": "yesterday",
-	}
-
-	// you can update username multiple times.
-	// also omit registrationCompleted
-	updateUsersPayload := createUpdateUsersPayload(nil, nil, nil, nil, nil, nil, &newUserName, nil, contextInformation)
-	_, result = test.UpdateUsersOK(s.T(), secureService.Context, secureService, secureController, updateUsersPayload)
-
-	boolTrue := true
-	updateUsersPayload = createUpdateUsersPayload(nil, nil, nil, nil, nil, nil, &newUserName, &boolTrue, contextInformation)
-	_, result = test.UpdateUsersOK(s.T(), secureService.Context, secureService, secureController, updateUsersPayload)
-
-	// next attempt should fail.
-	newUserName = identity.Username + uuid.NewV4().String()
-	updateUsersPayload = createUpdateUsersPayload(nil, nil, nil, nil, nil, nil, &newUserName, nil, contextInformation)
-	test.UpdateUsersForbidden(s.T(), secureService.Context, secureService, secureController, updateUsersPayload)
-}
-
-func (s *TestUsersSuite) TestUpdateUserNameMulitpleTimesOK() {
-
-	user := s.createRandomUser("OK")
-	identity, err := testsupport.CreateTestUser(s.DB, &user)
-	require.NoError(s.T(), err)
-
-	_, result := test.ShowUsersOK(s.T(), nil, nil, s.controller, identity.ID.String(), nil, nil)
-	assert.Equal(s.T(), identity.ID.String(), *result.Data.ID)
-
-	newUserName := identity.Username // new username = old userame
-	secureService, secureController := s.SecuredController(identity)
-
-	contextInformation := map[string]interface{}{
-		"last_visited": "yesterday",
-	}
-
-	updateUsersPayload := createUpdateUsersPayload(nil, nil, nil, nil, nil, nil, &newUserName, nil, contextInformation)
-	_, result = test.UpdateUsersOK(s.T(), secureService.Context, secureService, secureController, updateUsersPayload)
-	require.False(s.T(), *result.Data.Attributes.RegistrationCompleted)
-
-	// next attempt should PASS.
-	_, result = test.UpdateUsersOK(s.T(), secureService.Context, secureService, secureController, updateUsersPayload)
-	require.False(s.T(), *result.Data.Attributes.RegistrationCompleted)
-
-}
-
-func (s *TestUsersSuite) TestUpdateRegistrationCompletedOK() {
-	user := s.createRandomUser("OK")
-	identity, err := testsupport.CreateTestUser(s.DB, &user)
-	require.NoError(s.T(), err)
-
-	_, result := test.ShowUsersOK(s.T(), nil, nil, s.controller, identity.ID.String(), nil, nil)
-	assert.Equal(s.T(), identity.ID.String(), *result.Data.ID)
-
-	secureService, secureController := s.SecuredController(identity)
-
-	contextInformation := map[string]interface{}{
-		"last_visited": "yesterday",
-	}
-
-	updateUsersPayload := createUpdateUsersPayload(nil, nil, nil, nil, nil, nil, nil, nil, contextInformation)
-	_, result = test.UpdateUsersOK(s.T(), secureService.Context, secureService, secureController, updateUsersPayload)
-	require.False(s.T(), *result.Data.Attributes.RegistrationCompleted)
-
-	// next attempt should PASS.
-	boolTrue := true
-	updateUsersPayload = createUpdateUsersPayload(nil, nil, nil, nil, nil, nil, nil, &boolTrue, contextInformation)
-	test.UpdateUsersOK(s.T(), secureService.Context, secureService, secureController, updateUsersPayload)
-}
-
-func (s *TestUsersSuite) TestUpdateRegistrationCompletedBadRequest() {
-	user := s.createRandomUser("OKRegCompleted")
-	identity, err := testsupport.CreateTestUser(s.DB, &user)
-	require.NoError(s.T(), err)
-
-	_, result := test.ShowUsersOK(s.T(), nil, nil, s.controller, identity.ID.String(), nil, nil)
-	assert.Equal(s.T(), identity.ID.String(), *result.Data.ID)
-
-	secureService, secureController := s.SecuredController(identity)
-
-	contextInformation := map[string]interface{}{
-		"last_visited": "yesterday",
-	}
-
-	updateUsersPayload := createUpdateUsersPayload(nil, nil, nil, nil, nil, nil, nil, nil, contextInformation)
-	_, result = test.UpdateUsersOK(s.T(), secureService.Context, secureService, secureController, updateUsersPayload)
-	require.False(s.T(), *result.Data.Attributes.RegistrationCompleted)
-
-	// next attempt should fail.
-	boolFalse := false
-	updateUsersPayload = createUpdateUsersPayload(nil, nil, nil, nil, nil, nil, nil, &boolFalse, contextInformation)
-	test.UpdateUsersBadRequest(s.T(), secureService.Context, secureService, secureController, updateUsersPayload)
-
-}
-
-func (s *TestUsersSuite) TestUpdateRegistrationCompletedAndUsernameOK() {
-
-	// In this test case, we send both registrationCompleted=True and an updated username
-	// as part of HTTP PATCH.
-
-	user := s.createRandomUser("OKRegCompleted")
-	identity, err := testsupport.CreateTestUser(s.DB, &user)
-	require.NoError(s.T(), err)
-
-	_, result := test.ShowUsersOK(s.T(), nil, nil, s.controller, identity.ID.String(), nil, nil)
-	assert.Equal(s.T(), identity.ID.String(), *result.Data.ID)
-
-	secureService, secureController := s.SecuredController(identity)
-
-	contextInformation := map[string]interface{}{
-		"last_visited": "yesterday",
-	}
-
-	updateUsersPayload := createUpdateUsersPayload(nil, nil, nil, nil, nil, nil, nil, nil, contextInformation)
-	_, result = test.UpdateUsersOK(s.T(), secureService.Context, secureService, secureController, updateUsersPayload)
-	require.False(s.T(), *result.Data.Attributes.RegistrationCompleted)
-
-	boolTrue := true
-	newUserName := identity.Username + uuid.NewV4().String()
-	updateUsersPayload = createUpdateUsersPayload(nil, nil, nil, nil, nil, nil, &newUserName, &boolTrue, contextInformation)
-	test.UpdateUsersOK(s.T(), secureService.Context, secureService, secureController, updateUsersPayload)
-
-}
-
-func (s *TestUsersSuite) TestUpdateExistingUsernameForbidden() {
-	// create 2 users.
-	user := s.createRandomUser("OK")
-	identity, err := testsupport.CreateTestUser(s.DB, &user)
-	require.NoError(s.T(), err)
-
-	_, result := test.ShowUsersOK(s.T(), nil, nil, s.controller, identity.ID.String(), nil, nil)
-	assert.Equal(s.T(), identity.ID.String(), *result.Data.ID)
-
-	user2 := s.createRandomUser("OK2")
-	identity2, err := testsupport.CreateTestUser(s.DB, &user2)
-	require.NoError(s.T(), err)
-	_, result2 := test.ShowUsersOK(s.T(), nil, nil, s.controller, identity2.ID.String(), nil, nil)
-	assert.Equal(s.T(), identity2.ID.String(), *result2.Data.ID)
-
-	// try updating using the username of an existing ( just created ) user.
-	secureService, secureController := s.SecuredController(identity2)
-
-	contextInformation := map[string]interface{}{
-		"last_visited": "yesterday",
-	}
-
-	newUserName := identity.Username
-	updateUsersPayload := createUpdateUsersPayload(nil, nil, nil, nil, nil, nil, &newUserName, nil, contextInformation)
-	test.UpdateUsersBadRequest(s.T(), secureService.Context, secureService, secureController, updateUsersPayload)
-}
-
-func (s *TestUsersSuite) TestUpdateExistingEmailForbidden() {
-	// create 2 users.
-	user := s.createRandomUser("OK")
-	identity, err := testsupport.CreateTestUser(s.DB, &user)
-	require.NoError(s.T(), err)
-
-	_, result := test.ShowUsersOK(s.T(), nil, nil, s.controller, identity.ID.String(), nil, nil)
-	assert.Equal(s.T(), identity.ID.String(), *result.Data.ID)
-
-	user2 := s.createRandomUser("OK2")
-	identity2, err := testsupport.CreateTestUser(s.DB, &user2)
-	require.NoError(s.T(), err)
-
-	_, result2 := test.ShowUsersOK(s.T(), nil, nil, s.controller, identity2.ID.String(), nil, nil)
-	assert.Equal(s.T(), identity2.ID.String(), *result2.Data.ID)
-
-	// try updating using the email of an existing ( just created ) user.
-	secureService, secureController := s.SecuredController(identity2)
-
-	contextInformation := map[string]interface{}{
-		"last_visited": "yesterday",
-	}
-
-	newEmail := user.Email
-	updateUsersPayload := createUpdateUsersPayload(&newEmail, nil, nil, nil, nil, nil, nil, nil, contextInformation)
-	test.UpdateUsersBadRequest(s.T(), secureService.Context, secureService, secureController, updateUsersPayload)
-}
-
-func (s *TestUsersSuite) TestUpdateUserVariableSpacesInNameOK() {
-
-	// given
-	user := s.createRandomUser("OK")
-	identity, err := testsupport.CreateTestUser(s.DB, &user)
-	require.NoError(s.T(), err)
-
-	_, result := test.ShowUsersOK(s.T(), nil, nil, s.controller, identity.ID.String(), nil, nil)
-	assertUser(s.T(), result.Data, user, identity)
-	// when
-	newEmail := "updated-" + uuid.NewV4().String() + "@email.com"
-
-	// This is the special thing we are testing - everything else
-	// has been tested in other tests.
-	// We use the full name to derive the first and the last name
-	// This test checks that the splitting is done correctly,
-	// ie, the first word is the first name ,and the rest is the last name
-
-	newFullName := " This name   has a   lot of spaces   in it"
-	newImageURL := "http://new.image.io/imageurl"
-	newBio := "new bio"
-	newProfileURL := "http://new.profile.url/url"
-	newCompany := "updateCompany " + uuid.NewV4().String()
-
-	secureService, secureController := s.SecuredController(identity)
-
-	contextInformation := map[string]interface{}{
-		"last_visited": "yesterday",
-		"space":        "3d6dab8d-f204-42e8-ab29-cdb1c93130ad",
-		"rate":         100.00,
-		"count":        3,
-	}
-	//secureController, secureService := createSecureController(t, identity)
-	updateUsersPayload := createUpdateUsersPayload(&newEmail, &newFullName, &newBio, &newImageURL, &newProfileURL, &newCompany, nil, nil, contextInformation)
-	_, result = test.UpdateUsersOK(s.T(), secureService.Context, secureService, secureController, updateUsersPayload)
-	// then
-	require.NotNil(s.T(), result)
-	// let's fetch it and validate
-	_, result = test.ShowUsersOK(s.T(), nil, nil, s.controller, identity.ID.String(), nil, nil)
-	require.NotNil(s.T(), result)
-	assert.Equal(s.T(), identity.ID.String(), *result.Data.ID)
-	assert.Equal(s.T(), newFullName, *result.Data.Attributes.FullName)
-	assert.Equal(s.T(), newImageURL, *result.Data.Attributes.ImageURL)
-	assert.Equal(s.T(), newBio, *result.Data.Attributes.Bio)
-	assert.Equal(s.T(), newProfileURL, *result.Data.Attributes.URL)
-	assert.Equal(s.T(), newCompany, *result.Data.Attributes.Company)
-
-	updatedContextInformation := result.Data.Attributes.ContextInformation
-	assert.Equal(s.T(), contextInformation["last_visited"], updatedContextInformation["last_visited"])
-	countValue, ok := updatedContextInformation["count"].(float64)
-	assert.True(s.T(), ok)
-	assert.Equal(s.T(), contextInformation["count"], int(countValue))
-	assert.Equal(s.T(), contextInformation["rate"], updatedContextInformation["rate"])
-}
-
-//Test to unset variable in contextInformation
-
-func (s *TestUsersSuite) TestUpdateUserUnsetVariableInContextInfo() {
-	// given
-	user := s.createRandomUser("TestUpdateUserUnsetVariableInContextInfo")
-	identity, err := testsupport.CreateTestUser(s.DB, &user)
-	require.NoError(s.T(), err)
-
-	_, result := test.ShowUsersOK(s.T(), nil, nil, s.controller, identity.ID.String(), nil, nil)
-	assert.Equal(s.T(), identity.ID.String(), *result.Data.ID)
-	assert.Equal(s.T(), user.FullName, *result.Data.Attributes.FullName)
-	assert.Equal(s.T(), user.ImageURL, *result.Data.Attributes.ImageURL)
-	assert.Equal(s.T(), identity.ProviderType, *result.Data.Attributes.ProviderType)
-	assert.Equal(s.T(), identity.Username, *result.Data.Attributes.Username)
-
-	// when
-	newEmail := "TestUpdateUserUnsetVariableInContextInfo-" + uuid.NewV4().String() + "@email.com"
-	newFullName := "TestUpdateUserUnsetVariableInContextInfo"
-	newImageURL := "http://new.image.io/imageurl"
-	newBio := "new bio"
-	newProfileURL := "http://new.profile.url/url"
-	secureService, secureController := s.SecuredController(identity)
-	contextInformation := map[string]interface{}{
-		"last_visited": "yesterday",
-		"space":        "3d6dab8d-f204-42e8-ab29-cdb1c93130ad",
-		"rate":         100.00,
-		"count":        3,
-	}
-	//secureController, secureService := createSecureController(t, identity)
-	updateUsersPayload := createUpdateUsersPayload(&newEmail, &newFullName, &newBio, &newImageURL, &newProfileURL, nil, nil, nil, contextInformation)
-	_, result = test.UpdateUsersOK(s.T(), secureService.Context, secureService, secureController, updateUsersPayload)
-	// then
-	require.NotNil(s.T(), result)
-	// let's fetch it and validate the usual stuff.
-	_, result = test.ShowUsersOK(s.T(), nil, nil, s.controller, identity.ID.String(), nil, nil)
-	require.NotNil(s.T(), result)
-	assert.Equal(s.T(), identity.ID.String(), *result.Data.ID)
-	assert.Equal(s.T(), newFullName, *result.Data.Attributes.FullName)
-	assert.Equal(s.T(), newImageURL, *result.Data.Attributes.ImageURL)
-	assert.Equal(s.T(), newBio, *result.Data.Attributes.Bio)
-	assert.Equal(s.T(), newProfileURL, *result.Data.Attributes.URL)
-	updatedContextInformation := result.Data.Attributes.ContextInformation
-	assert.Equal(s.T(), contextInformation["last_visited"], updatedContextInformation["last_visited"])
-
-	// Usual stuff done, now lets unset
-	contextInformation = map[string]interface{}{
-		"last_visited": nil,
-		"space":        "3d6dab8d-f204-42e8-ab29-cdb1c93130ad",
-		"rate":         100.00,
-		"count":        3,
-	}
-
-	updateUsersPayload = createUpdateUsersPayload(&newEmail, &newFullName, &newBio, &newImageURL, &newProfileURL, nil, nil, nil, contextInformation)
-	_, result = test.UpdateUsersOK(s.T(), secureService.Context, secureService, secureController, updateUsersPayload)
-	// then
-	require.NotNil(s.T(), result)
-	// let's fetch it and validate the usual stuff.
-	_, result = test.ShowUsersOK(s.T(), nil, nil, s.controller, identity.ID.String(), nil, nil)
-	require.NotNil(s.T(), result)
-	updatedContextInformation = result.Data.Attributes.ContextInformation
-
-	// what was passed as non-nill should be intact.
-	assert.Equal(s.T(), contextInformation["space"], updatedContextInformation["space"])
-
-	// what was pass as nil should not be found!
-	_, ok := updatedContextInformation["last_visited"]
-	assert.Equal(s.T(), false, ok)
-}
-
-//Pass no contextInformation and no one complains.
-//This is as per general service behaviour.
-
-func (s *TestUsersSuite) TestUpdateUserOKWithoutContextInfo() {
-	// given
-	user := s.createRandomUser("TestUpdateUserOKWithoutContextInfo")
-	identity, err := testsupport.CreateTestUser(s.DB, &user)
-	require.NoError(s.T(), err)
-
-	_, result := test.ShowUsersOK(s.T(), nil, nil, s.controller, identity.ID.String(), nil, nil)
-	assert.Equal(s.T(), identity.ID.String(), *result.Data.ID)
-	assert.Equal(s.T(), user.FullName, *result.Data.Attributes.FullName)
-	assert.Equal(s.T(), user.ImageURL, *result.Data.Attributes.ImageURL)
-	assert.Equal(s.T(), identity.ProviderType, *result.Data.Attributes.ProviderType)
-	assert.Equal(s.T(), identity.Username, *result.Data.Attributes.Username)
-	// when
-	newEmail := "TestUpdateUserOKWithoutContextInfo-" + uuid.NewV4().String() + "@email.com"
-	newFullName := "TestUpdateUserOKWithoutContextInfo"
-	newImageURL := "http://new.image.io/imageurl"
-	newBio := "new bio"
-	newProfileURL := "http://new.profile.url/url"
-	secureService, secureController := s.SecuredController(identity)
-
-	updateUsersPayload := createUpdateUsersPayloadWithoutContextInformation(&newEmail, &newFullName, &newBio, &newImageURL, &newProfileURL)
-	test.UpdateUsersOK(s.T(), secureService.Context, secureService, secureController, updateUsersPayload)
-}
-
-//Pass " " as email in HTTP PATCH  /api/Users
-
-func (s *TestUsersSuite) TestUpdateUserWithInvalidEmail() {
-	// given
-	user := s.createRandomUser("TestUpdateUserOKWithoutContextInfo")
-	identity, err := testsupport.CreateTestUser(s.DB, &user)
-	require.NoError(s.T(), err)
-
-	test.ShowUsersOK(s.T(), nil, nil, s.controller, identity.ID.String(), nil, nil)
-
-	// when
-	newEmail := " "
-	newFullName := "TestUpdateUserOKWithoutContextInfo"
-	newImageURL := "http://new.image.io/imageurl"
-	newBio := "new bio"
-	newProfileURL := "http://new.profile.url/url"
-	secureService, secureController := s.SecuredController(identity)
-
-	//then
-	updateUsersPayload := createUpdateUsersPayloadWithoutContextInformation(&newEmail, &newFullName, &newBio, &newImageURL, &newProfileURL)
-	test.UpdateUsersBadRequest(s.T(), secureService.Context, secureService, secureController, updateUsersPayload)
-}
-
-//Pass " " as username in HTTP PATCH  /api/Users
-
-func (s *TestUsersSuite) TestUpdateUserWithInvalidUsername() {
-	// given
-	user := s.createRandomUser("TestUpdateUserOKWithoutContextInfo")
-	identity, err := testsupport.CreateTestUser(s.DB, &user)
-	require.NoError(s.T(), err)
-
-	test.ShowUsersOK(s.T(), nil, nil, s.controller, identity.ID.String(), nil, nil)
-
-	contextInformation := map[string]interface{}{
-		"last_visited": "yesterday",
-		"count":        3,
-	}
-	//when
-	username := " "
-	secureService, secureController := s.SecuredController(identity)
-	updateUsersPayload := createUpdateUsersPayload(nil, nil, nil, nil, nil, nil, &username, nil, contextInformation)
-
-	//then
-	test.UpdateUsersBadRequest(s.T(), secureService.Context, secureService, secureController, updateUsersPayload)
-}
-
-func (s *TestUsersSuite) TestPatchUserContextInformation() {
-
-	// given
-	user := s.createRandomUser("TestPatchUserContextInformation")
-	identity, err := testsupport.CreateTestUser(s.DB, &user)
-	require.NoError(s.T(), err)
-
-	_, result := test.ShowUsersOK(s.T(), nil, nil, s.controller, identity.ID.String(), nil, nil)
-	assertUser(s.T(), result.Data, user, identity)
-	// when
-	secureService, secureController := s.SecuredController(identity)
-
-	contextInformation := map[string]interface{}{
-		"last_visited": "yesterday",
-		"count":        3,
-	}
-	//secureController, secureService := createSecureController(t, identity)
-	updateUsersPayload := createUpdateUsersPayload(nil, nil, nil, nil, nil, nil, nil, nil, contextInformation)
-	_, result = test.UpdateUsersOK(s.T(), secureService.Context, secureService, secureController, updateUsersPayload)
-	// then
-	require.NotNil(s.T(), result)
-
-	// let's fetch it and validate the usual stuff.
-	_, result = test.ShowUsersOK(s.T(), nil, nil, s.controller, identity.ID.String(), nil, nil)
-	require.NotNil(s.T(), result)
-	assert.Equal(s.T(), identity.ID.String(), *result.Data.ID)
-	updatedContextInformation := result.Data.Attributes.ContextInformation
-
-	// Before we PATCH, ensure that the 1st time update has worked well.
-	assert.Equal(s.T(), contextInformation["last_visited"], updatedContextInformation["last_visited"])
-	countValue, ok := updatedContextInformation["count"].(float64)
-	assert.True(s.T(), ok)
-	assert.Equal(s.T(), contextInformation["count"], int(countValue))
-
-	// Usual stuff done, now lets PATCH only 1 contextInformation attribute
-	patchedContextInformation := map[string]interface{}{
-		"count": 5,
-	}
-
-	updateUsersPayload = createUpdateUsersPayload(nil, nil, nil, nil, nil, nil, nil, nil, patchedContextInformation)
-	_, result = test.UpdateUsersOK(s.T(), secureService.Context, secureService, secureController, updateUsersPayload)
-	require.NotNil(s.T(), result)
-
-	// let's fetch it and validate the usual stuff.
-	_, result = test.ShowUsersOK(s.T(), nil, nil, s.controller, identity.ID.String(), nil, nil)
-	require.NotNil(s.T(), result)
-	updatedContextInformation = result.Data.Attributes.ContextInformation
-
-	// what was NOT passed, should remain intact.
-	assert.Equal(s.T(), contextInformation["last_visited"], updatedContextInformation["last_visited"])
-
-	// what WAS PASSED, should be updated.
-	countValue, ok = updatedContextInformation["count"].(float64)
-	assert.True(s.T(), ok)
-	assert.Equal(s.T(), patchedContextInformation["count"], int(countValue))
->>>>>>> 19a5e4dc
 
 		// when/then
 		test.UpdateUsersUnauthorized(s.T(), context.Background(), nil, s.controller, updateUsersPayload)
 	})
 
-<<<<<<< HEAD
-=======
-func (s *TestUsersSuite) TestUpdateUserUnauthorized() {
-	// given
-	user := s.createRandomUser("TestUpdateUserUnauthorized")
-	identity, err := testsupport.CreateTestUser(s.DB, &user)
-	require.NoError(s.T(), err)
-
-	_, result := test.ShowUsersOK(s.T(), nil, nil, s.controller, identity.ID.String(), nil, nil)
-	assert.Equal(s.T(), identity.ID.String(), *result.Data.ID)
-	assert.Equal(s.T(), user.FullName, *result.Data.Attributes.FullName)
-	assert.Equal(s.T(), user.ImageURL, *result.Data.Attributes.ImageURL)
-	assert.Equal(s.T(), identity.ProviderType, *result.Data.Attributes.ProviderType)
-	assert.Equal(s.T(), identity.Username, *result.Data.Attributes.Username)
-	newEmail := "TestUpdateUserUnauthorized-" + uuid.NewV4().String() + "@email.com"
-	newFullName := "TestUpdateUserUnauthorized"
-	newImageURL := "http://new.image.io/imageurl"
-	newBio := "new bio"
-	newProfileURL := "http://new.profile.url/url"
-	contextInformation := map[string]interface{}{
-		"last_visited": "yesterday",
-		"space":        "3d6dab8d-f204-42e8-ab29-cdb1c93130ad",
-	}
-	//secureController, secureService := createSecureController(t, identity)
-	updateUsersPayload := createUpdateUsersPayload(&newEmail, &newFullName, &newBio, &newImageURL, &newProfileURL, nil, nil, nil, contextInformation)
-	// when/then
-	test.UpdateUsersUnauthorized(s.T(), context.Background(), nil, s.controller, updateUsersPayload)
->>>>>>> 19a5e4dc
 }
 
 func (s *UsersControllerTestSuite) TestShowUserOK() {
@@ -1394,13 +940,8 @@
 	assertResponseHeaders(s.T(), res)
 }
 
-<<<<<<< HEAD
 func (s *UsersControllerTestSuite) TestListUsersByUsernameOK() {
 	// given user1
-=======
-func (s *TestUsersSuite) TestListUsersByUsernameOK() {
-	// given 3 users
->>>>>>> 19a5e4dc
 	user1 := s.createRandomUser("TestListUsersOK1")
 	identity11, err := testsupport.CreateTestUser(s.DB, &user1)
 	require.NoError(s.T(), err)
@@ -1502,66 +1043,8 @@
 	require.Len(s.T(), result.Data, 0)
 }
 
-<<<<<<< HEAD
 func (s *UsersControllerTestSuite) TestListUsersByEmailNotModifiedUsingIfNoneMatchHeader() {
-=======
-func (s *TestUsersSuite) TestHideEmailOK() {
-	boolTrue := true
-
-	// given user1
-	user1 := s.createRandomUser("TestListUsersOK1")
-	identity, err := testsupport.CreateTestUser(s.DB, &user1)
-	require.NoError(s.T(), err)
-
-	secureService, secureController := s.SecuredController(identity)
-
-	// when
-	email := user1.Email
-
-	// by default, email is public.
-	_, result := test.ListUsersOK(s.T(), nil, nil, s.controller, &email, nil, nil, nil)
-	returnedUser := result.Data[0].Attributes
-	require.Equal(s.T(), email, *returnedUser.Email)
-	require.False(s.T(), *returnedUser.EmailPrivate)
-
-	// check for /api/users/<ID>
-	// should show public email when not made private.
-	_, singleResult := test.ShowUsersOK(s.T(), secureService.Context, secureService, s.controller, identity.ID.String(), nil, nil)
-	returnedUser = singleResult.Data.Attributes
-	require.Equal(s.T(), email, *returnedUser.Email)
-	require.False(s.T(), *returnedUser.EmailPrivate)
-
-	contextInformation := map[string]interface{}{
-		"last_visited": "yesterday",
-		"space":        "3d6dab8d-f204-42e8-ab29-cdb1c93130ad",
-		"rate":         100.00,
-		"count":        3,
-	}
-	updateUsersPayload := createUpdateUsersPayload(nil, nil, nil, nil, nil, nil, nil, nil, contextInformation)
-	updateUsersPayload.Data.Attributes.EmailPrivate = &boolTrue
-	_, updateResult := test.UpdateUsersOK(s.T(), secureService.Context, secureService, secureController, updateUsersPayload)
-
-	// Email will be visible to the one who it belongs to
-	require.True(s.T(), *updateResult.Data.Attributes.EmailPrivate)
-	require.Equal(s.T(), user1.Email, *updateResult.Data.Attributes.Email)
-
-	// But when you try to access the same with an API which doesn't respect auth,
-	// it wouldn't be visible.
-	_, result = test.ListUsersOK(s.T(), nil, nil, s.controller, &email, nil, nil, nil)
-	returnedUserResult := result.Data[0]
-	require.Equal(s.T(), "", *returnedUserResult.Attributes.Email)
-
-	// the /api/users/<ID> endpoint should hide out the email.
-	_, showUserResponse := test.ShowUsersOK(s.T(), secureService.Context, secureService, s.controller, identity.ID.String(), nil, nil)
-	require.NotEqual(s.T(), user1.Email, *showUserResponse.Data.Attributes.Email)
-	require.Equal(s.T(), "", *showUserResponse.Data.Attributes.Email)
-	require.True(s.T(), *showUserResponse.Data.Attributes.EmailPrivate)
-
-}
-
-func (s *TestUsersSuite) TestListUsersByEmailNotModifiedUsingIfNoneMatchHeader() {
-
->>>>>>> 19a5e4dc
+
 	// given user1
 	user1 := s.createRandomUser("TestListUsersOK1")
 	_, err := testsupport.CreateTestUser(s.DB, &user1)
@@ -1605,32 +1088,11 @@
 		Cluster:      "My OSO cluster url",
 		EmailPrivate: false, // being explicit
 	}
-<<<<<<< HEAD
 	for _, option := range options {
 		option(&user)
 	}
-
-	err := s.userRepo.Create(context.Background(), &user)
-	require.Nil(s.T(), err)
 	return user
 }
-func (s *UsersControllerTestSuite) createRandomIdentity(user account.User, providerType string) account.Identity {
-	profile := "foobarforupdate.com/" + uuid.NewV4().String() + "/" + user.ID.String()
-	identity := account.Identity{
-		Username:     "TestUpdateUserIntegration123" + uuid.NewV4().String(),
-		ProviderType: providerType,
-		ProfileURL:   &profile,
-		User:         user,
-		UserID:       account.NullUUID{UUID: user.ID, Valid: true},
-	}
-	err := s.identityRepo.Create(context.Background(), &identity)
-	require.Nil(s.T(), err)
-	return identity
-}
-=======
-	return user
-}
->>>>>>> 19a5e4dc
 
 func findUser(id uuid.UUID, userData []*app.UserData) *app.UserData {
 	for _, user := range userData {
@@ -1760,6 +1222,12 @@
 func WithUpdatedContextInformation(contextInformation map[string]interface{}) UpdateUserOption {
 	return func(attrs *app.UpdateIdentityDataAttributes) {
 		attrs.ContextInformation = contextInformation
+	}
+}
+
+func WithUpdatedEmailPrivate(emailPrivate bool) UpdateUserOption {
+	return func(attrs *app.UpdateIdentityDataAttributes) {
+		attrs.EmailPrivate = &emailPrivate
 	}
 }
 
