package controller_test

import (
	"context"
	"fmt"
	"net/http"
	"testing"
	"time"

	"github.com/fabric8-services/fabric8-auth/account"
	"github.com/fabric8-services/fabric8-auth/account/email"
	"github.com/fabric8-services/fabric8-auth/app"
	"github.com/fabric8-services/fabric8-auth/app/test"
	. "github.com/fabric8-services/fabric8-auth/controller"
	"github.com/fabric8-services/fabric8-auth/gormsupport"
	"github.com/fabric8-services/fabric8-auth/gormtestsupport"
	"github.com/fabric8-services/fabric8-auth/log"
	"github.com/fabric8-services/fabric8-auth/login"
	"github.com/fabric8-services/fabric8-auth/login/link"
	"github.com/fabric8-services/fabric8-auth/resource"
	testsupport "github.com/fabric8-services/fabric8-auth/test"
	"github.com/goadesign/goa"
	uuid "github.com/satori/go.uuid"
	"github.com/stretchr/testify/assert"
	"github.com/stretchr/testify/require"
	"github.com/stretchr/testify/suite"
)

func TestUsersController(t *testing.T) {
	resource.Require(t, resource.Database)
	suite.Run(t, &UsersControllerTestSuite{DBTestSuite: gormtestsupport.NewDBTestSuite()})
}

type UsersControllerTestSuite struct {
	gormtestsupport.DBTestSuite
	svc            *goa.Service
	controller     *UsersController
	userRepo       account.UserRepository
	identityRepo   account.IdentityRepository
	profileService login.UserProfileService
	linkAPIService link.KeycloakIDPService
}

func (s *UsersControllerTestSuite) SetupSuite() {
	s.DBTestSuite.SetupSuite()
	s.svc = goa.New("test")
	testAttributeValue := "a"
	dummyProfileResponse := createDummyUserProfileResponse(&testAttributeValue, &testAttributeValue, &testAttributeValue)
	keycloakUserProfileService := newDummyUserProfileService(dummyProfileResponse)
	s.profileService = keycloakUserProfileService
	s.linkAPIService = &dummyKeycloakLinkService{}
	s.controller = NewUsersController(s.svc, s.Application, s.Configuration, s.profileService, s.linkAPIService)
	s.userRepo = s.Application.Users()
	s.identityRepo = s.Application.Identities()
	s.controller.RemoteWITService = &dummyRemoteWITService{}
}

func (s *UsersControllerTestSuite) SecuredController(identity account.Identity) (*goa.Service, *UsersController) {
	svc := testsupport.ServiceAsUser("Users-Service", identity)
	controller := NewUsersController(s.svc, s.Application, s.Configuration, s.profileService, s.linkAPIService)
	controller.EmailVerificationService = email.NewEmailVerificationClient(s.Application, testsupport.NotificationChannel{})
	controller.RemoteWITService = &dummyRemoteWITService{}
	return svc, controller
}

func (s *UsersControllerTestSuite) SecuredServiceAccountController(identity account.Identity) (*goa.Service, *UsersController) {
	svc := testsupport.ServiceAsServiceAccountUser("Users-ServiceAccount-Service", identity)
	controller := NewUsersController(s.svc, s.Application, s.Configuration, s.profileService, s.linkAPIService)
	controller.RemoteWITService = &dummyRemoteWITService{}
	return svc, controller
}

<<<<<<< HEAD
// testing the utility function here, so we know it works ;)
func (s *UsersControllerTestSuite) TestCreateRandomUser() {

	s.T().Run("ok with defaults", func(t *testing.T) {
		// given
		user := s.createRandomUser("TestUpdateUserOK")
		identity, err := testsupport.CreateTestUser(s.DB, &user)
		require.NoError(s.T(), err)

		//when
		_, result := test.ShowUsersOK(t, nil, nil, s.controller, identity.ID.String(), nil, nil)
		// then
		assert.Equal(t, identity.ID.String(), *result.Data.ID)
		assert.Equal(t, user.FullName, *result.Data.Attributes.FullName)
		assert.Equal(t, user.ImageURL, *result.Data.Attributes.ImageURL)
		assert.Equal(t, identity.ProviderType, *result.Data.Attributes.ProviderType)
		assert.Equal(t, identity.Username, *result.Data.Attributes.Username)
		assert.Equal(t, user.Company, *result.Data.Attributes.Company)
		assert.Nil(t, result.Data.Attributes.FeatureLevel)
	})

}
func (s *UsersControllerTestSuite) TestUpdateUser() {

	s.T().Run("ok", func(t *testing.T) {

		t.Run("ok", func(t *testing.T) {
			// given
			user := s.createRandomUser("TestUpdateUserOK")
			identity, err := testsupport.CreateTestUser(s.DB, &user)
			require.NoError(t, err)
			// when
			newEmail := "TestUpdateUserOK-" + uuid.NewV4().String() + "@email.com"
			newFullName := "TestUpdateUserOK"
			newImageURL := "http://new.image.io/imageurl"
			newBio := "new bio"
			newProfileURL := "http://new.profile.url/url"
			newCompany := "updateCompany " + uuid.NewV4().String()
			newFeatureLevel := "beta"
			secureService, secureController := s.SecuredController(identity)
			contextInformation := map[string]interface{}{
				"last_visited": "yesterday",
				"space":        "3d6dab8d-f204-42e8-ab29-cdb1c93130ad",
				"rate":         100.00,
				"count":        3,
			}
			updateUsersPayload := newUpdateUsersPayload(
				WithUpdatedEmail(newEmail),
				WithUpdatedFullName(newFullName),
				WithUpdatedBio(newBio),
				WithUpdatedImageURL(newImageURL),
				WithUpdatedURL(newProfileURL),
				WithUpdatedCompany(newCompany),
				WithUpdatedFeatureLevel(newFeatureLevel),
				WithUpdatedContextInformation(contextInformation))
			_, result := test.UpdateUsersOK(t, secureService.Context, secureService, secureController, updateUsersPayload)

			// then
			require.NotNil(t, result)
			// let's fetch it and validate
			_, result = test.ShowUsersOK(t, nil, nil, s.controller, identity.ID.String(), nil, nil)
			require.NotNil(t, result)
			assert.Equal(t, identity.ID.String(), *result.Data.ID)
			assert.Equal(t, newFullName, *result.Data.Attributes.FullName)
			assert.Equal(t, newImageURL, *result.Data.Attributes.ImageURL)
			assert.Equal(t, newBio, *result.Data.Attributes.Bio)
			assert.Equal(t, newProfileURL, *result.Data.Attributes.URL)
			assert.Equal(t, newCompany, *result.Data.Attributes.Company)
			require.NotNil(t, result.Data.Attributes.FeatureLevel)
			assert.Equal(t, newFeatureLevel, *result.Data.Attributes.FeatureLevel)

			updatedContextInformation := result.Data.Attributes.ContextInformation
			assert.Equal(t, contextInformation["last_visited"], updatedContextInformation["last_visited"])

			countValue, ok := updatedContextInformation["count"].(float64)
			assert.True(t, ok)
			assert.Equal(t, contextInformation["count"], int(countValue))
			assert.Equal(t, contextInformation["rate"], updatedContextInformation["rate"])
		})

		t.Run("add feature level", func(t *testing.T) {
			// given
			user := s.createRandomUser("TestUpdateUserOK")
			identity, err := testsupport.CreateTestUser(s.DB, &user)
			require.NoError(t, err)
			// when
			newFeatureLevel := "beta"
			secureService, secureController := s.SecuredController(identity)
			updateUsersPayload := newUpdateUsersPayload(WithUpdatedFeatureLevel(newFeatureLevel))
			_, result := test.UpdateUsersOK(t, secureService.Context, secureService, secureController, updateUsersPayload)
			// then
			require.NotNil(t, result)
			// let's fetch it and validate
			_, result = test.ShowUsersOK(t, nil, nil, s.controller, identity.ID.String(), nil, nil)
			require.NotNil(t, result)
			require.NotNil(t, result.Data.Attributes.FeatureLevel)
			assert.Equal(t, newFeatureLevel, *result.Data.Attributes.FeatureLevel)
		})

		t.Run("internal level allowed", func(t *testing.T) {
			// given
			user := s.createRandomUser("TestUpdateUserOK", WithEmailAddress("user@redhat.com"))
			identity, err := testsupport.CreateTestUser(s.DB, &user)
			require.NoError(t, err)
			// when
			newFeatureLevel := "internal"
			secureService, secureController := s.SecuredController(identity)
			updateUsersPayload := newUpdateUsersPayload(WithUpdatedFeatureLevel(newFeatureLevel))
			_, result := test.UpdateUsersOK(t, secureService.Context, secureService, secureController, updateUsersPayload)
			// then
			require.NotNil(t, result)
			// let's fetch it and validate
			_, result = test.ShowUsersOK(t, nil, nil, s.controller, identity.ID.String(), nil, nil)
			require.NotNil(t, result)
			require.NotNil(t, result.Data.Attributes.FeatureLevel)
			assert.Equal(t, newFeatureLevel, *result.Data.Attributes.FeatureLevel)
		})

		t.Run("change feature level", func(t *testing.T) {
			// given
			user := s.createRandomUser("TestUpdateUserOK", WithFeatureLevel("experimental"))
			identity, err := testsupport.CreateTestUser(s.DB, &user)
			require.NoError(t, err)
			// when
			newFeatureLevel := "beta"
			secureService, secureController := s.SecuredController(identity)
			updateUsersPayload := newUpdateUsersPayload(WithUpdatedFeatureLevel(newFeatureLevel))
			_, result := test.UpdateUsersOK(t, secureService.Context, secureService, secureController, updateUsersPayload)

			// then
			require.NotNil(t, result)
			// let's fetch it and validate
			_, result = test.ShowUsersOK(t, nil, nil, s.controller, identity.ID.String(), nil, nil)
			require.NotNil(t, result)
			require.NotNil(t, result.Data.Attributes.FeatureLevel)
			assert.Equal(t, newFeatureLevel, *result.Data.Attributes.FeatureLevel)
		})

		t.Run("reset feature level", func(t *testing.T) {
			t.Run("with released value", func(t *testing.T) {
				user := s.createRandomUser("TestUpdateUserOK", WithFeatureLevel("experimental"))
				identity, err := testsupport.CreateTestUser(s.DB, &user)
				require.NoError(t, err)
				// when
				newFeatureLevel := "released"
				secureService, secureController := s.SecuredController(identity)
				updateUsersPayload := newUpdateUsersPayload(WithUpdatedFeatureLevel(newFeatureLevel))
				_, result := test.UpdateUsersOK(t, secureService.Context, secureService, secureController, updateUsersPayload)
				// then
				require.NotNil(t, result)
				// let's fetch it and validate
				_, result = test.ShowUsersOK(t, nil, nil, s.controller, identity.ID.String(), nil, nil)
				require.NotNil(t, result)
				require.Nil(t, result.Data.Attributes.FeatureLevel)
			})
			t.Run("with empty value", func(t *testing.T) {
				user := s.createRandomUser("TestUpdateUserOK", WithFeatureLevel("experimental"))
				identity, err := testsupport.CreateTestUser(s.DB, &user)
				require.NoError(t, err)
				// when
				newFeatureLevel := ""
				secureService, secureController := s.SecuredController(identity)
				updateUsersPayload := newUpdateUsersPayload(WithUpdatedFeatureLevel(newFeatureLevel))
				_, result := test.UpdateUsersOK(t, secureService.Context, secureService, secureController, updateUsersPayload)
				// then
				require.NotNil(t, result)
				// let's fetch it and validate
				_, result = test.ShowUsersOK(t, nil, nil, s.controller, identity.ID.String(), nil, nil)
				require.NotNil(t, result)
				require.Nil(t, result.Data.Attributes.FeatureLevel)
			})
		})

		t.Run("username multiple times ok", func(t *testing.T) {
			// given
			user := s.createRandomUser("OK")
			identity, err := testsupport.CreateTestUser(s.DB, &user)
			require.NoError(t, err)
			newUsername := identity.Username // new username = old userame
			secureService, secureController := s.SecuredController(identity)
			contextInformation := map[string]interface{}{
				"last_visited": "yesterday",
			}
			// when
			updateUsersPayload := newUpdateUsersPayload(
				WithUpdatedUsername(newUsername),
				WithUpdatedContextInformation(contextInformation))
			_, result := test.UpdateUsersOK(t, secureService.Context, secureService, secureController, updateUsersPayload)
			// then
			require.False(t, *result.Data.Attributes.RegistrationCompleted)
			// next attempt should PASS.
			_, result = test.UpdateUsersOK(t, secureService.Context, secureService, secureController, updateUsersPayload)
			require.False(t, *result.Data.Attributes.RegistrationCompleted)
		})

		t.Run("registration completed ok", func(t *testing.T) {
			// given
			user := s.createRandomUser("OK")
			identity, err := testsupport.CreateTestUser(s.DB, &user)
			require.NoError(t, err)
			secureService, secureController := s.SecuredController(identity)
			contextInformation := map[string]interface{}{
				"last_visited": "yesterday",
			}
			updateUsersPayload := newUpdateUsersPayload(WithUpdatedContextInformation(contextInformation))
			// when
			_, result := test.UpdateUsersOK(t, secureService.Context, secureService, secureController, updateUsersPayload)
			// then
			require.False(t, *result.Data.Attributes.RegistrationCompleted)
			// next attempt should PASS.
			updateUsersPayload = newUpdateUsersPayload(
				WithRegistrationCompleted(true),
				WithUpdatedContextInformation(contextInformation))
			test.UpdateUsersOK(t, secureService.Context, secureService, secureController, updateUsersPayload)
		})

		t.Run("registration completed bad request", func(t *testing.T) {
			// given
			user := s.createRandomUser("OKRegCompleted")
			identity, err := testsupport.CreateTestUser(s.DB, &user)
			require.NoError(t, err)
			secureService, secureController := s.SecuredController(identity)
			contextInformation := map[string]interface{}{
				"last_visited": "yesterday",
			}
			// when
			updateUsersPayload := newUpdateUsersPayload(WithUpdatedContextInformation(contextInformation))
			// then
			_, result := test.UpdateUsersOK(t, secureService.Context, secureService, secureController, updateUsersPayload)
			require.False(t, *result.Data.Attributes.RegistrationCompleted)

			// next attempt should fail.
			updateUsersPayload = newUpdateUsersPayload(
				WithRegistrationCompleted(false),
				WithUpdatedContextInformation(contextInformation))
			test.UpdateUsersBadRequest(t, secureService.Context, secureService, secureController, updateUsersPayload)
		})

		t.Run("registration completed and username ok", func(t *testing.T) {
			// In this test case, we send both registrationCompleted=True and an updated username
			// as part of HTTP PATCH.
			user := s.createRandomUser("OKRegCompleted")
			identity, err := testsupport.CreateTestUser(s.DB, &user)
			require.NoError(t, err)
			secureService, secureController := s.SecuredController(identity)
			contextInformation := map[string]interface{}{
				"last_visited": "yesterday",
			}
			// when
			updateUsersPayload := newUpdateUsersPayload(WithUpdatedContextInformation(contextInformation))
			_, result := test.UpdateUsersOK(t, secureService.Context, secureService, secureController, updateUsersPayload)
			// then
			require.False(t, *result.Data.Attributes.RegistrationCompleted)
			newUsername := identity.Username + uuid.NewV4().String()
			updateUsersPayload = newUpdateUsersPayload(
				WithUpdatedUsername(newUsername),
				WithRegistrationCompleted(true),
				WithUpdatedContextInformation(contextInformation))

			test.UpdateUsersOK(t, secureService.Context, secureService, secureController, updateUsersPayload)
		})

		t.Run("spaces in name", func(t *testing.T) {
			// given
			user := s.createRandomUser("OK")
			identity, err := testsupport.CreateTestUser(s.DB, &user)
			require.NoError(t, err)
			// when
			newEmail := "updated-" + uuid.NewV4().String() + "@email.com"

			// This is the special thing we are testing - everything else
			// has been tested in other tests.
			// We use the full name to derive the first and the last name
			// This test checks that the splitting is done correctly,
			// ie, the first word is the first name ,and the rest is the last name

			newFullName := " This name   has a   lot of spaces   in it"
			expectedFullName := "This name has a lot of spaces in it"
			newImageURL := "http://new.image.io/imageurl"
			newBio := "new bio"
			newProfileURL := "http://new.profile.url/url"
			newCompany := "updateCompany " + uuid.NewV4().String()

			secureService, secureController := s.SecuredController(identity)

			contextInformation := map[string]interface{}{
				"last_visited": "yesterday",
				"space":        "3d6dab8d-f204-42e8-ab29-cdb1c93130ad",
				"rate":         100.00,
				"count":        3,
			}
			//secureController, secureService := createSecureController(t, identity)
			updateUsersPayload := newUpdateUsersPayload(
				WithUpdatedEmail(newEmail),
				WithUpdatedFullName(newFullName),
				WithUpdatedBio(newBio),
				WithUpdatedImageURL(newImageURL),
				WithUpdatedURL(newProfileURL),
				WithUpdatedCompany(newCompany),
				WithUpdatedContextInformation(contextInformation))

			_, result := test.UpdateUsersOK(t, secureService.Context, secureService, secureController, updateUsersPayload)
			// then
			require.NotNil(t, result)
			// let's fetch it and validate
			_, result = test.ShowUsersOK(t, nil, nil, s.controller, identity.ID.String(), nil, nil)
			require.NotNil(t, result)
			assert.Equal(t, identity.ID.String(), *result.Data.ID)
			assert.Equal(t, expectedFullName, *result.Data.Attributes.FullName)
			assert.Equal(t, newImageURL, *result.Data.Attributes.ImageURL)
			assert.Equal(t, newBio, *result.Data.Attributes.Bio)
			assert.Equal(t, newProfileURL, *result.Data.Attributes.URL)
			assert.Equal(t, newCompany, *result.Data.Attributes.Company)

			updatedContextInformation := result.Data.Attributes.ContextInformation
			assert.Equal(t, contextInformation["last_visited"], updatedContextInformation["last_visited"])
			countValue, ok := updatedContextInformation["count"].(float64)
			assert.True(t, ok)
			assert.Equal(t, contextInformation["count"], int(countValue))
			assert.Equal(t, contextInformation["rate"], updatedContextInformation["rate"])
		})

		t.Run("unset variable in context information", func(t *testing.T) {
			// given
			user := s.createRandomUser("TestUpdateUserUnsetVariableInContextInfo")
			identity, err := testsupport.CreateTestUser(s.DB, &user)
			require.NoError(t, err)
			// when
			newEmail := "TestUpdateUserUnsetVariableInContextInfo-" + uuid.NewV4().String() + "@email.com"
			newFullName := "TestUpdateUserUnsetVariableInContextInfo"
			newImageURL := "http://new.image.io/imageurl"
			newBio := "new bio"
			newProfileURL := "http://new.profile.url/url"
			secureService, secureController := s.SecuredController(identity)
			contextInformation := map[string]interface{}{
				"last_visited": "yesterday",
				"space":        "3d6dab8d-f204-42e8-ab29-cdb1c93130ad",
				"rate":         100.00,
				"count":        3,
			}
			//secureController, secureService := createSecureController(t, identity)
			updateUsersPayload := newUpdateUsersPayload(
				WithUpdatedEmail(newEmail),
				WithUpdatedFullName(newFullName),
				WithUpdatedBio(newBio),
				WithUpdatedImageURL(newImageURL),
				WithUpdatedURL(newProfileURL),
				WithUpdatedContextInformation(contextInformation))
			_, result := test.UpdateUsersOK(t, secureService.Context, secureService, secureController, updateUsersPayload)
			// then
			require.NotNil(t, result)
			// let's fetch it and validate the usual stuff.
			_, result = test.ShowUsersOK(t, nil, nil, s.controller, identity.ID.String(), nil, nil)
			require.NotNil(t, result)
			assert.Equal(t, identity.ID.String(), *result.Data.ID)
			assert.Equal(t, newFullName, *result.Data.Attributes.FullName)
			assert.Equal(t, newImageURL, *result.Data.Attributes.ImageURL)
			assert.Equal(t, newBio, *result.Data.Attributes.Bio)
			assert.Equal(t, newProfileURL, *result.Data.Attributes.URL)
			updatedContextInformation := result.Data.Attributes.ContextInformation
			assert.Equal(t, contextInformation["last_visited"], updatedContextInformation["last_visited"])
			// Usual stuff done, now lets unset
			contextInformation = map[string]interface{}{
				"last_visited": nil,
				"space":        "3d6dab8d-f204-42e8-ab29-cdb1c93130ad",
				"rate":         100.00,
				"count":        3,
			}
			updateUsersPayload = newUpdateUsersPayload(
				WithUpdatedEmail(newEmail),
				WithUpdatedFullName(newFullName),
				WithUpdatedBio(newBio),
				WithUpdatedImageURL(newImageURL),
				WithUpdatedURL(newProfileURL),
				WithUpdatedContextInformation(contextInformation))
			_, result = test.UpdateUsersOK(t, secureService.Context, secureService, secureController, updateUsersPayload)
			// then
			require.NotNil(t, result)
			// let's fetch it and validate the usual stuff.
			_, result = test.ShowUsersOK(t, nil, nil, s.controller, identity.ID.String(), nil, nil)
			require.NotNil(t, result)
			updatedContextInformation = result.Data.Attributes.ContextInformation

			// what was passed as non-nill should be intact.
			assert.Equal(t, contextInformation["space"], updatedContextInformation["space"])

			// what was pass as nil should not be found!
			_, ok := updatedContextInformation["last_visited"]
			assert.Equal(t, false, ok)
		})

		t.Run("without context info", func(t *testing.T) {
			// given
			user := s.createRandomUser("TestUpdateUserOKWithoutContextInfo")
			identity, err := testsupport.CreateTestUser(s.DB, &user)
			require.NoError(t, err)
			// when
			newEmail := "TestUpdateUserOKWithoutContextInfo-" + uuid.NewV4().String() + "@email.com"
			newFullName := "TestUpdateUserOKWithoutContextInfo"
			newImageURL := "http://new.image.io/imageurl"
			newBio := "new bio"
			newProfileURL := "http://new.profile.url/url"
			secureService, secureController := s.SecuredController(identity)
			updateUsersPayload := newUpdateUsersPayload(
				WithUpdatedEmail(newEmail),
				WithUpdatedFullName(newFullName),
				WithUpdatedBio(newBio),
				WithUpdatedImageURL(newImageURL),
				WithUpdatedURL(newProfileURL))
			test.UpdateUsersOK(t, secureService.Context, secureService, secureController, updateUsersPayload)
		})

		t.Run("patch content info", func(t *testing.T) {
			// given
			user := s.createRandomUser("TestPatchUserContextInformation")
			identity, err := testsupport.CreateTestUser(s.DB, &user)
			require.NoError(t, err)
			// when
			secureService, secureController := s.SecuredController(identity)

			contextInformation := map[string]interface{}{
				"last_visited": "yesterday",
				"count":        3,
			}
			//secureController, secureService := createSecureController(t, identity)
			updateUsersPayload := newUpdateUsersPayload(WithUpdatedContextInformation(contextInformation))

			_, result := test.UpdateUsersOK(t, secureService.Context, secureService, secureController, updateUsersPayload)
			// then
			require.NotNil(t, result)

			// let's fetch it and validate the usual stuff.
			_, result = test.ShowUsersOK(t, nil, nil, s.controller, identity.ID.String(), nil, nil)
			require.NotNil(t, result)
			assert.Equal(t, identity.ID.String(), *result.Data.ID)
			updatedContextInformation := result.Data.Attributes.ContextInformation

			// Before we PATCH, ensure that the 1st time update has worked well.
			assert.Equal(t, contextInformation["last_visited"], updatedContextInformation["last_visited"])
			countValue, ok := updatedContextInformation["count"].(float64)
			assert.True(t, ok)
			assert.Equal(t, contextInformation["count"], int(countValue))

			// Usual stuff done, now lets PATCH only 1 contextInformation attribute
			patchedContextInformation := map[string]interface{}{
				"count": 5,
			}
			updateUsersPayload = newUpdateUsersPayload(WithUpdatedContextInformation(patchedContextInformation))
			_, result = test.UpdateUsersOK(t, secureService.Context, secureService, secureController, updateUsersPayload)
			require.NotNil(t, result)

			// let's fetch it and validate the usual stuff.
			_, result = test.ShowUsersOK(t, nil, nil, s.controller, identity.ID.String(), nil, nil)
			require.NotNil(t, result)
			updatedContextInformation = result.Data.Attributes.ContextInformation

			// what was NOT passed, should remain intact.
			assert.Equal(t, contextInformation["last_visited"], updatedContextInformation["last_visited"])

			// what WAS PASSED, should be updated.
			countValue, ok = updatedContextInformation["count"].(float64)
			assert.True(t, ok)
			assert.Equal(t, patchedContextInformation["count"], int(countValue))
		})

		t.Run("hide email address", func(t *testing.T) {
			// given user1
			user1 := s.createRandomUser("TestListUsersOK1")
			identity, err := testsupport.CreateTestUser(s.DB, &user1)
			require.NoError(s.T(), err)

			secureService, secureController := s.SecuredController(identity)

			// when
			email := user1.Email

			// by default, email is public.
			_, result := test.ListUsersOK(s.T(), nil, nil, s.controller, &email, nil, nil, nil)
			returnedUser := result.Data[0].Attributes
			require.Equal(s.T(), email, *returnedUser.Email)
			require.False(s.T(), *returnedUser.EmailPrivate)

			// check for /api/users/<ID>
			// should show public email when not made private.
			_, singleResult := test.ShowUsersOK(s.T(), secureService.Context, secureService, s.controller, identity.ID.String(), nil, nil)
			returnedUser = singleResult.Data.Attributes
			require.Equal(s.T(), email, *returnedUser.Email)
			require.False(s.T(), *returnedUser.EmailPrivate)

			contextInformation := map[string]interface{}{
				"last_visited": "yesterday",
				"space":        "3d6dab8d-f204-42e8-ab29-cdb1c93130ad",
				"rate":         100.00,
				"count":        3,
			}
			updateUsersPayload := newUpdateUsersPayload(WithUpdatedContextInformation(contextInformation), WithUpdatedEmailPrivate(true))
			_, updateResult := test.UpdateUsersOK(s.T(), secureService.Context, secureService, secureController, updateUsersPayload)

			// Email will be visible to the one who it belongs to
			require.True(s.T(), *updateResult.Data.Attributes.EmailPrivate)
			require.Equal(s.T(), user1.Email, *updateResult.Data.Attributes.Email)

			// But when you try to access the same with an API which doesn't respect auth,
			// it wouldn't be visible.
			_, result = test.ListUsersOK(s.T(), nil, nil, s.controller, &email, nil, nil, nil)
			returnedUserResult := result.Data[0]
			require.Equal(s.T(), "", *returnedUserResult.Attributes.Email)

			// the /api/users/<ID> endpoint should hide out the email.
			_, showUserResponse := test.ShowUsersOK(s.T(), secureService.Context, secureService, s.controller, identity.ID.String(), nil, nil)
			require.NotEqual(s.T(), user1.Email, *showUserResponse.Data.Attributes.Email)
			require.Equal(s.T(), "", *showUserResponse.Data.Attributes.Email)
			require.True(s.T(), *showUserResponse.Data.Attributes.EmailPrivate)
		})
	})

	s.T().Run("bad request", func(t *testing.T) {

		t.Run("invalid email address", func(t *testing.T) {
			// given
			user := s.createRandomUser("TestUpdateUserOKWithoutContextInfo")
			identity, err := testsupport.CreateTestUser(s.DB, &user)
			require.NoError(t, err)
			// when
			newEmail := " "
			newFullName := "TestUpdateUserOKWithoutContextInfo"
			newImageURL := "http://new.image.io/imageurl"
			newBio := "new bio"
			newProfileURL := "http://new.profile.url/url"
			secureService, secureController := s.SecuredController(identity)

			//then
			updateUsersPayload := newUpdateUsersPayload(
				WithUpdatedEmail(newEmail),
				WithUpdatedFullName(newFullName),
				WithUpdatedBio(newBio),
				WithUpdatedImageURL(newImageURL),
				WithUpdatedURL(newProfileURL))
			test.UpdateUsersBadRequest(t, secureService.Context, secureService, secureController, updateUsersPayload)
		})

		t.Run("invalid username", func(t *testing.T) {
			// given
			user := s.createRandomUser("TestUpdateUserOKWithoutContextInfo")
			identity, err := testsupport.CreateTestUser(s.DB, &user)
			require.NoError(t, err)
			contextInformation := map[string]interface{}{
				"last_visited": "yesterday",
				"count":        3,
			}
			//when
			newUsername := " "
			secureService, secureController := s.SecuredController(identity)
			updateUsersPayload := newUpdateUsersPayload(
				WithUpdatedUsername(newUsername),
				WithUpdatedContextInformation(contextInformation))

			//then
			test.UpdateUsersBadRequest(t, secureService.Context, secureService, secureController, updateUsersPayload)
		})

		t.Run("existing username", func(t *testing.T) {
			// create 2 users.
			user := s.createRandomUser("OK")
			identity, err := testsupport.CreateTestUser(s.DB, &user)
			require.NoError(t, err)
			user2 := s.createRandomUser("OK2")
			identity2, err := testsupport.CreateTestUser(s.DB, &user2)
			require.NoError(t, err)

			// try updating using the username of an existing ( just created ) user.
			secureService, secureController := s.SecuredController(identity2)

			contextInformation := map[string]interface{}{
				"last_visited": "yesterday",
			}
			newUsername := identity.Username
			updateUsersPayload := newUpdateUsersPayload(
				WithUpdatedUsername(newUsername),
				WithUpdatedContextInformation(contextInformation))

			test.UpdateUsersBadRequest(t, secureService.Context, secureService, secureController, updateUsersPayload)
		})

		t.Run("existing email", func(t *testing.T) {
			// create 2 users.
			user := s.createRandomUser("OK")
			_, err := testsupport.CreateTestUser(s.DB, &user)
			require.NoError(t, err)
			user2 := s.createRandomUser("OK2")
			identity2, err := testsupport.CreateTestUser(s.DB, &user2)
			// try updating using the email of an existing ( just created ) user.
			secureService, secureController := s.SecuredController(identity2)
			contextInformation := map[string]interface{}{
				"last_visited": "yesterday",
			}
			newEmail := user.Email
			updateUsersPayload := newUpdateUsersPayload(
				WithUpdatedEmail(newEmail),
				WithUpdatedContextInformation(contextInformation))
			test.UpdateUsersBadRequest(t, secureService.Context, secureService, secureController, updateUsersPayload)
		})

	})

	s.T().Run("forbidden", func(t *testing.T) {

		t.Run("username multiple times forbidden", func(t *testing.T) {
			user := s.createRandomUser("OK")
			identity, err := testsupport.CreateTestUser(s.DB, &user)
			require.NoError(t, err)
			newUsername := identity.Username + uuid.NewV4().String()
			secureService, secureController := s.SecuredController(identity)
			contextInformation := map[string]interface{}{
				"last_visited": "yesterday",
			}

			// you can update username multiple times.
			// also omit registrationCompleted
			updateUsersPayload := newUpdateUsersPayload(
				WithUpdatedUsername(newUsername),
				WithUpdatedContextInformation(contextInformation))

			test.UpdateUsersOK(t, secureService.Context, secureService, secureController, updateUsersPayload)

			updateUsersPayload = newUpdateUsersPayload(
				WithUpdatedUsername(newUsername),
				WithRegistrationCompleted(true),
				WithUpdatedContextInformation(contextInformation))

			test.UpdateUsersOK(t, secureService.Context, secureService, secureController, updateUsersPayload)

			// next attempt should fail.
			newUsername = identity.Username + uuid.NewV4().String()
			updateUsersPayload = newUpdateUsersPayload(
				WithUpdatedUsername(newUsername),
				WithUpdatedContextInformation(contextInformation))
			test.UpdateUsersForbidden(t, secureService.Context, secureService, secureController, updateUsersPayload)
		})

		t.Run("internal level for non-employee", func(t *testing.T) {
			// given
			user := s.createRandomUser("TestUpdateUserOK", WithEmailAddress("user@foo.com"))
			identity, err := testsupport.CreateTestUser(s.DB, &user)
			require.NoError(t, err)
			// when/then
			newFeatureLevel := "internal"
			secureService, secureController := s.SecuredController(identity)
			updateUsersPayload := newUpdateUsersPayload(WithUpdatedFeatureLevel(newFeatureLevel))
			test.UpdateUsersForbidden(t, secureService.Context, secureService, secureController, updateUsersPayload)
		})
	})

	s.T().Run("unauthorized", func(t *testing.T) {
		// given
		user := s.createRandomUser("TestUpdateUserUnauthorized")
		_, err := testsupport.CreateTestUser(s.DB, &user)
		require.NoError(t, err)
		newEmail := "TestUpdateUserUnauthorized-" + uuid.NewV4().String() + "@email.com"
		newFullName := "TestUpdateUserUnauthorized"
		newImageURL := "http://new.image.io/imageurl"
		newBio := "new bio"
		newProfileURL := "http://new.profile.url/url"
		contextInformation := map[string]interface{}{
			"last_visited": "yesterday",
			"space":        "3d6dab8d-f204-42e8-ab29-cdb1c93130ad",
		}
		//secureController, secureService := createSecureController(t, identity)
		updateUsersPayload := newUpdateUsersPayload(
			WithUpdatedEmail(newEmail),
			WithUpdatedFullName(newFullName),
			WithUpdatedBio(newBio),
			WithUpdatedImageURL(newImageURL),
			WithUpdatedURL(newProfileURL),
			WithUpdatedContextInformation(contextInformation))
=======
func (s *TestUsersSuite) TestEmailVerifiedOK() {
	// given
	user := s.createRandomUser("TestVerifyEmailOK")
	identity, err := testsupport.CreateTestUser(s.DB, &user)
	require.NoError(s.T(), err)
	test.ShowUsersOK(s.T(), nil, nil, s.controller, identity.ID.String(), nil, nil)

	// when
	newEmail := "TestUpdateUserOK-" + uuid.NewV4().String() + "@email.com"
	newFullName := "TestUpdateUserOK"
	newImageURL := "http://new.image.io/imageurl"
	newBio := "new bio"
	newProfileURL := "http://new.profile.url/url"
	newCompany := "updateCompany " + uuid.NewV4().String()
	secureService, secureController := s.SecuredController(identity)

	contextInformation := map[string]interface{}{
		"last_visited": "yesterday",
		"space":        "3d6dab8d-f204-42e8-ab29-cdb1c93130ad",
		"rate":         100.00,
		"count":        3,
	}
	//secureController, secureService := createSecureController(t, identity)
	updateUsersPayload := createUpdateUsersPayload(&newEmail, &newFullName, &newBio, &newImageURL, &newProfileURL, &newCompany, nil, nil, contextInformation)
	test.UpdateUsersOK(s.T(), secureService.Context, secureService, secureController, updateUsersPayload)

	codes, err := s.Application.VerificationCodes().Query(account.VerificationCodeWithUser(), account.VerificationCodeFilterByUserID(user.ID))
	require.NoError(s.T(), err)
	require.Len(s.T(), codes, 1)
	verificationCode := codes[0].Code

	rw := test.VerifyEmailUsersTemporaryRedirect(s.T(), secureService.Context, secureService, secureController, verificationCode)
	redirectLocation := rw.Header().Get("Location")
	assert.Equal(s.T(), "https://prod-preview.openshift.io/_home?verified=true&error=", redirectLocation)

	codes, err = s.Application.VerificationCodes().Query(account.VerificationCodeWithUser(), account.VerificationCodeFilterByUserID(user.ID))
	require.NoError(s.T(), err)
	require.Len(s.T(), codes, 0)
}

func (s *TestUsersSuite) TestVerifyEmailFail() {
	// given
	user := s.createRandomUser("TestVerifyEmailFail")
	identity, err := testsupport.CreateTestUser(s.DB, &user)
	require.NoError(s.T(), err)

	secureService, secureController := s.SecuredController(identity)
	rw := test.VerifyEmailUsersTemporaryRedirect(s.T(), secureService.Context, secureService, secureController, "ABCD")
	redirectLocation := rw.Header().Get("Location")
	assert.Equal(s.T(), "https://prod-preview.openshift.io/_home?verified=false&error=code with id 'ABCD' not found", redirectLocation)

}

func (s *TestUsersSuite) TestUpdateUserOK() {
	// given
	user := s.createRandomUser("TestUpdateUserOK")
	identity, err := testsupport.CreateTestUser(s.DB, &user)
	require.NoError(s.T(), err)

	_, result := test.ShowUsersOK(s.T(), nil, nil, s.controller, identity.ID.String(), nil, nil)
	assert.Equal(s.T(), identity.ID.String(), *result.Data.ID)
	assert.Equal(s.T(), user.FullName, *result.Data.Attributes.FullName)
	assert.Equal(s.T(), user.ImageURL, *result.Data.Attributes.ImageURL)
	assert.Equal(s.T(), identity.ProviderType, *result.Data.Attributes.ProviderType)
	assert.Equal(s.T(), identity.Username, *result.Data.Attributes.Username)
	assert.Equal(s.T(), user.Company, *result.Data.Attributes.Company)

	// when
	newEmail := "TestUpdateUserOK-" + uuid.NewV4().String() + "@email.com"
	newFullName := "TestUpdateUserOK"
	newImageURL := "http://new.image.io/imageurl"
	newBio := "new bio"
	newProfileURL := "http://new.profile.url/url"
	newCompany := "updateCompany " + uuid.NewV4().String()
	secureService, secureController := s.SecuredController(identity)

	contextInformation := map[string]interface{}{
		"last_visited": "yesterday",
		"space":        "3d6dab8d-f204-42e8-ab29-cdb1c93130ad",
		"rate":         100.00,
		"count":        3,
	}
	//secureController, secureService := createSecureController(t, identity)
	updateUsersPayload := createUpdateUsersPayload(&newEmail, &newFullName, &newBio, &newImageURL, &newProfileURL, &newCompany, nil, nil, contextInformation)
	_, result = test.UpdateUsersOK(s.T(), secureService.Context, secureService, secureController, updateUsersPayload)

	// then
	require.NotNil(s.T(), result)
	// let's fetch it and validate
	_, result = test.ShowUsersOK(s.T(), nil, nil, s.controller, identity.ID.String(), nil, nil)
	require.NotNil(s.T(), result)
	assert.Equal(s.T(), identity.ID.String(), *result.Data.ID)
	assert.Equal(s.T(), newFullName, *result.Data.Attributes.FullName)
	assert.Equal(s.T(), newImageURL, *result.Data.Attributes.ImageURL)
	assert.Equal(s.T(), newBio, *result.Data.Attributes.Bio)
	assert.Equal(s.T(), newProfileURL, *result.Data.Attributes.URL)
	assert.Equal(s.T(), newCompany, *result.Data.Attributes.Company)

	updatedContextInformation := result.Data.Attributes.ContextInformation
	assert.Equal(s.T(), contextInformation["last_visited"], updatedContextInformation["last_visited"])

	countValue, ok := updatedContextInformation["count"].(float64)
	assert.True(s.T(), ok)
	assert.Equal(s.T(), contextInformation["count"], int(countValue))
	assert.Equal(s.T(), contextInformation["rate"], updatedContextInformation["rate"])
}

func (s *TestUsersSuite) TestUpdateUserNameMulitpleTimesForbidden() {

	user := s.createRandomUser("OK")
	identity, err := testsupport.CreateTestUser(s.DB, &user)
	require.NoError(s.T(), err)

	_, result := test.ShowUsersOK(s.T(), nil, nil, s.controller, identity.ID.String(), nil, nil)
	assert.Equal(s.T(), identity.ID.String(), *result.Data.ID)

	newUserName := identity.Username + uuid.NewV4().String()
	secureService, secureController := s.SecuredController(identity)

	contextInformation := map[string]interface{}{
		"last_visited": "yesterday",
	}

	// you can update username multiple times.
	// also omit registrationCompleted
	updateUsersPayload := createUpdateUsersPayload(nil, nil, nil, nil, nil, nil, &newUserName, nil, contextInformation)
	_, result = test.UpdateUsersOK(s.T(), secureService.Context, secureService, secureController, updateUsersPayload)

	boolTrue := true
	updateUsersPayload = createUpdateUsersPayload(nil, nil, nil, nil, nil, nil, &newUserName, &boolTrue, contextInformation)
	_, result = test.UpdateUsersOK(s.T(), secureService.Context, secureService, secureController, updateUsersPayload)

	// next attempt should fail.
	newUserName = identity.Username + uuid.NewV4().String()
	updateUsersPayload = createUpdateUsersPayload(nil, nil, nil, nil, nil, nil, &newUserName, nil, contextInformation)
	test.UpdateUsersForbidden(s.T(), secureService.Context, secureService, secureController, updateUsersPayload)
}

func (s *TestUsersSuite) TestUpdateUserNameMulitpleTimesOK() {

	user := s.createRandomUser("OK")
	identity, err := testsupport.CreateTestUser(s.DB, &user)
	require.NoError(s.T(), err)

	_, result := test.ShowUsersOK(s.T(), nil, nil, s.controller, identity.ID.String(), nil, nil)
	assert.Equal(s.T(), identity.ID.String(), *result.Data.ID)

	newUserName := identity.Username // new username = old userame
	secureService, secureController := s.SecuredController(identity)

	contextInformation := map[string]interface{}{
		"last_visited": "yesterday",
	}

	updateUsersPayload := createUpdateUsersPayload(nil, nil, nil, nil, nil, nil, &newUserName, nil, contextInformation)
	_, result = test.UpdateUsersOK(s.T(), secureService.Context, secureService, secureController, updateUsersPayload)
	require.False(s.T(), *result.Data.Attributes.RegistrationCompleted)

	// next attempt should PASS.
	_, result = test.UpdateUsersOK(s.T(), secureService.Context, secureService, secureController, updateUsersPayload)
	require.False(s.T(), *result.Data.Attributes.RegistrationCompleted)

}

func (s *TestUsersSuite) TestUpdateRegistrationCompletedOK() {
	user := s.createRandomUser("OK")
	identity, err := testsupport.CreateTestUser(s.DB, &user)
	require.NoError(s.T(), err)

	_, result := test.ShowUsersOK(s.T(), nil, nil, s.controller, identity.ID.String(), nil, nil)
	assert.Equal(s.T(), identity.ID.String(), *result.Data.ID)

	secureService, secureController := s.SecuredController(identity)

	contextInformation := map[string]interface{}{
		"last_visited": "yesterday",
	}

	updateUsersPayload := createUpdateUsersPayload(nil, nil, nil, nil, nil, nil, nil, nil, contextInformation)
	_, result = test.UpdateUsersOK(s.T(), secureService.Context, secureService, secureController, updateUsersPayload)
	require.False(s.T(), *result.Data.Attributes.RegistrationCompleted)

	// next attempt should PASS.
	boolTrue := true
	updateUsersPayload = createUpdateUsersPayload(nil, nil, nil, nil, nil, nil, nil, &boolTrue, contextInformation)
	test.UpdateUsersOK(s.T(), secureService.Context, secureService, secureController, updateUsersPayload)
}

func (s *TestUsersSuite) TestUpdateRegistrationCompletedBadRequest() {
	user := s.createRandomUser("OKRegCompleted")
	identity, err := testsupport.CreateTestUser(s.DB, &user)
	require.NoError(s.T(), err)

	_, result := test.ShowUsersOK(s.T(), nil, nil, s.controller, identity.ID.String(), nil, nil)
	assert.Equal(s.T(), identity.ID.String(), *result.Data.ID)

	secureService, secureController := s.SecuredController(identity)

	contextInformation := map[string]interface{}{
		"last_visited": "yesterday",
	}

	updateUsersPayload := createUpdateUsersPayload(nil, nil, nil, nil, nil, nil, nil, nil, contextInformation)
	_, result = test.UpdateUsersOK(s.T(), secureService.Context, secureService, secureController, updateUsersPayload)
	require.False(s.T(), *result.Data.Attributes.RegistrationCompleted)

	// next attempt should fail.
	boolFalse := false
	updateUsersPayload = createUpdateUsersPayload(nil, nil, nil, nil, nil, nil, nil, &boolFalse, contextInformation)
	test.UpdateUsersBadRequest(s.T(), secureService.Context, secureService, secureController, updateUsersPayload)

}

func (s *TestUsersSuite) TestUpdateRegistrationCompletedAndUsernameOK() {

	// In this test case, we send both registrationCompleted=True and an updated username
	// as part of HTTP PATCH.

	user := s.createRandomUser("OKRegCompleted")
	identity, err := testsupport.CreateTestUser(s.DB, &user)
	require.NoError(s.T(), err)

	_, result := test.ShowUsersOK(s.T(), nil, nil, s.controller, identity.ID.String(), nil, nil)
	assert.Equal(s.T(), identity.ID.String(), *result.Data.ID)

	secureService, secureController := s.SecuredController(identity)

	contextInformation := map[string]interface{}{
		"last_visited": "yesterday",
	}

	updateUsersPayload := createUpdateUsersPayload(nil, nil, nil, nil, nil, nil, nil, nil, contextInformation)
	_, result = test.UpdateUsersOK(s.T(), secureService.Context, secureService, secureController, updateUsersPayload)
	require.False(s.T(), *result.Data.Attributes.RegistrationCompleted)

	boolTrue := true
	newUserName := identity.Username + uuid.NewV4().String()
	updateUsersPayload = createUpdateUsersPayload(nil, nil, nil, nil, nil, nil, &newUserName, &boolTrue, contextInformation)
	test.UpdateUsersOK(s.T(), secureService.Context, secureService, secureController, updateUsersPayload)

}

func (s *TestUsersSuite) TestUpdateExistingUsernameForbidden() {
	// create 2 users.
	user := s.createRandomUser("OK")
	identity, err := testsupport.CreateTestUser(s.DB, &user)
	require.NoError(s.T(), err)

	_, result := test.ShowUsersOK(s.T(), nil, nil, s.controller, identity.ID.String(), nil, nil)
	assert.Equal(s.T(), identity.ID.String(), *result.Data.ID)

	user2 := s.createRandomUser("OK2")
	identity2, err := testsupport.CreateTestUser(s.DB, &user2)
	require.NoError(s.T(), err)
	_, result2 := test.ShowUsersOK(s.T(), nil, nil, s.controller, identity2.ID.String(), nil, nil)
	assert.Equal(s.T(), identity2.ID.String(), *result2.Data.ID)

	// try updating using the username of an existing ( just created ) user.
	secureService, secureController := s.SecuredController(identity2)

	contextInformation := map[string]interface{}{
		"last_visited": "yesterday",
	}

	newUserName := identity.Username
	updateUsersPayload := createUpdateUsersPayload(nil, nil, nil, nil, nil, nil, &newUserName, nil, contextInformation)
	test.UpdateUsersBadRequest(s.T(), secureService.Context, secureService, secureController, updateUsersPayload)
}

func (s *TestUsersSuite) TestUpdateExistingEmailForbidden() {
	// create 2 users.
	user := s.createRandomUser("OK")
	identity, err := testsupport.CreateTestUser(s.DB, &user)
	require.NoError(s.T(), err)

	_, result := test.ShowUsersOK(s.T(), nil, nil, s.controller, identity.ID.String(), nil, nil)
	assert.Equal(s.T(), identity.ID.String(), *result.Data.ID)

	user2 := s.createRandomUser("OK2")
	identity2, err := testsupport.CreateTestUser(s.DB, &user2)
	require.NoError(s.T(), err)

	_, result2 := test.ShowUsersOK(s.T(), nil, nil, s.controller, identity2.ID.String(), nil, nil)
	assert.Equal(s.T(), identity2.ID.String(), *result2.Data.ID)

	// try updating using the email of an existing ( just created ) user.
	secureService, secureController := s.SecuredController(identity2)

	contextInformation := map[string]interface{}{
		"last_visited": "yesterday",
	}

	newEmail := user.Email
	updateUsersPayload := createUpdateUsersPayload(&newEmail, nil, nil, nil, nil, nil, nil, nil, contextInformation)
	test.UpdateUsersBadRequest(s.T(), secureService.Context, secureService, secureController, updateUsersPayload)
}

func (s *TestUsersSuite) TestUpdateUserVariableSpacesInNameOK() {

	// given
	user := s.createRandomUser("OK")
	identity, err := testsupport.CreateTestUser(s.DB, &user)
	require.NoError(s.T(), err)

	_, result := test.ShowUsersOK(s.T(), nil, nil, s.controller, identity.ID.String(), nil, nil)
	assertUser(s.T(), result.Data, user, identity)
	// when
	newEmail := "updated-" + uuid.NewV4().String() + "@email.com"

	// This is the special thing we are testing - everything else
	// has been tested in other tests.
	// We use the full name to derive the first and the last name
	// This test checks that the splitting is done correctly,
	// ie, the first word is the first name ,and the rest is the last name

	newFullName := " This name   has a   lot of spaces   in it"
	newImageURL := "http://new.image.io/imageurl"
	newBio := "new bio"
	newProfileURL := "http://new.profile.url/url"
	newCompany := "updateCompany " + uuid.NewV4().String()

	secureService, secureController := s.SecuredController(identity)

	contextInformation := map[string]interface{}{
		"last_visited": "yesterday",
		"space":        "3d6dab8d-f204-42e8-ab29-cdb1c93130ad",
		"rate":         100.00,
		"count":        3,
	}
	//secureController, secureService := createSecureController(t, identity)
	updateUsersPayload := createUpdateUsersPayload(&newEmail, &newFullName, &newBio, &newImageURL, &newProfileURL, &newCompany, nil, nil, contextInformation)
	_, result = test.UpdateUsersOK(s.T(), secureService.Context, secureService, secureController, updateUsersPayload)
	// then
	require.NotNil(s.T(), result)
	// let's fetch it and validate
	_, result = test.ShowUsersOK(s.T(), nil, nil, s.controller, identity.ID.String(), nil, nil)
	require.NotNil(s.T(), result)
	assert.Equal(s.T(), identity.ID.String(), *result.Data.ID)
	assert.Equal(s.T(), newFullName, *result.Data.Attributes.FullName)
	assert.Equal(s.T(), newImageURL, *result.Data.Attributes.ImageURL)
	assert.Equal(s.T(), newBio, *result.Data.Attributes.Bio)
	assert.Equal(s.T(), newProfileURL, *result.Data.Attributes.URL)
	assert.Equal(s.T(), newCompany, *result.Data.Attributes.Company)

	updatedContextInformation := result.Data.Attributes.ContextInformation
	assert.Equal(s.T(), contextInformation["last_visited"], updatedContextInformation["last_visited"])
	countValue, ok := updatedContextInformation["count"].(float64)
	assert.True(s.T(), ok)
	assert.Equal(s.T(), contextInformation["count"], int(countValue))
	assert.Equal(s.T(), contextInformation["rate"], updatedContextInformation["rate"])
}

//Test to unset variable in contextInformation

func (s *TestUsersSuite) TestUpdateUserUnsetVariableInContextInfo() {
	// given
	user := s.createRandomUser("TestUpdateUserUnsetVariableInContextInfo")
	identity, err := testsupport.CreateTestUser(s.DB, &user)
	require.NoError(s.T(), err)

	_, result := test.ShowUsersOK(s.T(), nil, nil, s.controller, identity.ID.String(), nil, nil)
	assert.Equal(s.T(), identity.ID.String(), *result.Data.ID)
	assert.Equal(s.T(), user.FullName, *result.Data.Attributes.FullName)
	assert.Equal(s.T(), user.ImageURL, *result.Data.Attributes.ImageURL)
	assert.Equal(s.T(), identity.ProviderType, *result.Data.Attributes.ProviderType)
	assert.Equal(s.T(), identity.Username, *result.Data.Attributes.Username)

	// when
	newEmail := "TestUpdateUserUnsetVariableInContextInfo-" + uuid.NewV4().String() + "@email.com"
	newFullName := "TestUpdateUserUnsetVariableInContextInfo"
	newImageURL := "http://new.image.io/imageurl"
	newBio := "new bio"
	newProfileURL := "http://new.profile.url/url"
	secureService, secureController := s.SecuredController(identity)
	contextInformation := map[string]interface{}{
		"last_visited": "yesterday",
		"space":        "3d6dab8d-f204-42e8-ab29-cdb1c93130ad",
		"rate":         100.00,
		"count":        3,
	}
	//secureController, secureService := createSecureController(t, identity)
	updateUsersPayload := createUpdateUsersPayload(&newEmail, &newFullName, &newBio, &newImageURL, &newProfileURL, nil, nil, nil, contextInformation)
	_, result = test.UpdateUsersOK(s.T(), secureService.Context, secureService, secureController, updateUsersPayload)
	// then
	require.NotNil(s.T(), result)
	// let's fetch it and validate the usual stuff.
	_, result = test.ShowUsersOK(s.T(), nil, nil, s.controller, identity.ID.String(), nil, nil)
	require.NotNil(s.T(), result)
	assert.Equal(s.T(), identity.ID.String(), *result.Data.ID)
	assert.Equal(s.T(), newFullName, *result.Data.Attributes.FullName)
	assert.Equal(s.T(), newImageURL, *result.Data.Attributes.ImageURL)
	assert.Equal(s.T(), newBio, *result.Data.Attributes.Bio)
	assert.Equal(s.T(), newProfileURL, *result.Data.Attributes.URL)
	updatedContextInformation := result.Data.Attributes.ContextInformation
	assert.Equal(s.T(), contextInformation["last_visited"], updatedContextInformation["last_visited"])

	// Usual stuff done, now lets unset
	contextInformation = map[string]interface{}{
		"last_visited": nil,
		"space":        "3d6dab8d-f204-42e8-ab29-cdb1c93130ad",
		"rate":         100.00,
		"count":        3,
	}

	updateUsersPayload = createUpdateUsersPayload(&newEmail, &newFullName, &newBio, &newImageURL, &newProfileURL, nil, nil, nil, contextInformation)
	_, result = test.UpdateUsersOK(s.T(), secureService.Context, secureService, secureController, updateUsersPayload)
	// then
	require.NotNil(s.T(), result)
	// let's fetch it and validate the usual stuff.
	_, result = test.ShowUsersOK(s.T(), nil, nil, s.controller, identity.ID.String(), nil, nil)
	require.NotNil(s.T(), result)
	updatedContextInformation = result.Data.Attributes.ContextInformation

	// what was passed as non-nill should be intact.
	assert.Equal(s.T(), contextInformation["space"], updatedContextInformation["space"])

	// what was pass as nil should not be found!
	_, ok := updatedContextInformation["last_visited"]
	assert.Equal(s.T(), false, ok)
}

//Pass no contextInformation and no one complains.
//This is as per general service behaviour.

func (s *TestUsersSuite) TestUpdateUserOKWithoutContextInfo() {
	// given
	user := s.createRandomUser("TestUpdateUserOKWithoutContextInfo")
	identity, err := testsupport.CreateTestUser(s.DB, &user)
	require.NoError(s.T(), err)

	_, result := test.ShowUsersOK(s.T(), nil, nil, s.controller, identity.ID.String(), nil, nil)
	assert.Equal(s.T(), identity.ID.String(), *result.Data.ID)
	assert.Equal(s.T(), user.FullName, *result.Data.Attributes.FullName)
	assert.Equal(s.T(), user.ImageURL, *result.Data.Attributes.ImageURL)
	assert.Equal(s.T(), identity.ProviderType, *result.Data.Attributes.ProviderType)
	assert.Equal(s.T(), identity.Username, *result.Data.Attributes.Username)
	// when
	newEmail := "TestUpdateUserOKWithoutContextInfo-" + uuid.NewV4().String() + "@email.com"
	newFullName := "TestUpdateUserOKWithoutContextInfo"
	newImageURL := "http://new.image.io/imageurl"
	newBio := "new bio"
	newProfileURL := "http://new.profile.url/url"
	secureService, secureController := s.SecuredController(identity)

	updateUsersPayload := createUpdateUsersPayloadWithoutContextInformation(&newEmail, &newFullName, &newBio, &newImageURL, &newProfileURL)
	test.UpdateUsersOK(s.T(), secureService.Context, secureService, secureController, updateUsersPayload)
}

//Pass " " as email in HTTP PATCH  /api/Users

func (s *TestUsersSuite) TestUpdateUserWithInvalidEmail() {
	// given
	user := s.createRandomUser("TestUpdateUserOKWithoutContextInfo")
	identity, err := testsupport.CreateTestUser(s.DB, &user)
	require.NoError(s.T(), err)

	test.ShowUsersOK(s.T(), nil, nil, s.controller, identity.ID.String(), nil, nil)

	// when
	newEmail := " "
	newFullName := "TestUpdateUserOKWithoutContextInfo"
	newImageURL := "http://new.image.io/imageurl"
	newBio := "new bio"
	newProfileURL := "http://new.profile.url/url"
	secureService, secureController := s.SecuredController(identity)

	//then
	updateUsersPayload := createUpdateUsersPayloadWithoutContextInformation(&newEmail, &newFullName, &newBio, &newImageURL, &newProfileURL)
	test.UpdateUsersBadRequest(s.T(), secureService.Context, secureService, secureController, updateUsersPayload)
}

//Pass " " as username in HTTP PATCH  /api/Users

func (s *TestUsersSuite) TestUpdateUserWithInvalidUsername() {
	// given
	user := s.createRandomUser("TestUpdateUserOKWithoutContextInfo")
	identity, err := testsupport.CreateTestUser(s.DB, &user)
	require.NoError(s.T(), err)

	test.ShowUsersOK(s.T(), nil, nil, s.controller, identity.ID.String(), nil, nil)

	contextInformation := map[string]interface{}{
		"last_visited": "yesterday",
		"count":        3,
	}
	//when
	username := " "
	secureService, secureController := s.SecuredController(identity)
	updateUsersPayload := createUpdateUsersPayload(nil, nil, nil, nil, nil, nil, &username, nil, contextInformation)

	//then
	test.UpdateUsersBadRequest(s.T(), secureService.Context, secureService, secureController, updateUsersPayload)
}

func (s *TestUsersSuite) TestPatchUserContextInformation() {

	// given
	user := s.createRandomUser("TestPatchUserContextInformation")
	identity, err := testsupport.CreateTestUser(s.DB, &user)
	require.NoError(s.T(), err)

	_, result := test.ShowUsersOK(s.T(), nil, nil, s.controller, identity.ID.String(), nil, nil)
	assertUser(s.T(), result.Data, user, identity)
	// when
	secureService, secureController := s.SecuredController(identity)

	contextInformation := map[string]interface{}{
		"last_visited": "yesterday",
		"count":        3,
	}
	//secureController, secureService := createSecureController(t, identity)
	updateUsersPayload := createUpdateUsersPayload(nil, nil, nil, nil, nil, nil, nil, nil, contextInformation)
	_, result = test.UpdateUsersOK(s.T(), secureService.Context, secureService, secureController, updateUsersPayload)
	// then
	require.NotNil(s.T(), result)

	// let's fetch it and validate the usual stuff.
	_, result = test.ShowUsersOK(s.T(), nil, nil, s.controller, identity.ID.String(), nil, nil)
	require.NotNil(s.T(), result)
	assert.Equal(s.T(), identity.ID.String(), *result.Data.ID)
	updatedContextInformation := result.Data.Attributes.ContextInformation

	// Before we PATCH, ensure that the 1st time update has worked well.
	assert.Equal(s.T(), contextInformation["last_visited"], updatedContextInformation["last_visited"])
	countValue, ok := updatedContextInformation["count"].(float64)
	assert.True(s.T(), ok)
	assert.Equal(s.T(), contextInformation["count"], int(countValue))

	// Usual stuff done, now lets PATCH only 1 contextInformation attribute
	patchedContextInformation := map[string]interface{}{
		"count": 5,
	}

	updateUsersPayload = createUpdateUsersPayload(nil, nil, nil, nil, nil, nil, nil, nil, patchedContextInformation)
	_, result = test.UpdateUsersOK(s.T(), secureService.Context, secureService, secureController, updateUsersPayload)
	require.NotNil(s.T(), result)

	// let's fetch it and validate the usual stuff.
	_, result = test.ShowUsersOK(s.T(), nil, nil, s.controller, identity.ID.String(), nil, nil)
	require.NotNil(s.T(), result)
	updatedContextInformation = result.Data.Attributes.ContextInformation

	// what was NOT passed, should remain intact.
	assert.Equal(s.T(), contextInformation["last_visited"], updatedContextInformation["last_visited"])

	// what WAS PASSED, should be updated.
	countValue, ok = updatedContextInformation["count"].(float64)
	assert.True(s.T(), ok)
	assert.Equal(s.T(), patchedContextInformation["count"], int(countValue))

}
>>>>>>> 6a86faa9

		// when/then
		test.UpdateUsersUnauthorized(s.T(), context.Background(), nil, s.controller, updateUsersPayload)
	})

}

func (s *UsersControllerTestSuite) TestShowUserOK() {
	// given user
	user := s.createRandomUser("TestShowUserOK")
	identity, err := testsupport.CreateTestUser(s.DB, &user)
	require.NoError(s.T(), err)

	// when
	res, result := test.ShowUsersOK(s.T(), nil, nil, s.controller, identity.ID.String(), nil, nil)
	// then
	assertUser(s.T(), result.Data, user, identity)
	assertSingleUserResponseHeaders(s.T(), res, result, user)
}

func (s *UsersControllerTestSuite) TestShowUserOKUsingExpiredIfModifedSinceHeader() {
	// given user
	user := s.createRandomUser("TestShowUserOKUsingExpiredIfModifedSinceHeader")
	identity, err := testsupport.CreateTestUser(s.DB, &user)
	require.NoError(s.T(), err)

	// when
	ifModifiedSince := app.ToHTTPTime(user.UpdatedAt.Add(-1 * time.Hour))
	res, result := test.ShowUsersOK(s.T(), nil, nil, s.controller, identity.ID.String(), &ifModifiedSince, nil)
	// then
	assertUser(s.T(), result.Data, user, identity)
	assertSingleUserResponseHeaders(s.T(), res, result, user)
}

func (s *UsersControllerTestSuite) TestShowUserOKUsingExpiredIfNoneMatchHeader() {
	// given user
	user := s.createRandomUser("TestShowUserOKUsingExpiredIfNoneMatchHeader")
	identity, err := testsupport.CreateTestUser(s.DB, &user)
	require.NoError(s.T(), err)

	// when
	ifNoneMatch := "foo"
	res, result := test.ShowUsersOK(s.T(), nil, nil, s.controller, identity.ID.String(), nil, &ifNoneMatch)
	// then
	assertUser(s.T(), result.Data, user, identity)
	assertSingleUserResponseHeaders(s.T(), res, result, user)
}

func (s *UsersControllerTestSuite) TestShowUserNotModifiedUsingIfModifedSinceHeader() {
	// given user
	user := s.createRandomUser("TestShowUserNotModifiedUsingIfModifedSinceHeader")
	identity, err := testsupport.CreateTestUser(s.DB, &user)
	require.NoError(s.T(), err)

	// when/then
	ifModifiedSince := app.ToHTTPTime(user.UpdatedAt.UTC())
	test.ShowUsersNotModified(s.T(), nil, nil, s.controller, identity.ID.String(), &ifModifiedSince, nil)
}

func (s *UsersControllerTestSuite) TestShowUserNotModifiedUsingIfNoneMatchHeader() {
	// given user
	user := s.createRandomUser("TestShowUserNotModifiedUsingIfNoneMatchHeader")
	identity, err := testsupport.CreateTestUser(s.DB, &user)
	require.NoError(s.T(), err)

	// when/then
	ifNoneMatch := app.GenerateEntityTag(user)
	test.ShowUsersNotModified(s.T(), nil, nil, s.controller, identity.ID.String(), nil, &ifNoneMatch)
}

func (s *UsersControllerTestSuite) TestShowUserNotFound() {
	// given user
	user := s.createRandomUser("TestShowUserNotFound")
	_, err := testsupport.CreateTestUser(s.DB, &user)
	require.NoError(s.T(), err)

	// when/then
	test.ShowUsersNotFound(s.T(), nil, nil, s.controller, uuid.NewV4().String(), nil, nil)
}

func (s *UsersControllerTestSuite) TestShowUserBadRequest() {
	// given user
	user := s.createRandomUser("TestShowUserBadRequest")
	_, err := testsupport.CreateTestUser(s.DB, &user)
	require.NoError(s.T(), err)

	// when/then
	test.ShowUsersBadRequest(s.T(), nil, nil, s.controller, "invaliduuid", nil, nil)
}

func (s *UsersControllerTestSuite) TestListUsersOK() {
	// given user1
	user1 := s.createRandomUser("TestListUsersOK1")
	identity1, err := testsupport.CreateTestUser(s.DB, &user1)
	require.NoError(s.T(), err)

	// given user2
	user2 := s.createRandomUser("TestListUsersOK2")
	identity2, err := testsupport.CreateTestUser(s.DB, &user2)
	require.NoError(s.T(), err)

	// when
	res, result := test.ListUsersOK(s.T(), nil, nil, s.controller, nil, &identity1.Username, nil, nil)
	// then
	assertUser(s.T(), findUser(identity1.ID, result.Data), user1, identity1)

	res, result = test.ListUsersOK(s.T(), nil, nil, s.controller, nil, &identity2.Username, nil, nil)
	assertUser(s.T(), findUser(identity2.ID, result.Data), user2, identity2)
	assertMultiUsersResponseHeaders(s.T(), res, user2)
}

// a user should always have a KC identity, but just in case, the server should not fail
// to respond to the query if data some data is invalid.
func (s *UsersControllerTestSuite) TestListUsersWithMissingKeycloakIdentityOK() {
	// given user1
	user1 := s.createRandomUser("TestListUsersOK1")
	identity1, err := testsupport.CreateTestUser(s.DB, &user1)
	require.NoError(s.T(), err)

	identity1.ProviderType = ""
	err = s.Application.Identities().Save(context.Background(), &identity1)
	require.NoError(s.T(), err)

	// given user2
	user2 := s.createRandomUser("TestListUsersOK2")
	identity2, err := testsupport.CreateTestUser(s.DB, &user2)
	require.NoError(s.T(), err)
	// when
	res, result := test.ListUsersOK(s.T(), nil, nil, s.controller, nil, &identity2.Username, nil, nil)
	// then
	assertUser(s.T(), findUser(identity2.ID, result.Data), user2, identity2)
	assertMultiUsersResponseHeaders(s.T(), res, user2)
}

func (s *UsersControllerTestSuite) TestListUsersOKUsingExpiredIfModifiedSinceHeader() {
	// given user1
	user1 := s.createRandomUser("TestListUsersOKUsingExpiredIfModifiedSinceHeader")
	identity1, err := testsupport.CreateTestUser(s.DB, &user1)
	require.NoError(s.T(), err)

	// given user2
	user2 := s.createRandomUser("TestListUsersOKUsingExpiredIfModifiedSinceHeader2")
	identity2, err := testsupport.CreateTestUser(s.DB, &user2)
	require.NoError(s.T(), err)

	// when
	ifModifiedSinceHeader := app.ToHTTPTime(user2.UpdatedAt.Add(-1 * time.Hour))
	res, result := test.ListUsersOK(s.T(), nil, nil, s.controller, nil, &identity1.Username, &ifModifiedSinceHeader, nil)
	// then
	assertUser(s.T(), findUser(identity1.ID, result.Data), user1, identity1)

	res, result = test.ListUsersOK(s.T(), nil, nil, s.controller, nil, &identity2.Username, &ifModifiedSinceHeader, nil)
	assertUser(s.T(), findUser(identity2.ID, result.Data), user2, identity2)
	assertMultiUsersResponseHeaders(s.T(), res, user2)
}

func (s *UsersControllerTestSuite) TestListUsersOKUsingExpiredIfNoneMatchHeader() {
	// given user1
	user1 := s.createRandomUser("TestListUsersOKUsingExpiredIfNoneMatchHeader")
	identity1, err := testsupport.CreateTestUser(s.DB, &user1)
	require.NoError(s.T(), err)

	// given user2
	user2 := s.createRandomUser("TestListUsersOKUsingExpiredIfNoneMatchHeader2")
	identity2, err := testsupport.CreateTestUser(s.DB, &user2)
	require.NoError(s.T(), err)

	// when
	ifNoneMatch := "foo"
	res, result := test.ListUsersOK(s.T(), nil, nil, s.controller, nil, &identity1.Username, nil, &ifNoneMatch)
	// then
	assertUser(s.T(), findUser(identity1.ID, result.Data), user1, identity1)

	res, result = test.ListUsersOK(s.T(), nil, nil, s.controller, nil, &identity2.Username, nil, &ifNoneMatch)
	assertUser(s.T(), findUser(identity2.ID, result.Data), user2, identity2)

	assertMultiUsersResponseHeaders(s.T(), res, user2)
}

func (s *UsersControllerTestSuite) TestListUsersNotModifiedUsingIfModifiedSinceHeader() {
	// given user1
	user1 := s.createRandomUser("TestListUsersNotModifiedUsingIfModifiedSinceHeader")
	_, err := testsupport.CreateTestUser(s.DB, &user1)
	require.NoError(s.T(), err)

	// given user2
	user2 := s.createRandomUser("TestListUsersNotModifiedUsingIfModifiedSinceHeader2")
	_, err = testsupport.CreateTestUser(s.DB, &user2)
	require.NoError(s.T(), err)

	// when
	ifModifiedSinceHeader := app.ToHTTPTime(user2.UpdatedAt)
	res := test.ListUsersNotModified(s.T(), nil, nil, s.controller, nil, nil, &ifModifiedSinceHeader, nil)
	// then
	assertResponseHeaders(s.T(), res)
}

func (s *UsersControllerTestSuite) TestListUsersByUsernameOK() {
	// given user1
	user1 := s.createRandomUser("TestListUsersOK1")
	identity11, err := testsupport.CreateTestUser(s.DB, &user1)
	require.NoError(s.T(), err)

	user2 := s.createRandomUser("TestListUsersOK2")
	_, err = testsupport.CreateTestUser(s.DB, &user2)
	require.NoError(s.T(), err)

	user3 := s.createRandomUser("TestListUsersOK3")
	_, err = testsupport.CreateTestUser(s.DB, &user3)
	require.NoError(s.T(), err)

	// when
	_, result := test.ListUsersOK(s.T(), nil, nil, s.controller, nil, &identity11.Username, nil, nil)
	// then
	for i, data := range result.Data {
		s.T().Log(fmt.Sprintf("Result #%d: %s %v", i, *data.ID, *data.Attributes.Username))
	}
	require.Len(s.T(), result.Data, 1)
	assertUser(s.T(), findUser(identity11.ID, result.Data), user1, identity11)
}

func (s *UsersControllerTestSuite) TestListUsersByUsernameOKEmptyResult() {
	// given user1
	user1 := s.createRandomUser("TestListUsersOK1")
	_, err := testsupport.CreateTestUser(s.DB, &user1)
	require.NoError(s.T(), err)

	// given user2
	user2 := s.createRandomUser("TestListUsersOK2")
	_, err = testsupport.CreateTestUser(s.DB, &user2)
	require.NoError(s.T(), err)

	// when
	username := "foobar"
	_, result := test.ListUsersOK(s.T(), nil, nil, s.controller, nil, &username, nil, nil)
	// then
	require.Len(s.T(), result.Data, 0)
}

func (s *UsersControllerTestSuite) TestListUsersByUsernameNotModifiedUsingIfNoneMatchHeader() {
	// given user1
	user1 := s.createRandomUser("TestListUsersOK1")
	identity11, err := testsupport.CreateTestUser(s.DB, &user1)
	require.NoError(s.T(), err)

	// given user2
	user2 := s.createRandomUser("TestListUsersOK2")
	_, err = testsupport.CreateTestUser(s.DB, &user2)
	require.NoError(s.T(), err)

	_, filteredUsers := test.ListUsersOK(s.T(), nil, nil, s.controller, nil, &identity11.Username, nil, nil)
	// when/then
	ifNoneMatch := s.generateUsersTag(*filteredUsers)
	// when
	res := test.ListUsersNotModified(s.T(), nil, nil, s.controller, nil, &identity11.Username, nil, &ifNoneMatch)
	// then
	assertResponseHeaders(s.T(), res)
}

func (s *UsersControllerTestSuite) TestListUsersByEmailOK() {
	// given user1
	user1 := s.createRandomUser("TestListUsersOK1")
	identity11, err := testsupport.CreateTestUser(s.DB, &user1)
	require.NoError(s.T(), err)

	// given user2
	user2 := s.createRandomUser("TestListUsersOK2")
	_, err = testsupport.CreateTestUser(s.DB, &user2)
	require.NoError(s.T(), err)

	// when
	_, result := test.ListUsersOK(s.T(), nil, nil, s.controller, &user1.Email, nil, nil, nil)
	// then
	for i, data := range result.Data {
		s.T().Log(fmt.Sprintf("Result #%d: %s %v", i, *data.ID, *data.Attributes.Username))
	}
	// even though 2 identites were created, only 1 app user was returned.
	// this is because only we currently consider only kc identites.
	require.Len(s.T(), result.Data, 1)
	assertUser(s.T(), findUser(identity11.ID, result.Data), user1, identity11)
}

func (s *UsersControllerTestSuite) TestListUsersByEmailOKEmptyResult() {
	// given user1
	user1 := s.createRandomUser("TestListUsersOK1")
	_, err := testsupport.CreateTestUser(s.DB, &user1)
	require.NoError(s.T(), err)

	// given user2
	user2 := s.createRandomUser("TestListUsersOK2")
	_, err = testsupport.CreateTestUser(s.DB, &user2)
	require.NoError(s.T(), err)

	// when
	email := "foo@bar.com"
	_, result := test.ListUsersOK(s.T(), nil, nil, s.controller, &email, nil, nil, nil)
	// then
	require.Len(s.T(), result.Data, 0)
}

func (s *UsersControllerTestSuite) TestListUsersByEmailNotModifiedUsingIfNoneMatchHeader() {

	// given user1
	user1 := s.createRandomUser("TestListUsersOK1")
	_, err := testsupport.CreateTestUser(s.DB, &user1)
	require.NoError(s.T(), err)

	// given user2
	user2 := s.createRandomUser("TestListUsersOK2")
	_, err = testsupport.CreateTestUser(s.DB, &user2)
	require.NoError(s.T(), err)

	_, filteredUsers := test.ListUsersOK(s.T(), nil, nil, s.controller, &user1.Email, nil, nil, nil)
	// when
	ifNoneMatch := s.generateUsersTag(*filteredUsers)
	res := test.ListUsersNotModified(s.T(), nil, nil, s.controller, &user1.Email, nil, nil, &ifNoneMatch)
	// then
	assertResponseHeaders(s.T(), res)
}

// a function to customize the generated `random` user
type CreateUserOption func(user *account.User)

func WithFeatureLevel(level string) CreateUserOption {
	return func(user *account.User) {
		user.FeatureLevel = &level
	}
}

func WithEmailAddress(email string) CreateUserOption {
	return func(user *account.User) {
		user.Email = email
	}
}

func (s *UsersControllerTestSuite) createRandomUser(fullname string, options ...CreateUserOption) account.User {
	user := account.User{
		Email:        uuid.NewV4().String() + "primaryForUpdat7e@example.com",
		FullName:     fullname,
		ImageURL:     "someURLForUpdate",
		ID:           uuid.NewV4(),
		Company:      uuid.NewV4().String() + "company",
		Cluster:      "My OSO cluster url",
		EmailPrivate: false, // being explicit
	}
	for _, option := range options {
		option(&user)
	}
	return user
}

func findUser(id uuid.UUID, userData []*app.UserData) *app.UserData {
	for _, user := range userData {
		if *user.ID == id.String() {
			return user
		}
	}
	return nil
}

func assertCreatedUser(t *testing.T, actual *app.UserData, expectedUser account.User, expectedIdentity account.Identity) {
	require.NotNil(t, actual)
	assert.Equal(t, expectedIdentity.Username, *actual.Attributes.Username)
	if expectedIdentity.ProviderType == "" {
		assert.Equal(t, account.KeycloakIDP, *actual.Attributes.ProviderType)
	} else {
		assert.Equal(t, expectedIdentity.ProviderType, *actual.Attributes.ProviderType)
	}
	assert.Equal(t, expectedIdentity.RegistrationCompleted, *actual.Attributes.RegistrationCompleted)
	assert.Equal(t, expectedUser.FullName, *actual.Attributes.FullName)
	assert.Equal(t, expectedUser.ImageURL, *actual.Attributes.ImageURL)
	assert.Equal(t, expectedUser.Email, *actual.Attributes.Email)
	assert.Equal(t, expectedUser.Company, *actual.Attributes.Company)
	assert.Equal(t, expectedUser.Cluster, *actual.Attributes.Cluster)
	assert.Equal(t, expectedUser.URL, *actual.Attributes.URL)
	assert.Equal(t, expectedUser.Bio, *actual.Attributes.Bio)
	assertContextInformation(t, expectedUser.ContextInformation, actual.Attributes.ContextInformation)
}

func assertContextInformation(t *testing.T, expected account.ContextInformation, actual map[string]interface{}) {
	if expected == nil {
		require.Equal(t, 0, len(actual))
		return
	}
	require.Equal(t, len(expected), len(actual))
	for key, value := range expected {
		actualValue, found := actual[key]
		assert.True(t, found, fmt.Sprintf("key [%s] not found", key))
		assert.Equal(t, value, actualValue)
	}
}

func assertUser(t *testing.T, actual *app.UserData, expectedUser account.User, expectedIdentity account.Identity) {
	require.NotNil(t, actual)
	assert.Equal(t, expectedIdentity.ID.String(), *actual.ID)
	assert.Equal(t, expectedIdentity.Username, *actual.Attributes.Username)
	assert.Equal(t, expectedIdentity.ProviderType, *actual.Attributes.ProviderType)
	assert.Equal(t, expectedUser.FullName, *actual.Attributes.FullName)
	assert.Equal(t, expectedUser.ImageURL, *actual.Attributes.ImageURL)
	if !*actual.Attributes.EmailPrivate {
		assert.Equal(t, expectedUser.Email, *actual.Attributes.Email)
	} else {
		assert.Equal(t, "", *actual.Attributes.Email)
	}
	assert.Equal(t, expectedUser.ID.String(), *actual.Attributes.UserID)
	assert.Equal(t, expectedIdentity.ID.String(), *actual.Attributes.IdentityID)
	assert.Equal(t, expectedIdentity.ProviderType, *actual.Attributes.ProviderType)
	assert.Equal(t, expectedUser.Company, *actual.Attributes.Company)
	assert.Equal(t, expectedUser.Cluster, *actual.Attributes.Cluster)
}

func assertSingleUserResponseHeaders(t *testing.T, res http.ResponseWriter, appUser *app.User, modelUser account.User) {
	require.NotNil(t, res.Header()[app.LastModified])
	assert.Equal(t, getUserUpdatedAt(*appUser).UTC().Format(http.TimeFormat), res.Header()[app.LastModified][0])
	require.NotNil(t, res.Header()[app.CacheControl])
	require.NotNil(t, res.Header()[app.ETag])
	assert.Equal(t, app.GenerateEntityTag(modelUser), res.Header()[app.ETag][0])
}

func assertMultiUsersResponseHeaders(t *testing.T, res http.ResponseWriter, lastCreatedUser account.User) {
	require.NotNil(t, res.Header()[app.LastModified])
	assert.Equal(t, lastCreatedUser.UpdatedAt.Truncate(time.Second).UTC().Format(http.TimeFormat), res.Header()[app.LastModified][0])
	require.NotNil(t, res.Header()[app.CacheControl])
	require.NotNil(t, res.Header()[app.ETag])
}

type UpdateUserOption func(attrs *app.UpdateIdentityDataAttributes)

func WithUpdatedEmail(email string) UpdateUserOption {
	return func(attrs *app.UpdateIdentityDataAttributes) {
		attrs.Email = &email
	}
}

func WithUpdatedFullName(fullName string) UpdateUserOption {
	return func(attrs *app.UpdateIdentityDataAttributes) {
		attrs.FullName = &fullName
	}
}

func WithUpdatedUsername(username string) UpdateUserOption {
	return func(attrs *app.UpdateIdentityDataAttributes) {
		attrs.Username = &username
	}
}

func WithUpdatedBio(bio string) UpdateUserOption {
	return func(attrs *app.UpdateIdentityDataAttributes) {
		attrs.Bio = &bio
	}
}

func WithUpdatedImageURL(imageURL string) UpdateUserOption {
	return func(attrs *app.UpdateIdentityDataAttributes) {
		attrs.ImageURL = &imageURL
	}
}

func WithUpdatedURL(url string) UpdateUserOption {
	return func(attrs *app.UpdateIdentityDataAttributes) {
		attrs.URL = &url
	}
}

func WithUpdatedCompany(company string) UpdateUserOption {
	return func(attrs *app.UpdateIdentityDataAttributes) {
		attrs.Company = &company
	}
}

func WithUpdatedFeatureLevel(featureLevel string) UpdateUserOption {
	return func(attrs *app.UpdateIdentityDataAttributes) {
		attrs.FeatureLevel = &featureLevel
	}
}

func WithUpdatedContextInformation(contextInformation map[string]interface{}) UpdateUserOption {
	return func(attrs *app.UpdateIdentityDataAttributes) {
		attrs.ContextInformation = contextInformation
	}
}

func WithUpdatedEmailPrivate(emailPrivate bool) UpdateUserOption {
	return func(attrs *app.UpdateIdentityDataAttributes) {
		attrs.EmailPrivate = &emailPrivate
	}
}

func WithRegistrationCompleted(registrationCompleted bool) UpdateUserOption {
	return func(attrs *app.UpdateIdentityDataAttributes) {
		attrs.RegistrationCompleted = &registrationCompleted
	}
}

func newUpdateUsersPayload(updateOptions ...UpdateUserOption) *app.UpdateUsersPayload {
	attributes := app.UpdateIdentityDataAttributes{}
	for _, option := range updateOptions {
		option(&attributes)
	}
	return &app.UpdateUsersPayload{
		Data: &app.UpdateUserData{
			Type:       "identities",
			Attributes: &attributes,
		},
	}
}

func getUserUpdatedAt(appUser app.User) time.Time {
	return appUser.Data.Attributes.UpdatedAt.Truncate(time.Second).UTC()
}

func (s *UsersControllerTestSuite) generateUsersTag(allUsers app.UserArray) string {
	entities := make([]app.ConditionalRequestEntity, len(allUsers.Data))
	for i, user := range allUsers.Data {
		userID, err := uuid.FromString(*user.Attributes.UserID)
		require.Nil(s.T(), err)
		entities[i] = account.User{
			ID: userID,
			Lifecycle: gormsupport.Lifecycle{
				UpdatedAt: *user.Attributes.UpdatedAt,
			},
		}
	}
	log.Info(nil, map[string]interface{}{"users": len(allUsers.Data), "etag": app.GenerateEntitiesTag(entities)}, "generate users tag")
	return app.GenerateEntitiesTag(entities)
}

type dummyRemoteWITService struct{}

func (r *dummyRemoteWITService) UpdateWITUser(ctx context.Context, req *goa.RequestData, updatePayload *app.UpdateUsersPayload, witURL string, identityID string) error {
	return nil
}

func (r *dummyRemoteWITService) CreateWITUser(ctx context.Context, req *goa.RequestData, identity *account.Identity, witURL string, identityID string) error {
	return nil
}

type dummyKeycloakLinkService struct{}

func (d *dummyKeycloakLinkService) Create(ctx context.Context, keycloakLinkIDPRequest *link.KeycloakLinkIDPRequest, protectedAccessToken string, keycloakIDPLinkURL string) error {
	return nil
}

type dummyUserProfileService struct {
	dummyGetResponse *login.KeycloakUserProfileResponse
}

func newDummyUserProfileService(dummyGetResponse *login.KeycloakUserProfileResponse) *dummyUserProfileService {
	return &dummyUserProfileService{
		dummyGetResponse: dummyGetResponse,
	}
}

func (d *dummyUserProfileService) Update(ctx context.Context, keycloakUserProfile *login.KeycloakUserProfile, accessToken string, keycloakProfileURL string) error {
	return nil
}

func (d *dummyUserProfileService) Get(ctx context.Context, accessToken string, keycloakProfileURL string) (*login.KeycloakUserProfileResponse, error) {
	return d.dummyGetResponse, nil
}

func (d *dummyUserProfileService) CreateOrUpdate(ctx context.Context, keycloakUserProfile *login.KeytcloakUserRequest, accessToken string, keycloakProfileURL string) (*string, bool, error) {
	url := "https://someurl/pathinkeycloakurl/" + uuid.NewV4().String()
	return &url, true, nil
}

func (d *dummyUserProfileService) SetDummyGetResponse(dummyGetResponse *login.KeycloakUserProfileResponse) {
	d.dummyGetResponse = dummyGetResponse
}

func createDummyUserProfileResponse(updatedBio, updatedImageURL, updatedURL *string) *login.KeycloakUserProfileResponse {
	profile := &login.KeycloakUserProfileResponse{}
	profile.Attributes = &login.KeycloakUserProfileAttributes{}

	(*profile.Attributes)[login.BioAttributeName] = []string{*updatedBio}
	(*profile.Attributes)[login.ImageURLAttributeName] = []string{*updatedImageURL}
	(*profile.Attributes)[login.URLAttributeName] = []string{*updatedURL}

	return profile

}

func (s *UsersControllerTestSuite) TestCreateUserAsServiceAccountWithAllFieldsOK() {

	// given
	user := testsupport.TestUser
	identity := testsupport.TestIdentity
	identity.User = user
	identity.ProviderType = account.KeycloakIDP
	identity.RegistrationCompleted = true

	user.ContextInformation = map[string]interface{}{
		"last_visited": "yesterday",
		"space":        "3d6dab8d-f204-42e8-ab29-cdb1c93130ad",
		"rate":         100.00,
		"count":        3,
	}
	user.Company = "randomCompany"
	user.Bio = "some bio"
	user.ImageURL = "some image"
	user.URL = "some url"
	user.Cluster = "some cluster"
	rhdUserName := "somerhdusername"
	approved := false

	secureService, secureController := s.SecuredServiceAccountController(testsupport.TestOnlineRegistrationAppIdentity)

	// when
	createUserPayload := createCreateUsersAsServiceAccountPayload(&user.Email, &user.FullName, &user.Bio, &user.ImageURL, &user.URL, &user.Company, &identity.Username, &rhdUserName, user.ID.String(), &user.Cluster, &identity.RegistrationCompleted, &approved, user.ContextInformation)

	// then
	_, appUser := test.CreateUsersOK(s.T(), secureService.Context, secureService, secureController, createUserPayload)
	assertCreatedUser(s.T(), appUser.Data, user, identity)
}

func (s *UsersControllerTestSuite) TestCreateUserAsServiceAccountForExistingUserInDbFails() {
	user := testsupport.TestUser
	identity := testsupport.TestIdentity
	identity.User = user
	identity.ProviderType = ""
	user.Cluster = "some cluster"

	secureService, secureController := s.SecuredServiceAccountController(testsupport.TestOnlineRegistrationAppIdentity)

	createUserPayload := createCreateUsersAsServiceAccountPayload(&user.Email, nil, nil, nil, nil, nil, &identity.Username, nil, user.ID.String(), &user.Cluster, nil, nil, nil)

	// First attempt should be OK
	test.CreateUsersOK(s.T(), secureService.Context, secureService, secureController, createUserPayload)

	// Another call with the same email and username should fail
	test.CreateUsersConflict(s.T(), secureService.Context, secureService, secureController, createUserPayload)

	newEmail := uuid.NewV4().String() + user.Email
	payloadWithSameUsername := createCreateUsersAsServiceAccountPayload(&newEmail, nil, nil, nil, nil, nil, &identity.Username, nil, user.ID.String(), &user.Cluster, nil, nil, nil)
	// Another call with the same username should fail
	test.CreateUsersConflict(s.T(), secureService.Context, secureService, secureController, payloadWithSameUsername)

	newUsername := uuid.NewV4().String() + identity.Username
	payloadWithSameEmail := createCreateUsersAsServiceAccountPayload(&user.Email, nil, nil, nil, nil, nil, &newUsername, nil, user.ID.String(), &user.Cluster, nil, nil, nil)
	// Another call with the same email should fail
	test.CreateUsersConflict(s.T(), secureService.Context, secureService, secureController, payloadWithSameEmail)
}

func (s *UsersControllerTestSuite) TestCreateUserAsServiceAccountWithRequiredFieldsOnlyOK() {
	user := testsupport.TestUser
	identity := testsupport.TestIdentity
	identity.User = user
	identity.ProviderType = ""
	user.FullName = ""
	user.Cluster = "some cluster"

	secureService, secureController := s.SecuredServiceAccountController(testsupport.TestOnlineRegistrationAppIdentity)

	createUserPayload := createCreateUsersAsServiceAccountPayload(&user.Email, nil, nil, nil, nil, nil, &identity.Username, nil, user.ID.String(), &user.Cluster, nil, nil, nil)

	// With only required fields should be OK
	_, appUser := test.CreateUsersOK(s.T(), secureService.Context, secureService, secureController, createUserPayload)
	assertCreatedUser(s.T(), appUser.Data, user, identity)
}

func (s *UsersControllerTestSuite) TestCreateUserAsServiceAccountWithMissingRequiredFieldsFails() {
	user := testsupport.TestUser
	// identity := testsupport.TestIdentity
	cluster := "some cluster"

	// Missing username
	createUserPayload := createCreateUsersAsServiceAccountPayload(&user.Email, nil, nil, nil, nil, nil, nil, nil, user.ID.String(), &cluster, nil, nil, nil)
	require.NotNil(s.T(), createUserPayload.Validate())

	// Missing email
	createUserPayload = createCreateUsersAsServiceAccountPayload(nil, nil, nil, nil, nil, nil, nil, nil, user.ID.String(), &cluster, nil, nil, nil)
	require.NotNil(s.T(), createUserPayload.Validate())

	// Missing cluster
	createUserPayload = createCreateUsersAsServiceAccountPayload(&user.Email, nil, nil, nil, nil, nil, nil, nil, user.ID.String(), nil, nil, nil, nil)
	require.NotNil(s.T(), createUserPayload.Validate())

	// Missing RHD user ID
	createUserPayload = createCreateUsersAsServiceAccountPayload(&user.Email, nil, nil, nil, nil, nil, nil, nil, "", &cluster, nil, nil, nil)
	require.NotNil(s.T(), createUserPayload.Validate())
}

func (s *UsersControllerTestSuite) TestCreateUserAsServiceAccountUnauthorized() {
	// given
	user := testsupport.TestUser
	identity := testsupport.TestIdentity

	secureService, secureController := s.SecuredServiceAccountController(testsupport.TestIdentity)

	// then
	createUserPayload := createCreateUsersAsServiceAccountPayload(&user.Email, &user.FullName, &user.Bio, &user.ImageURL, &user.URL, &user.Company, &identity.Username, nil, user.ID.String(), &user.Cluster, &identity.RegistrationCompleted, nil, user.ContextInformation)
	test.CreateUsersUnauthorized(s.T(), secureService.Context, secureService, secureController, createUserPayload)
}

func (s *UsersControllerTestSuite) TestCreateUserAsNonServiceAccountUnauthorized() {
	// given
	user := testsupport.TestUser
	identity := testsupport.TestIdentity

	secureService, secureController := s.SecuredController(testsupport.TestIdentity)

	// then
	createUserPayload := createCreateUsersAsServiceAccountPayload(&user.Email, &user.FullName, &user.Bio, &user.ImageURL, &user.URL, &user.Company, &identity.Username, nil, user.ID.String(), &user.Cluster, &identity.RegistrationCompleted, nil, user.ContextInformation)
	test.CreateUsersUnauthorized(s.T(), secureService.Context, secureService, secureController, createUserPayload)
}

func (s *UsersControllerTestSuite) TestCreateUserUnauthorized() {
	// given
	user := testsupport.TestUser
	identity := testsupport.TestIdentity

	// then
	createUserPayload := createCreateUsersAsServiceAccountPayload(&user.Email, &user.FullName, &user.Bio, &user.ImageURL, &user.URL, &user.Company, &identity.Username, nil, user.ID.String(), &user.Cluster, &identity.RegistrationCompleted, nil, user.ContextInformation)
	test.CreateUsersUnauthorized(s.T(), context.Background(), nil, s.controller, createUserPayload)
}

func createCreateUsersAsServiceAccountPayload(email, fullName, bio, imageURL, profileURL, company, username, rhdUsername *string, rhdUserID string, cluster *string, registrationCompleted, approved *bool, contextInformation map[string]interface{}) *app.CreateUsersPayload {
	providerType := "SomeRandomType" // Should be ignored

	attributes := app.CreateIdentityDataAttributes{
		//UserID:                userID,
		Approved:              approved,
		RhdUsername:           rhdUsername,
		RhdUserID:             rhdUserID,
		FullName:              fullName,
		Bio:                   bio,
		ImageURL:              imageURL,
		URL:                   profileURL,
		Company:               company,
		ContextInformation:    contextInformation,
		RegistrationCompleted: registrationCompleted,
		ProviderType:          &providerType,
	}

	if email != nil {
		attributes.Email = *email
	}
	if username != nil {
		attributes.Username = *username
	}
	if cluster != nil {
		attributes.Cluster = *cluster
	}

	return &app.CreateUsersPayload{
		Data: &app.CreateUserData{
			Type:       "identities",
			Attributes: &attributes,
		},
	}
}<|MERGE_RESOLUTION|>--- conflicted
+++ resolved
@@ -70,7 +70,6 @@
 	return svc, controller
 }
 
-<<<<<<< HEAD
 // testing the utility function here, so we know it works ;)
 func (s *UsersControllerTestSuite) TestCreateRandomUser() {
 
@@ -746,562 +745,62 @@
 			WithUpdatedImageURL(newImageURL),
 			WithUpdatedURL(newProfileURL),
 			WithUpdatedContextInformation(contextInformation))
-=======
-func (s *TestUsersSuite) TestEmailVerifiedOK() {
-	// given
-	user := s.createRandomUser("TestVerifyEmailOK")
-	identity, err := testsupport.CreateTestUser(s.DB, &user)
-	require.NoError(s.T(), err)
-	test.ShowUsersOK(s.T(), nil, nil, s.controller, identity.ID.String(), nil, nil)
-
-	// when
-	newEmail := "TestUpdateUserOK-" + uuid.NewV4().String() + "@email.com"
-	newFullName := "TestUpdateUserOK"
-	newImageURL := "http://new.image.io/imageurl"
-	newBio := "new bio"
-	newProfileURL := "http://new.profile.url/url"
-	newCompany := "updateCompany " + uuid.NewV4().String()
-	secureService, secureController := s.SecuredController(identity)
-
-	contextInformation := map[string]interface{}{
-		"last_visited": "yesterday",
-		"space":        "3d6dab8d-f204-42e8-ab29-cdb1c93130ad",
-		"rate":         100.00,
-		"count":        3,
-	}
-	//secureController, secureService := createSecureController(t, identity)
-	updateUsersPayload := createUpdateUsersPayload(&newEmail, &newFullName, &newBio, &newImageURL, &newProfileURL, &newCompany, nil, nil, contextInformation)
-	test.UpdateUsersOK(s.T(), secureService.Context, secureService, secureController, updateUsersPayload)
-
-	codes, err := s.Application.VerificationCodes().Query(account.VerificationCodeWithUser(), account.VerificationCodeFilterByUserID(user.ID))
-	require.NoError(s.T(), err)
-	require.Len(s.T(), codes, 1)
-	verificationCode := codes[0].Code
-
-	rw := test.VerifyEmailUsersTemporaryRedirect(s.T(), secureService.Context, secureService, secureController, verificationCode)
-	redirectLocation := rw.Header().Get("Location")
-	assert.Equal(s.T(), "https://prod-preview.openshift.io/_home?verified=true&error=", redirectLocation)
-
-	codes, err = s.Application.VerificationCodes().Query(account.VerificationCodeWithUser(), account.VerificationCodeFilterByUserID(user.ID))
-	require.NoError(s.T(), err)
-	require.Len(s.T(), codes, 0)
-}
-
-func (s *TestUsersSuite) TestVerifyEmailFail() {
-	// given
-	user := s.createRandomUser("TestVerifyEmailFail")
-	identity, err := testsupport.CreateTestUser(s.DB, &user)
-	require.NoError(s.T(), err)
-
-	secureService, secureController := s.SecuredController(identity)
-	rw := test.VerifyEmailUsersTemporaryRedirect(s.T(), secureService.Context, secureService, secureController, "ABCD")
-	redirectLocation := rw.Header().Get("Location")
-	assert.Equal(s.T(), "https://prod-preview.openshift.io/_home?verified=false&error=code with id 'ABCD' not found", redirectLocation)
-
-}
-
-func (s *TestUsersSuite) TestUpdateUserOK() {
-	// given
-	user := s.createRandomUser("TestUpdateUserOK")
-	identity, err := testsupport.CreateTestUser(s.DB, &user)
-	require.NoError(s.T(), err)
-
-	_, result := test.ShowUsersOK(s.T(), nil, nil, s.controller, identity.ID.String(), nil, nil)
-	assert.Equal(s.T(), identity.ID.String(), *result.Data.ID)
-	assert.Equal(s.T(), user.FullName, *result.Data.Attributes.FullName)
-	assert.Equal(s.T(), user.ImageURL, *result.Data.Attributes.ImageURL)
-	assert.Equal(s.T(), identity.ProviderType, *result.Data.Attributes.ProviderType)
-	assert.Equal(s.T(), identity.Username, *result.Data.Attributes.Username)
-	assert.Equal(s.T(), user.Company, *result.Data.Attributes.Company)
-
-	// when
-	newEmail := "TestUpdateUserOK-" + uuid.NewV4().String() + "@email.com"
-	newFullName := "TestUpdateUserOK"
-	newImageURL := "http://new.image.io/imageurl"
-	newBio := "new bio"
-	newProfileURL := "http://new.profile.url/url"
-	newCompany := "updateCompany " + uuid.NewV4().String()
-	secureService, secureController := s.SecuredController(identity)
-
-	contextInformation := map[string]interface{}{
-		"last_visited": "yesterday",
-		"space":        "3d6dab8d-f204-42e8-ab29-cdb1c93130ad",
-		"rate":         100.00,
-		"count":        3,
-	}
-	//secureController, secureService := createSecureController(t, identity)
-	updateUsersPayload := createUpdateUsersPayload(&newEmail, &newFullName, &newBio, &newImageURL, &newProfileURL, &newCompany, nil, nil, contextInformation)
-	_, result = test.UpdateUsersOK(s.T(), secureService.Context, secureService, secureController, updateUsersPayload)
-
-	// then
-	require.NotNil(s.T(), result)
-	// let's fetch it and validate
-	_, result = test.ShowUsersOK(s.T(), nil, nil, s.controller, identity.ID.String(), nil, nil)
-	require.NotNil(s.T(), result)
-	assert.Equal(s.T(), identity.ID.String(), *result.Data.ID)
-	assert.Equal(s.T(), newFullName, *result.Data.Attributes.FullName)
-	assert.Equal(s.T(), newImageURL, *result.Data.Attributes.ImageURL)
-	assert.Equal(s.T(), newBio, *result.Data.Attributes.Bio)
-	assert.Equal(s.T(), newProfileURL, *result.Data.Attributes.URL)
-	assert.Equal(s.T(), newCompany, *result.Data.Attributes.Company)
-
-	updatedContextInformation := result.Data.Attributes.ContextInformation
-	assert.Equal(s.T(), contextInformation["last_visited"], updatedContextInformation["last_visited"])
-
-	countValue, ok := updatedContextInformation["count"].(float64)
-	assert.True(s.T(), ok)
-	assert.Equal(s.T(), contextInformation["count"], int(countValue))
-	assert.Equal(s.T(), contextInformation["rate"], updatedContextInformation["rate"])
-}
-
-func (s *TestUsersSuite) TestUpdateUserNameMulitpleTimesForbidden() {
-
-	user := s.createRandomUser("OK")
-	identity, err := testsupport.CreateTestUser(s.DB, &user)
-	require.NoError(s.T(), err)
-
-	_, result := test.ShowUsersOK(s.T(), nil, nil, s.controller, identity.ID.String(), nil, nil)
-	assert.Equal(s.T(), identity.ID.String(), *result.Data.ID)
-
-	newUserName := identity.Username + uuid.NewV4().String()
-	secureService, secureController := s.SecuredController(identity)
-
-	contextInformation := map[string]interface{}{
-		"last_visited": "yesterday",
-	}
-
-	// you can update username multiple times.
-	// also omit registrationCompleted
-	updateUsersPayload := createUpdateUsersPayload(nil, nil, nil, nil, nil, nil, &newUserName, nil, contextInformation)
-	_, result = test.UpdateUsersOK(s.T(), secureService.Context, secureService, secureController, updateUsersPayload)
-
-	boolTrue := true
-	updateUsersPayload = createUpdateUsersPayload(nil, nil, nil, nil, nil, nil, &newUserName, &boolTrue, contextInformation)
-	_, result = test.UpdateUsersOK(s.T(), secureService.Context, secureService, secureController, updateUsersPayload)
-
-	// next attempt should fail.
-	newUserName = identity.Username + uuid.NewV4().String()
-	updateUsersPayload = createUpdateUsersPayload(nil, nil, nil, nil, nil, nil, &newUserName, nil, contextInformation)
-	test.UpdateUsersForbidden(s.T(), secureService.Context, secureService, secureController, updateUsersPayload)
-}
-
-func (s *TestUsersSuite) TestUpdateUserNameMulitpleTimesOK() {
-
-	user := s.createRandomUser("OK")
-	identity, err := testsupport.CreateTestUser(s.DB, &user)
-	require.NoError(s.T(), err)
-
-	_, result := test.ShowUsersOK(s.T(), nil, nil, s.controller, identity.ID.String(), nil, nil)
-	assert.Equal(s.T(), identity.ID.String(), *result.Data.ID)
-
-	newUserName := identity.Username // new username = old userame
-	secureService, secureController := s.SecuredController(identity)
-
-	contextInformation := map[string]interface{}{
-		"last_visited": "yesterday",
-	}
-
-	updateUsersPayload := createUpdateUsersPayload(nil, nil, nil, nil, nil, nil, &newUserName, nil, contextInformation)
-	_, result = test.UpdateUsersOK(s.T(), secureService.Context, secureService, secureController, updateUsersPayload)
-	require.False(s.T(), *result.Data.Attributes.RegistrationCompleted)
-
-	// next attempt should PASS.
-	_, result = test.UpdateUsersOK(s.T(), secureService.Context, secureService, secureController, updateUsersPayload)
-	require.False(s.T(), *result.Data.Attributes.RegistrationCompleted)
-
-}
-
-func (s *TestUsersSuite) TestUpdateRegistrationCompletedOK() {
-	user := s.createRandomUser("OK")
-	identity, err := testsupport.CreateTestUser(s.DB, &user)
-	require.NoError(s.T(), err)
-
-	_, result := test.ShowUsersOK(s.T(), nil, nil, s.controller, identity.ID.String(), nil, nil)
-	assert.Equal(s.T(), identity.ID.String(), *result.Data.ID)
-
-	secureService, secureController := s.SecuredController(identity)
-
-	contextInformation := map[string]interface{}{
-		"last_visited": "yesterday",
-	}
-
-	updateUsersPayload := createUpdateUsersPayload(nil, nil, nil, nil, nil, nil, nil, nil, contextInformation)
-	_, result = test.UpdateUsersOK(s.T(), secureService.Context, secureService, secureController, updateUsersPayload)
-	require.False(s.T(), *result.Data.Attributes.RegistrationCompleted)
-
-	// next attempt should PASS.
-	boolTrue := true
-	updateUsersPayload = createUpdateUsersPayload(nil, nil, nil, nil, nil, nil, nil, &boolTrue, contextInformation)
-	test.UpdateUsersOK(s.T(), secureService.Context, secureService, secureController, updateUsersPayload)
-}
-
-func (s *TestUsersSuite) TestUpdateRegistrationCompletedBadRequest() {
-	user := s.createRandomUser("OKRegCompleted")
-	identity, err := testsupport.CreateTestUser(s.DB, &user)
-	require.NoError(s.T(), err)
-
-	_, result := test.ShowUsersOK(s.T(), nil, nil, s.controller, identity.ID.String(), nil, nil)
-	assert.Equal(s.T(), identity.ID.String(), *result.Data.ID)
-
-	secureService, secureController := s.SecuredController(identity)
-
-	contextInformation := map[string]interface{}{
-		"last_visited": "yesterday",
-	}
-
-	updateUsersPayload := createUpdateUsersPayload(nil, nil, nil, nil, nil, nil, nil, nil, contextInformation)
-	_, result = test.UpdateUsersOK(s.T(), secureService.Context, secureService, secureController, updateUsersPayload)
-	require.False(s.T(), *result.Data.Attributes.RegistrationCompleted)
-
-	// next attempt should fail.
-	boolFalse := false
-	updateUsersPayload = createUpdateUsersPayload(nil, nil, nil, nil, nil, nil, nil, &boolFalse, contextInformation)
-	test.UpdateUsersBadRequest(s.T(), secureService.Context, secureService, secureController, updateUsersPayload)
-
-}
-
-func (s *TestUsersSuite) TestUpdateRegistrationCompletedAndUsernameOK() {
-
-	// In this test case, we send both registrationCompleted=True and an updated username
-	// as part of HTTP PATCH.
-
-	user := s.createRandomUser("OKRegCompleted")
-	identity, err := testsupport.CreateTestUser(s.DB, &user)
-	require.NoError(s.T(), err)
-
-	_, result := test.ShowUsersOK(s.T(), nil, nil, s.controller, identity.ID.String(), nil, nil)
-	assert.Equal(s.T(), identity.ID.String(), *result.Data.ID)
-
-	secureService, secureController := s.SecuredController(identity)
-
-	contextInformation := map[string]interface{}{
-		"last_visited": "yesterday",
-	}
-
-	updateUsersPayload := createUpdateUsersPayload(nil, nil, nil, nil, nil, nil, nil, nil, contextInformation)
-	_, result = test.UpdateUsersOK(s.T(), secureService.Context, secureService, secureController, updateUsersPayload)
-	require.False(s.T(), *result.Data.Attributes.RegistrationCompleted)
-
-	boolTrue := true
-	newUserName := identity.Username + uuid.NewV4().String()
-	updateUsersPayload = createUpdateUsersPayload(nil, nil, nil, nil, nil, nil, &newUserName, &boolTrue, contextInformation)
-	test.UpdateUsersOK(s.T(), secureService.Context, secureService, secureController, updateUsersPayload)
-
-}
-
-func (s *TestUsersSuite) TestUpdateExistingUsernameForbidden() {
-	// create 2 users.
-	user := s.createRandomUser("OK")
-	identity, err := testsupport.CreateTestUser(s.DB, &user)
-	require.NoError(s.T(), err)
-
-	_, result := test.ShowUsersOK(s.T(), nil, nil, s.controller, identity.ID.String(), nil, nil)
-	assert.Equal(s.T(), identity.ID.String(), *result.Data.ID)
-
-	user2 := s.createRandomUser("OK2")
-	identity2, err := testsupport.CreateTestUser(s.DB, &user2)
-	require.NoError(s.T(), err)
-	_, result2 := test.ShowUsersOK(s.T(), nil, nil, s.controller, identity2.ID.String(), nil, nil)
-	assert.Equal(s.T(), identity2.ID.String(), *result2.Data.ID)
-
-	// try updating using the username of an existing ( just created ) user.
-	secureService, secureController := s.SecuredController(identity2)
-
-	contextInformation := map[string]interface{}{
-		"last_visited": "yesterday",
-	}
-
-	newUserName := identity.Username
-	updateUsersPayload := createUpdateUsersPayload(nil, nil, nil, nil, nil, nil, &newUserName, nil, contextInformation)
-	test.UpdateUsersBadRequest(s.T(), secureService.Context, secureService, secureController, updateUsersPayload)
-}
-
-func (s *TestUsersSuite) TestUpdateExistingEmailForbidden() {
-	// create 2 users.
-	user := s.createRandomUser("OK")
-	identity, err := testsupport.CreateTestUser(s.DB, &user)
-	require.NoError(s.T(), err)
-
-	_, result := test.ShowUsersOK(s.T(), nil, nil, s.controller, identity.ID.String(), nil, nil)
-	assert.Equal(s.T(), identity.ID.String(), *result.Data.ID)
-
-	user2 := s.createRandomUser("OK2")
-	identity2, err := testsupport.CreateTestUser(s.DB, &user2)
-	require.NoError(s.T(), err)
-
-	_, result2 := test.ShowUsersOK(s.T(), nil, nil, s.controller, identity2.ID.String(), nil, nil)
-	assert.Equal(s.T(), identity2.ID.String(), *result2.Data.ID)
-
-	// try updating using the email of an existing ( just created ) user.
-	secureService, secureController := s.SecuredController(identity2)
-
-	contextInformation := map[string]interface{}{
-		"last_visited": "yesterday",
-	}
-
-	newEmail := user.Email
-	updateUsersPayload := createUpdateUsersPayload(&newEmail, nil, nil, nil, nil, nil, nil, nil, contextInformation)
-	test.UpdateUsersBadRequest(s.T(), secureService.Context, secureService, secureController, updateUsersPayload)
-}
-
-func (s *TestUsersSuite) TestUpdateUserVariableSpacesInNameOK() {
-
-	// given
-	user := s.createRandomUser("OK")
-	identity, err := testsupport.CreateTestUser(s.DB, &user)
-	require.NoError(s.T(), err)
-
-	_, result := test.ShowUsersOK(s.T(), nil, nil, s.controller, identity.ID.String(), nil, nil)
-	assertUser(s.T(), result.Data, user, identity)
-	// when
-	newEmail := "updated-" + uuid.NewV4().String() + "@email.com"
-
-	// This is the special thing we are testing - everything else
-	// has been tested in other tests.
-	// We use the full name to derive the first and the last name
-	// This test checks that the splitting is done correctly,
-	// ie, the first word is the first name ,and the rest is the last name
-
-	newFullName := " This name   has a   lot of spaces   in it"
-	newImageURL := "http://new.image.io/imageurl"
-	newBio := "new bio"
-	newProfileURL := "http://new.profile.url/url"
-	newCompany := "updateCompany " + uuid.NewV4().String()
-
-	secureService, secureController := s.SecuredController(identity)
-
-	contextInformation := map[string]interface{}{
-		"last_visited": "yesterday",
-		"space":        "3d6dab8d-f204-42e8-ab29-cdb1c93130ad",
-		"rate":         100.00,
-		"count":        3,
-	}
-	//secureController, secureService := createSecureController(t, identity)
-	updateUsersPayload := createUpdateUsersPayload(&newEmail, &newFullName, &newBio, &newImageURL, &newProfileURL, &newCompany, nil, nil, contextInformation)
-	_, result = test.UpdateUsersOK(s.T(), secureService.Context, secureService, secureController, updateUsersPayload)
-	// then
-	require.NotNil(s.T(), result)
-	// let's fetch it and validate
-	_, result = test.ShowUsersOK(s.T(), nil, nil, s.controller, identity.ID.String(), nil, nil)
-	require.NotNil(s.T(), result)
-	assert.Equal(s.T(), identity.ID.String(), *result.Data.ID)
-	assert.Equal(s.T(), newFullName, *result.Data.Attributes.FullName)
-	assert.Equal(s.T(), newImageURL, *result.Data.Attributes.ImageURL)
-	assert.Equal(s.T(), newBio, *result.Data.Attributes.Bio)
-	assert.Equal(s.T(), newProfileURL, *result.Data.Attributes.URL)
-	assert.Equal(s.T(), newCompany, *result.Data.Attributes.Company)
-
-	updatedContextInformation := result.Data.Attributes.ContextInformation
-	assert.Equal(s.T(), contextInformation["last_visited"], updatedContextInformation["last_visited"])
-	countValue, ok := updatedContextInformation["count"].(float64)
-	assert.True(s.T(), ok)
-	assert.Equal(s.T(), contextInformation["count"], int(countValue))
-	assert.Equal(s.T(), contextInformation["rate"], updatedContextInformation["rate"])
-}
-
-//Test to unset variable in contextInformation
-
-func (s *TestUsersSuite) TestUpdateUserUnsetVariableInContextInfo() {
-	// given
-	user := s.createRandomUser("TestUpdateUserUnsetVariableInContextInfo")
-	identity, err := testsupport.CreateTestUser(s.DB, &user)
-	require.NoError(s.T(), err)
-
-	_, result := test.ShowUsersOK(s.T(), nil, nil, s.controller, identity.ID.String(), nil, nil)
-	assert.Equal(s.T(), identity.ID.String(), *result.Data.ID)
-	assert.Equal(s.T(), user.FullName, *result.Data.Attributes.FullName)
-	assert.Equal(s.T(), user.ImageURL, *result.Data.Attributes.ImageURL)
-	assert.Equal(s.T(), identity.ProviderType, *result.Data.Attributes.ProviderType)
-	assert.Equal(s.T(), identity.Username, *result.Data.Attributes.Username)
-
-	// when
-	newEmail := "TestUpdateUserUnsetVariableInContextInfo-" + uuid.NewV4().String() + "@email.com"
-	newFullName := "TestUpdateUserUnsetVariableInContextInfo"
-	newImageURL := "http://new.image.io/imageurl"
-	newBio := "new bio"
-	newProfileURL := "http://new.profile.url/url"
-	secureService, secureController := s.SecuredController(identity)
-	contextInformation := map[string]interface{}{
-		"last_visited": "yesterday",
-		"space":        "3d6dab8d-f204-42e8-ab29-cdb1c93130ad",
-		"rate":         100.00,
-		"count":        3,
-	}
-	//secureController, secureService := createSecureController(t, identity)
-	updateUsersPayload := createUpdateUsersPayload(&newEmail, &newFullName, &newBio, &newImageURL, &newProfileURL, nil, nil, nil, contextInformation)
-	_, result = test.UpdateUsersOK(s.T(), secureService.Context, secureService, secureController, updateUsersPayload)
-	// then
-	require.NotNil(s.T(), result)
-	// let's fetch it and validate the usual stuff.
-	_, result = test.ShowUsersOK(s.T(), nil, nil, s.controller, identity.ID.String(), nil, nil)
-	require.NotNil(s.T(), result)
-	assert.Equal(s.T(), identity.ID.String(), *result.Data.ID)
-	assert.Equal(s.T(), newFullName, *result.Data.Attributes.FullName)
-	assert.Equal(s.T(), newImageURL, *result.Data.Attributes.ImageURL)
-	assert.Equal(s.T(), newBio, *result.Data.Attributes.Bio)
-	assert.Equal(s.T(), newProfileURL, *result.Data.Attributes.URL)
-	updatedContextInformation := result.Data.Attributes.ContextInformation
-	assert.Equal(s.T(), contextInformation["last_visited"], updatedContextInformation["last_visited"])
-
-	// Usual stuff done, now lets unset
-	contextInformation = map[string]interface{}{
-		"last_visited": nil,
-		"space":        "3d6dab8d-f204-42e8-ab29-cdb1c93130ad",
-		"rate":         100.00,
-		"count":        3,
-	}
-
-	updateUsersPayload = createUpdateUsersPayload(&newEmail, &newFullName, &newBio, &newImageURL, &newProfileURL, nil, nil, nil, contextInformation)
-	_, result = test.UpdateUsersOK(s.T(), secureService.Context, secureService, secureController, updateUsersPayload)
-	// then
-	require.NotNil(s.T(), result)
-	// let's fetch it and validate the usual stuff.
-	_, result = test.ShowUsersOK(s.T(), nil, nil, s.controller, identity.ID.String(), nil, nil)
-	require.NotNil(s.T(), result)
-	updatedContextInformation = result.Data.Attributes.ContextInformation
-
-	// what was passed as non-nill should be intact.
-	assert.Equal(s.T(), contextInformation["space"], updatedContextInformation["space"])
-
-	// what was pass as nil should not be found!
-	_, ok := updatedContextInformation["last_visited"]
-	assert.Equal(s.T(), false, ok)
-}
-
-//Pass no contextInformation and no one complains.
-//This is as per general service behaviour.
-
-func (s *TestUsersSuite) TestUpdateUserOKWithoutContextInfo() {
-	// given
-	user := s.createRandomUser("TestUpdateUserOKWithoutContextInfo")
-	identity, err := testsupport.CreateTestUser(s.DB, &user)
-	require.NoError(s.T(), err)
-
-	_, result := test.ShowUsersOK(s.T(), nil, nil, s.controller, identity.ID.String(), nil, nil)
-	assert.Equal(s.T(), identity.ID.String(), *result.Data.ID)
-	assert.Equal(s.T(), user.FullName, *result.Data.Attributes.FullName)
-	assert.Equal(s.T(), user.ImageURL, *result.Data.Attributes.ImageURL)
-	assert.Equal(s.T(), identity.ProviderType, *result.Data.Attributes.ProviderType)
-	assert.Equal(s.T(), identity.Username, *result.Data.Attributes.Username)
-	// when
-	newEmail := "TestUpdateUserOKWithoutContextInfo-" + uuid.NewV4().String() + "@email.com"
-	newFullName := "TestUpdateUserOKWithoutContextInfo"
-	newImageURL := "http://new.image.io/imageurl"
-	newBio := "new bio"
-	newProfileURL := "http://new.profile.url/url"
-	secureService, secureController := s.SecuredController(identity)
-
-	updateUsersPayload := createUpdateUsersPayloadWithoutContextInformation(&newEmail, &newFullName, &newBio, &newImageURL, &newProfileURL)
-	test.UpdateUsersOK(s.T(), secureService.Context, secureService, secureController, updateUsersPayload)
-}
-
-//Pass " " as email in HTTP PATCH  /api/Users
-
-func (s *TestUsersSuite) TestUpdateUserWithInvalidEmail() {
-	// given
-	user := s.createRandomUser("TestUpdateUserOKWithoutContextInfo")
-	identity, err := testsupport.CreateTestUser(s.DB, &user)
-	require.NoError(s.T(), err)
-
-	test.ShowUsersOK(s.T(), nil, nil, s.controller, identity.ID.String(), nil, nil)
-
-	// when
-	newEmail := " "
-	newFullName := "TestUpdateUserOKWithoutContextInfo"
-	newImageURL := "http://new.image.io/imageurl"
-	newBio := "new bio"
-	newProfileURL := "http://new.profile.url/url"
-	secureService, secureController := s.SecuredController(identity)
-
-	//then
-	updateUsersPayload := createUpdateUsersPayloadWithoutContextInformation(&newEmail, &newFullName, &newBio, &newImageURL, &newProfileURL)
-	test.UpdateUsersBadRequest(s.T(), secureService.Context, secureService, secureController, updateUsersPayload)
-}
-
-//Pass " " as username in HTTP PATCH  /api/Users
-
-func (s *TestUsersSuite) TestUpdateUserWithInvalidUsername() {
-	// given
-	user := s.createRandomUser("TestUpdateUserOKWithoutContextInfo")
-	identity, err := testsupport.CreateTestUser(s.DB, &user)
-	require.NoError(s.T(), err)
-
-	test.ShowUsersOK(s.T(), nil, nil, s.controller, identity.ID.String(), nil, nil)
-
-	contextInformation := map[string]interface{}{
-		"last_visited": "yesterday",
-		"count":        3,
-	}
-	//when
-	username := " "
-	secureService, secureController := s.SecuredController(identity)
-	updateUsersPayload := createUpdateUsersPayload(nil, nil, nil, nil, nil, nil, &username, nil, contextInformation)
-
-	//then
-	test.UpdateUsersBadRequest(s.T(), secureService.Context, secureService, secureController, updateUsersPayload)
-}
-
-func (s *TestUsersSuite) TestPatchUserContextInformation() {
-
-	// given
-	user := s.createRandomUser("TestPatchUserContextInformation")
-	identity, err := testsupport.CreateTestUser(s.DB, &user)
-	require.NoError(s.T(), err)
-
-	_, result := test.ShowUsersOK(s.T(), nil, nil, s.controller, identity.ID.String(), nil, nil)
-	assertUser(s.T(), result.Data, user, identity)
-	// when
-	secureService, secureController := s.SecuredController(identity)
-
-	contextInformation := map[string]interface{}{
-		"last_visited": "yesterday",
-		"count":        3,
-	}
-	//secureController, secureService := createSecureController(t, identity)
-	updateUsersPayload := createUpdateUsersPayload(nil, nil, nil, nil, nil, nil, nil, nil, contextInformation)
-	_, result = test.UpdateUsersOK(s.T(), secureService.Context, secureService, secureController, updateUsersPayload)
-	// then
-	require.NotNil(s.T(), result)
-
-	// let's fetch it and validate the usual stuff.
-	_, result = test.ShowUsersOK(s.T(), nil, nil, s.controller, identity.ID.String(), nil, nil)
-	require.NotNil(s.T(), result)
-	assert.Equal(s.T(), identity.ID.String(), *result.Data.ID)
-	updatedContextInformation := result.Data.Attributes.ContextInformation
-
-	// Before we PATCH, ensure that the 1st time update has worked well.
-	assert.Equal(s.T(), contextInformation["last_visited"], updatedContextInformation["last_visited"])
-	countValue, ok := updatedContextInformation["count"].(float64)
-	assert.True(s.T(), ok)
-	assert.Equal(s.T(), contextInformation["count"], int(countValue))
-
-	// Usual stuff done, now lets PATCH only 1 contextInformation attribute
-	patchedContextInformation := map[string]interface{}{
-		"count": 5,
-	}
-
-	updateUsersPayload = createUpdateUsersPayload(nil, nil, nil, nil, nil, nil, nil, nil, patchedContextInformation)
-	_, result = test.UpdateUsersOK(s.T(), secureService.Context, secureService, secureController, updateUsersPayload)
-	require.NotNil(s.T(), result)
-
-	// let's fetch it and validate the usual stuff.
-	_, result = test.ShowUsersOK(s.T(), nil, nil, s.controller, identity.ID.String(), nil, nil)
-	require.NotNil(s.T(), result)
-	updatedContextInformation = result.Data.Attributes.ContextInformation
-
-	// what was NOT passed, should remain intact.
-	assert.Equal(s.T(), contextInformation["last_visited"], updatedContextInformation["last_visited"])
-
-	// what WAS PASSED, should be updated.
-	countValue, ok = updatedContextInformation["count"].(float64)
-	assert.True(s.T(), ok)
-	assert.Equal(s.T(), patchedContextInformation["count"], int(countValue))
-
-}
->>>>>>> 6a86faa9
 
 		// when/then
 		test.UpdateUsersUnauthorized(s.T(), context.Background(), nil, s.controller, updateUsersPayload)
+	})
+}
+
+func (s *UsersControllerTestSuite) TestVerifyEmail() {
+
+	s.T().Run("ok", func(t *testing.T) {
+		// given
+		user := s.createRandomUser("TestVerifyEmailOK")
+		identity, err := testsupport.CreateTestUser(s.DB, &user)
+		require.NoError(s.T(), err)
+		test.ShowUsersOK(s.T(), nil, nil, s.controller, identity.ID.String(), nil, nil)
+
+		// when
+		secureService, secureController := s.SecuredController(identity)
+		updateUsersPayload := newUpdateUsersPayload(
+			WithUpdatedEmail("TestUpdateUserOK-"+uuid.NewV4().String()+"@email.com"),
+			WithUpdatedFullName("TestUpdateUserOK"),
+			WithUpdatedBio("new bio"),
+			WithUpdatedImageURL("http://new.image.io/imageurl"),
+			WithUpdatedURL("http://new.profile.url/url"),
+			WithUpdatedCompany("updateCompany "+uuid.NewV4().String()),
+			WithUpdatedContextInformation(map[string]interface{}{
+				"last_visited": "yesterday",
+				"space":        "3d6dab8d-f204-42e8-ab29-cdb1c93130ad",
+				"rate":         100.00,
+				"count":        3,
+			}))
+		test.UpdateUsersOK(s.T(), secureService.Context, secureService, secureController, updateUsersPayload)
+		// then
+		codes, err := s.Application.VerificationCodes().Query(account.VerificationCodeWithUser(), account.VerificationCodeFilterByUserID(user.ID))
+		require.NoError(s.T(), err)
+		require.Len(s.T(), codes, 1)
+		verificationCode := codes[0].Code
+
+		rw := test.VerifyEmailUsersTemporaryRedirect(s.T(), secureService.Context, secureService, secureController, verificationCode)
+		redirectLocation := rw.Header().Get("Location")
+		assert.Equal(s.T(), "https://prod-preview.openshift.io/_home?verified=true&error=", redirectLocation)
+
+		codes, err = s.Application.VerificationCodes().Query(account.VerificationCodeWithUser(), account.VerificationCodeFilterByUserID(user.ID))
+		require.NoError(s.T(), err)
+		require.Len(s.T(), codes, 0)
+	})
+
+	s.T().Run("fail", func(t *testing.T) {
+		// given
+		user := s.createRandomUser("TestVerifyEmailFail")
+		identity, err := testsupport.CreateTestUser(s.DB, &user)
+		require.NoError(s.T(), err)
+
+		secureService, secureController := s.SecuredController(identity)
+		rw := test.VerifyEmailUsersTemporaryRedirect(s.T(), secureService.Context, secureService, secureController, "ABCD")
+		redirectLocation := rw.Header().Get("Location")
+		assert.Equal(s.T(), "https://prod-preview.openshift.io/_home?verified=false&error=code with id 'ABCD' not found", redirectLocation)
 	})
 
 }
