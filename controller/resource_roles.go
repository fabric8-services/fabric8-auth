--- conflicted
+++ resolved
@@ -35,14 +35,7 @@
 	}
 
 	var roles []role.IdentityRole
-<<<<<<< HEAD
-	currentIdentity, err := login.LoadContextIdentityIfNotDeprovisioned(ctx, c.app)
-	if err != nil {
-		return jsonapi.JSONErrorResponse(ctx, err)
-	}
-=======
 
->>>>>>> b122d730
 	roles, err = c.app.RoleManagementService().ListByResource(ctx, currentIdentity.ID, ctx.ResourceID)
 
 	if err != nil {
