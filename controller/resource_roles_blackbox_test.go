package controller_test

import (
	"testing"

	account "github.com/fabric8-services/fabric8-auth/account/repository"
	"github.com/fabric8-services/fabric8-auth/app"
	"github.com/fabric8-services/fabric8-auth/app/test"
	"github.com/fabric8-services/fabric8-auth/authorization"
	role "github.com/fabric8-services/fabric8-auth/authorization/role/repository"
	. "github.com/fabric8-services/fabric8-auth/controller"
	"github.com/fabric8-services/fabric8-auth/gormtestsupport"
	testsupport "github.com/fabric8-services/fabric8-auth/test"
	"github.com/goadesign/goa"
	"github.com/satori/go.uuid"

	"github.com/stretchr/testify/assert"
	"github.com/stretchr/testify/require"
	"github.com/stretchr/testify/suite"
)

func TestResourceRolesController(t *testing.T) {
	suite.Run(t, &ResourceRolesControllerTestSuite{DBTestSuite: gormtestsupport.NewDBTestSuite()})
}

type ResourceRolesControllerTestSuite struct {
	gormtestsupport.DBTestSuite
}

func (s *ResourceRolesControllerTestSuite) SetupSuite() {
	s.DBTestSuite.SetupSuite()
}

func (s *ResourceRolesControllerTestSuite) SecuredControllerWithIdentity(identity account.Identity) (*goa.Service, *ResourceRolesController) {
	svc := testsupport.ServiceAsUser("Resource-roles-Service", identity)
	return svc, NewResourceRolesController(svc, s.Application)
}

func (s *ResourceRolesControllerTestSuite) SecuredControllerWithIncompleteIdentity(identity account.Identity) (*goa.Service, *ResourceRolesController) {
	svc := testsupport.ServiceAsUserWithIncompleteClaims("Resource-roles-Service", identity)
	return svc, NewResourceRolesController(svc, s.Application)
}

func (s *ResourceRolesControllerTestSuite) UnsecuredController() (*goa.Service, *ResourceRolesController) {
	svc := testsupport.UnsecuredService("Resource-roles-Service")
	return svc, NewResourceRolesController(svc, s.Application)
}

func (s *ResourceRolesControllerTestSuite) TestListAssignedRoles() {

	s.T().Run("ok", func(t *testing.T) {
		admin := s.Graph.CreateUser()
		viewer := s.Graph.CreateUser()
		space := s.Graph.CreateSpace().AddAdmin(admin).AddViewer(viewer)

		// noise
		s.Graph.CreateSpace().AddViewer(s.Graph.CreateUser())

		// Check available roles
		svc, ctrl := s.SecuredControllerWithIdentity(*viewer.Identity())
		_, returnedIdentityRoles := test.ListAssignedResourceRolesOK(t, svc.Context, svc, ctrl, space.SpaceID())
		require.Len(t, returnedIdentityRoles.Data, 2)
		s.checkExists(t, []uuid.UUID{admin.IdentityID(), viewer.IdentityID()}, []string{"admin", "viewer"}, returnedIdentityRoles)
	})

	s.T().Run("forbidden", func(t *testing.T) {
		svc, ctrl := s.SecuredControllerWithIdentity(*s.Graph.CreateUser().Identity())
		space := s.Graph.CreateSpace()
		test.ListAssignedResourceRolesForbidden(t, svc.Context, svc, ctrl, space.SpaceID())
	})

	s.T().Run("not found", func(t *testing.T) {
		svc, ctrl := s.SecuredControllerWithIdentity(*s.Graph.CreateUser().Identity())
		test.ListAssignedResourceRolesNotFound(t, svc.Context, svc, ctrl, uuid.NewV4().String())
	})

}

func (s *ResourceRolesControllerTestSuite) TestListAssignedRolesByRoleName() {

	s.T().Run("ok", func(t *testing.T) {
		admin := s.Graph.CreateUser()
		viewer := s.Graph.CreateUser()
		space := s.Graph.CreateSpace().AddAdmin(admin).AddViewer(viewer)

		// noise
		s.Graph.CreateSpace().AddAdmin(s.Graph.CreateUser())

		// Check available roles
		svc, ctrl := s.SecuredControllerWithIdentity(*viewer.Identity())
		_, returnedIdentityRoles := test.ListAssignedByRoleNameResourceRolesOK(t, svc.Context, svc, ctrl, space.SpaceID(), "admin")
		require.Len(t, returnedIdentityRoles.Data, 1)
		s.checkExists(t, []uuid.UUID{admin.IdentityID()}, []string{"admin"}, returnedIdentityRoles)
	})

	s.T().Run("forbidden", func(t *testing.T) {
		svc, ctrl := s.SecuredControllerWithIdentity(*s.Graph.CreateUser().Identity())
		space := s.Graph.CreateSpace()
		test.ListAssignedByRoleNameResourceRolesForbidden(t, svc.Context, svc, ctrl, space.SpaceID(), authorization.SpaceViewerRole)
	})

	s.T().Run("not found", func(t *testing.T) {
		svc, ctrl := s.SecuredControllerWithIdentity(*s.Graph.CreateUser().Identity())
		test.ListAssignedByRoleNameResourceRolesNotFound(t, svc.Context, svc, ctrl, uuid.NewV4().String(), authorization.SpaceViewerRole)
	})

}

func (s *ResourceRolesControllerTestSuite) TestAssignRole() {

<<<<<<< HEAD
	g := rest.DBTestSuite.NewTestGraph(rest.T())
	res := g.CreateSpace()
=======
	s.T().Run("ok", func(t *testing.T) {
		g := s.DBTestSuite.NewTestGraph(s.T())
		res := g.CreateSpace()

		var identitiesToBeAssigned []string
		for i := 0; i <= 10; i++ {
			testUser := g.CreateUser()
			res.AddViewer(testUser)
			identitiesToBeAssigned = append(identitiesToBeAssigned, testUser.Identity().ID.String())
		}

		roleAssignment := &app.AssignRoleData{Role: authorization.SpaceContributorRole, Ids: identitiesToBeAssigned}
		assignments := []*app.AssignRoleData{roleAssignment}

		// Create a user who has the privileges to assign roles
		adminUser := g.CreateUser("adminuser")
		res.AddAdmin(adminUser)

		svc, ctrl := s.SecuredControllerWithIdentity(*adminUser.Identity())
		payload := &app.AssignRoleResourceRolesPayload{
			Data: assignments,
		}

		test.AssignRoleResourceRolesNoContent(t, svc.Context, svc, ctrl, res.SpaceID(), payload)
	})

	s.T().Run("conflict", func(t *testing.T) {
		g := s.DBTestSuite.NewTestGraph(s.T())
		res := g.CreateSpace()
>>>>>>> 4a020fbf

		testUser := g.CreateUser()
		res.AddViewer(testUser)

		// Create a user who has the privileges to assign roles
		adminUser := g.CreateUser("adminuser")
		res.AddAdmin(adminUser)

		svc, ctrl := s.SecuredControllerWithIdentity(*adminUser.Identity())
		payload := &app.AssignRoleResourceRolesPayload{
			Data: []*app.AssignRoleData{
				{
					Role: authorization.SpaceContributorRole,
					Ids:  []string{testUser.Identity().ID.String()},
				},
			},
		}

		test.AssignRoleResourceRolesNoContent(t, svc.Context, svc, ctrl, res.SpaceID(), payload)
		test.AssignRoleResourceRolesConflict(t, svc.Context, svc, ctrl, res.SpaceID(), payload)
	})

	s.T().Run("unauthorized", func(t *testing.T) {

		t.Run("incompete claims", func(t *testing.T) {
			g := s.DBTestSuite.NewTestGraph(s.T())
			res := g.CreateSpace(g.ID("somespacename"))

			var identitiesToBeAssigned []*app.AssignRoleData
			for i := 0; i <= 2; i++ {
				identitiesToBeAssigned = append(identitiesToBeAssigned, &app.AssignRoleData{Role: authorization.SpaceContributorRole, Ids: []string{uuid.NewV4().String() + "#$%"}})
			}
			adminUser := g.CreateUser("adminuser")
			res.AddContributor(adminUser) //not really an admin

<<<<<<< HEAD
	g := rest.DBTestSuite.NewTestGraph(rest.T())
	res := g.CreateSpace()
=======
			svc, ctrl := s.SecuredControllerWithIncompleteIdentity(*adminUser.Identity())
			payload := &app.AssignRoleResourceRolesPayload{
				Data: identitiesToBeAssigned,
			}
>>>>>>> 4a020fbf

			test.AssignRoleResourceRolesUnauthorized(t, svc.Context, svc, ctrl, res.SpaceID(), payload)
		})

		t.Run("missing data", func(t *testing.T) {
			svc, ctrl := s.UnsecuredController()
			payload := app.AssignRoleResourceRolesPayload{
				Data: []*app.AssignRoleData{},
			}
			test.AssignRoleResourceRolesUnauthorized(t, s.Ctx, svc, ctrl, uuid.NewV4().String(), &payload)
		})
	})

	s.T().Run("bad request", func(t *testing.T) {

		t.Run("invalid identity", func(t *testing.T) {
			g := s.DBTestSuite.NewTestGraph(s.T())
			res := g.CreateSpace(g.ID("somespacename"))

<<<<<<< HEAD
func (rest *TestResourceRolesRest) TestAssignRoleUnauthorized() {
	svc, ctrl := rest.UnSecuredController()
	payload := app.AssignRoleResourceRolesPayload{
		Data: []*app.AssignRoleData{},
	}
	test.AssignRoleResourceRolesUnauthorized(rest.T(), rest.Ctx, svc, ctrl, uuid.NewV4().String(), &payload)
}

func (rest *TestResourceRolesRest) TestAssignRoleBadRequestUserNotInSpace() {
	g := rest.DBTestSuite.NewTestGraph(rest.T())
	res := g.CreateSpace()
=======
			var identitiesToBeAssigned []*app.AssignRoleData
			for i := 0; i <= 2; i++ {
				identitiesToBeAssigned = append(identitiesToBeAssigned, &app.AssignRoleData{Role: authorization.SpaceContributorRole, Ids: []string{uuid.NewV4().String() + "#$%"}})
			}
>>>>>>> 4a020fbf

			// Create a user who has the privileges to assign roles
			adminUser := g.CreateUser("adminuser")
			res.AddAdmin(adminUser)

			svc, ctrl := s.SecuredControllerWithIdentity(*adminUser.Identity())
			payload := &app.AssignRoleResourceRolesPayload{
				Data: identitiesToBeAssigned,
			}

			test.AssignRoleResourceRolesBadRequest(t, svc.Context, svc, ctrl, res.SpaceID(), payload)
		})

		t.Run("user not in space", func(t *testing.T) {
			g := s.DBTestSuite.NewTestGraph(s.T())
			res := g.CreateSpace()

			var identitiesToBeAssigned []*app.AssignRoleData

			// some already have roles assigned
			for i := 0; i <= 2; i++ {
				testUser := g.CreateUser()
				identitiesToBeAssigned = append(identitiesToBeAssigned, &app.AssignRoleData{Role: authorization.SpaceContributorRole, Ids: []string{testUser.Identity().ID.String()}})
				res.AddViewer(testUser)
			}

<<<<<<< HEAD
func (rest *TestResourceRolesRest) TestAssignRoleForbiddenNotAllowedToAssignRoles() {
	g := rest.DBTestSuite.NewTestGraph(rest.T())
	res := g.CreateSpace(g.ID("somespacename"))
=======
			// while others don't have any role assigned.
			for i := 0; i <= 2; i++ {
				testUser := g.CreateUser()
				identitiesToBeAssigned = append(identitiesToBeAssigned, &app.AssignRoleData{Role: authorization.SpaceContributorRole, Ids: []string{testUser.Identity().ID.String()}})
			}
>>>>>>> 4a020fbf

			// Create a user who has the privileges to assign roles
			adminUser := g.CreateUser("adminuser")
			res.AddAdmin(adminUser)

			svc, ctrl := s.SecuredControllerWithIdentity(*adminUser.Identity())
			payload := &app.AssignRoleResourceRolesPayload{
				Data: identitiesToBeAssigned,
			}

			test.AssignRoleResourceRolesBadRequest(t, svc.Context, svc, ctrl, res.SpaceID(), payload)
		})

	})

<<<<<<< HEAD
func (rest *TestResourceRolesRest) TestAssignRoleWithInvalidIdentityIDBadRequest() {
	g := rest.DBTestSuite.NewTestGraph(rest.T())
	res := g.CreateSpace(g.ID("somespacename"))
=======
	s.T().Run("forbidden", func(t *testing.T) {
>>>>>>> 4a020fbf

		t.Run("not allowed to assign roles", func(t *testing.T) {
			g := s.DBTestSuite.NewTestGraph(s.T())
			res := g.CreateSpace(g.ID("somespacename"))

			var identitiesToBeAssigned []*app.AssignRoleData
			for i := 0; i <= 2; i++ {
				testUser := g.CreateUser()
				res.AddViewer(testUser)
				identitiesToBeAssigned = append(identitiesToBeAssigned, &app.AssignRoleData{Role: authorization.SpaceContributorRole, Ids: []string{testUser.Identity().ID.String()}})
			}

			// Create a user who has the privileges to assign roles
			adminUser := g.CreateUser("adminuser")
			res.AddContributor(adminUser) //not really an admin

			svc, ctrl := s.SecuredControllerWithIdentity(*adminUser.Identity())
			payload := &app.AssignRoleResourceRolesPayload{
				Data: identitiesToBeAssigned,
			}

<<<<<<< HEAD
func (rest *TestResourceRolesRest) TestAssignRoleWithIncompleteTokenClaims() {
	g := rest.DBTestSuite.NewTestGraph(rest.T())
	res := g.CreateSpace(g.ID("somespacename"))
=======
			test.AssignRoleResourceRolesForbidden(t, svc.Context, svc, ctrl, res.SpaceID(), payload)
		})
	})
>>>>>>> 4a020fbf

}

func (s *ResourceRolesControllerTestSuite) TestListScopes() {

	s.T().Run("ok", func(t *testing.T) {

		t.Run("user has no role on space", func(t *testing.T) {
			// given
			g := s.DBTestSuite.NewTestGraph(s.T())
			user := g.CreateUser(g.ID("m"))
			space := g.CreateSpace(g.ID("space")) // user has no role on this space
			svc, ctrl := s.SecuredControllerWithIdentity(*user.Identity())
			// when
			_, scopes := test.HasScopeResourceRolesOK(t, svc.Context, svc, ctrl, space.SpaceID(), authorization.ManageSpaceScope)
			// then
			require.NotNil(t, scopes)
			require.NotNil(t, scopes.Data)
			assert.Equal(t, scopes.Data.ScopeName, authorization.ManageSpaceScope)
			assert.Equal(t, scopes.Data.HasScope, false)
		})

		t.Run("user is admin on space", func(t *testing.T) {
			// given
			g := s.DBTestSuite.NewTestGraph(s.T())
			user := g.CreateUser(g.ID("m"))
			space := g.CreateSpace(g.ID("space")).AddAdmin(user)
			svc, ctrl := s.SecuredControllerWithIdentity(*user.Identity())
			// when
			_, scopes := test.HasScopeResourceRolesOK(t, svc.Context, svc, ctrl, space.SpaceID(), authorization.ManageSpaceScope)
			// then
			require.NotNil(t, scopes)
			require.NotNil(t, scopes.Data)
			assert.Equal(t, scopes.Data.ScopeName, authorization.ManageSpaceScope)
			assert.Equal(t, scopes.Data.HasScope, true)
		})

		t.Run("user is in admin team on space", func(t *testing.T) {
			// given
			g := s.DBTestSuite.NewTestGraph(t)
			user := g.CreateUser()
			team := g.CreateTeam().AddMember(user)
			space := g.CreateSpace().AddAdmin(team)
			svc, ctrl := s.SecuredControllerWithIdentity(*user.Identity())
			// when
			_, scopes := test.HasScopeResourceRolesOK(t, svc.Context, svc, ctrl, space.SpaceID(), authorization.ManageSpaceScope)
			// then
			require.NotNil(t, scopes)
			require.NotNil(t, scopes.Data)
			assert.Equal(t, scopes.Data.ScopeName, authorization.ManageSpaceScope)
			assert.Equal(t, scopes.Data.HasScope, true)
		})

		t.Run("user is in admin on space org with default role mapping", func(t *testing.T) {
			defer s.CleanTest() // make sure that the default role mapping is removed after this test
			// given
			g := s.DBTestSuite.NewTestGraph(t)
			user := g.CreateUser()
			team := g.CreateTeam().AddMember(user)
			org := g.CreateOrganization().AddAdmin(team)
			space := g.CreateSpace().AddAdmin(team)
			orgAdminRole := g.RoleByNameAndResourceType(authorization.OrganizationAdminRole, org.Resource().ResourceType.Name)
			spaceContributorRole := g.RoleByNameAndResourceType(authorization.SpaceContributorRole, space.Resource().ResourceType.Name)
			spaceType := g.ResourceTypeByID(space.Resource().ResourceType.ResourceTypeID)
			g.CreateDefaultRoleMapping(spaceType, orgAdminRole, spaceContributorRole)
			svc, ctrl := s.SecuredControllerWithIdentity(*user.Identity())
			// when
			_, scopes := test.HasScopeResourceRolesOK(t, svc.Context, svc, ctrl, space.SpaceID(), authorization.ManageSpaceScope)
			// then
			require.NotNil(t, scopes)
			require.NotNil(t, scopes.Data)
			assert.Equal(t, scopes.Data.ScopeName, authorization.ManageSpaceScope)
			assert.Equal(t, scopes.Data.HasScope, true)
		})

		t.Run("user is in admin on space org with custom role mapping", func(t *testing.T) {
			// given
			g := s.DBTestSuite.NewTestGraph(t)
			user := g.CreateUser()
			team := g.CreateTeam().AddMember(user)
			org := g.CreateOrganization().AddAdmin(team)
			space := g.CreateSpace().AddAdmin(team)
			orgAdminRole := g.RoleByNameAndResourceType(authorization.OrganizationAdminRole, org.Resource().ResourceType.Name)
			spaceContributorRole := g.RoleByNameAndResourceType(authorization.SpaceContributorRole, space.Resource().ResourceType.Name)
			g.CreateRoleMapping(space, orgAdminRole, spaceContributorRole)
			svc, ctrl := s.SecuredControllerWithIdentity(*user.Identity())
			// when
			_, scopes := test.HasScopeResourceRolesOK(t, svc.Context, svc, ctrl, space.SpaceID(), authorization.ManageSpaceScope)
			// then
			require.NotNil(t, scopes)
			require.NotNil(t, scopes.Data)
			assert.Equal(t, scopes.Data.ScopeName, authorization.ManageSpaceScope)
			assert.Equal(t, scopes.Data.HasScope, true)
		})

	})

	s.T().Run("unauthorized", func(t *testing.T) {

		t.Run("missing token", func(t *testing.T) {
			// given
			svc, ctrl := s.UnsecuredController()
			// when/then
			test.HasScopeResourceRolesUnauthorized(t, svc.Context, svc, ctrl, "", authorization.ManageSpaceScope)
		})
	})

	s.T().Run("not found", func(t *testing.T) {

		t.Run("resource does not exist", func(t *testing.T) {
			// given
			g := s.DBTestSuite.NewTestGraph(t)
			user := g.CreateUser()
			svc, ctrl := s.SecuredControllerWithIdentity(*user.Identity())
			// when/then
			test.HasScopeResourceRolesNotFound(t, svc.Context, svc, ctrl, "foo", authorization.ManageSpaceScope)
		})
	})

}

func (s *ResourceRolesControllerTestSuite) checkExists(t *testing.T, identities []uuid.UUID, roleNames []string, pool *app.Identityroles) {
	for _, retrievedRole := range pool.Data {
		var foundUser bool
		for i, idn := range identities {
			foundUser = idn.String() == retrievedRole.AssigneeID && retrievedRole.RoleName == roleNames[i]
			if foundUser {
				break
			}
		}
		require.True(t, foundUser)
	}
}

func (s *ResourceRolesControllerTestSuite) compare(t *testing.T, createdRole role.IdentityRole, retrievedRole app.IdentityRolesData, isInherited bool) bool {
	require.Equal(t, createdRole.IdentityID.String(), retrievedRole.AssigneeID)
	require.Equal(t, createdRole.Role.Name, retrievedRole.RoleName)
	require.Equal(t, "user", retrievedRole.AssigneeType)
	if isInherited {
		require.True(t, retrievedRole.Inherited)
		require.NotNil(t, createdRole.Resource.ParentResourceID)
		require.Equal(t, *createdRole.Resource.ParentResourceID, *createdRole.Resource.ParentResourceID)
	} else {
		require.False(t, retrievedRole.Inherited)
	}
	return true
}<|MERGE_RESOLUTION|>--- conflicted
+++ resolved
@@ -108,10 +108,6 @@
 
 func (s *ResourceRolesControllerTestSuite) TestAssignRole() {
 
-<<<<<<< HEAD
-	g := rest.DBTestSuite.NewTestGraph(rest.T())
-	res := g.CreateSpace()
-=======
 	s.T().Run("ok", func(t *testing.T) {
 		g := s.DBTestSuite.NewTestGraph(s.T())
 		res := g.CreateSpace()
@@ -141,7 +137,6 @@
 	s.T().Run("conflict", func(t *testing.T) {
 		g := s.DBTestSuite.NewTestGraph(s.T())
 		res := g.CreateSpace()
->>>>>>> 4a020fbf
 
 		testUser := g.CreateUser()
 		res.AddViewer(testUser)
@@ -177,15 +172,10 @@
 			adminUser := g.CreateUser("adminuser")
 			res.AddContributor(adminUser) //not really an admin
 
-<<<<<<< HEAD
-	g := rest.DBTestSuite.NewTestGraph(rest.T())
-	res := g.CreateSpace()
-=======
 			svc, ctrl := s.SecuredControllerWithIncompleteIdentity(*adminUser.Identity())
 			payload := &app.AssignRoleResourceRolesPayload{
 				Data: identitiesToBeAssigned,
 			}
->>>>>>> 4a020fbf
 
 			test.AssignRoleResourceRolesUnauthorized(t, svc.Context, svc, ctrl, res.SpaceID(), payload)
 		})
@@ -205,24 +195,10 @@
 			g := s.DBTestSuite.NewTestGraph(s.T())
 			res := g.CreateSpace(g.ID("somespacename"))
 
-<<<<<<< HEAD
-func (rest *TestResourceRolesRest) TestAssignRoleUnauthorized() {
-	svc, ctrl := rest.UnSecuredController()
-	payload := app.AssignRoleResourceRolesPayload{
-		Data: []*app.AssignRoleData{},
-	}
-	test.AssignRoleResourceRolesUnauthorized(rest.T(), rest.Ctx, svc, ctrl, uuid.NewV4().String(), &payload)
-}
-
-func (rest *TestResourceRolesRest) TestAssignRoleBadRequestUserNotInSpace() {
-	g := rest.DBTestSuite.NewTestGraph(rest.T())
-	res := g.CreateSpace()
-=======
 			var identitiesToBeAssigned []*app.AssignRoleData
 			for i := 0; i <= 2; i++ {
 				identitiesToBeAssigned = append(identitiesToBeAssigned, &app.AssignRoleData{Role: authorization.SpaceContributorRole, Ids: []string{uuid.NewV4().String() + "#$%"}})
 			}
->>>>>>> 4a020fbf
 
 			// Create a user who has the privileges to assign roles
 			adminUser := g.CreateUser("adminuser")
@@ -249,17 +225,11 @@
 				res.AddViewer(testUser)
 			}
 
-<<<<<<< HEAD
-func (rest *TestResourceRolesRest) TestAssignRoleForbiddenNotAllowedToAssignRoles() {
-	g := rest.DBTestSuite.NewTestGraph(rest.T())
-	res := g.CreateSpace(g.ID("somespacename"))
-=======
 			// while others don't have any role assigned.
 			for i := 0; i <= 2; i++ {
 				testUser := g.CreateUser()
 				identitiesToBeAssigned = append(identitiesToBeAssigned, &app.AssignRoleData{Role: authorization.SpaceContributorRole, Ids: []string{testUser.Identity().ID.String()}})
 			}
->>>>>>> 4a020fbf
 
 			// Create a user who has the privileges to assign roles
 			adminUser := g.CreateUser("adminuser")
@@ -275,13 +245,7 @@
 
 	})
 
-<<<<<<< HEAD
-func (rest *TestResourceRolesRest) TestAssignRoleWithInvalidIdentityIDBadRequest() {
-	g := rest.DBTestSuite.NewTestGraph(rest.T())
-	res := g.CreateSpace(g.ID("somespacename"))
-=======
 	s.T().Run("forbidden", func(t *testing.T) {
->>>>>>> 4a020fbf
 
 		t.Run("not allowed to assign roles", func(t *testing.T) {
 			g := s.DBTestSuite.NewTestGraph(s.T())
@@ -303,15 +267,9 @@
 				Data: identitiesToBeAssigned,
 			}
 
-<<<<<<< HEAD
-func (rest *TestResourceRolesRest) TestAssignRoleWithIncompleteTokenClaims() {
-	g := rest.DBTestSuite.NewTestGraph(rest.T())
-	res := g.CreateSpace(g.ID("somespacename"))
-=======
 			test.AssignRoleResourceRolesForbidden(t, svc.Context, svc, ctrl, res.SpaceID(), payload)
 		})
 	})
->>>>>>> 4a020fbf
 
 }
 
